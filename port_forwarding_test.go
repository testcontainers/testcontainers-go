package testcontainers_test

import (
	"context"
	"fmt"
	"io"
	"net"
	"net/http"
	"net/http/httptest"
	"testing"
	"time"

	"github.com/stretchr/testify/require"

	"github.com/testcontainers/testcontainers-go"
	tcexec "github.com/testcontainers/testcontainers-go/exec"
)

const (
	expectedResponse = "Hello, World!"
)

func TestExposeHostPorts(t *testing.T) {
	tests := []struct {
		name          string
		numberOfPorts int
		hasNetwork    bool
		hasHostAccess bool
	}{
		{
			name:          "single port",
			numberOfPorts: 1,
			hasHostAccess: true,
		},
		{
			name:          "single port using a network",
			numberOfPorts: 1,
			hasNetwork:    true,
			hasHostAccess: true,
		},
		{
			name:          "multiple ports",
			numberOfPorts: 3,
			hasHostAccess: true,
		},
		{
			name:          "single port with cancellation",
			numberOfPorts: 1,
			hasHostAccess: false,
		},
	}

	for _, tc := range tests {
		t.Run(tc.name, func(tt *testing.T) {
			freePorts := make([]int, tc.numberOfPorts)
			for i := range freePorts {
				server := httptest.NewServer(http.HandlerFunc(func(w http.ResponseWriter, r *http.Request) {
					fmt.Fprint(w, expectedResponse)
				}))
				freePorts[i] = server.Listener.Addr().(*net.TCPAddr).Port
				tt.Cleanup(func() {
					server.Close()
				})
			}

			req := testcontainers.Request{
				// hostAccessPorts {
				Image:           "alpine:3.17",
				HostAccessPorts: freePorts,
				Cmd:             []string{"top"},
				Started:         true,
				// }
			}

			var nw *testcontainers.DockerNetwork
			if tc.hasNetwork {
				var err error
<<<<<<< HEAD
				nw, err = testcontainers.NewNetwork(context.Background())
				if err != nil {
					tt.Fatal(err)
				}
=======
				nw, err = network.New(context.Background())
				require.NoError(tt, err)

>>>>>>> dbc0ba98
				tt.Cleanup(func() {
					require.NoError(tt, nw.Remove(context.Background()))
				})

				req.Networks = []string{nw.Name}
				req.NetworkAliases = map[string][]string{nw.Name: {"myalpine"}}
			}

			ctx := context.Background()
			if !tc.hasHostAccess {
				var cancel context.CancelFunc
				ctx, cancel = context.WithTimeout(ctx, 10*time.Second)
				defer cancel()
			}

<<<<<<< HEAD
			c, err := testcontainers.Run(ctx, req)
			if err != nil {
				tt.Fatal(err)
			}
=======
			c, err := testcontainers.GenericContainer(ctx, req)
			require.NoError(tt, err)
>>>>>>> dbc0ba98
			tt.Cleanup(func() {
				require.NoError(tt, c.Terminate(context.Background()))
			})

			if tc.hasHostAccess {
				// create a container that has host access, which will
				// automatically forward the port to the container
				assertContainerHasHostAccess(tt, c, freePorts...)
			} else {
				// force cancellation because of timeout
				time.Sleep(11 * time.Second)

				assertContainerHasNoHostAccess(tt, c, freePorts...)
			}
		})
	}
}

func httpRequest(t *testing.T, c testcontainers.ReadyContainer, port int) (int, string) {
	// wgetHostInternal {
	code, reader, err := c.Exec(
		context.Background(),
		[]string{"wget", "-q", "-O", "-", fmt.Sprintf("http://%s:%d", testcontainers.HostInternal, port)},
		tcexec.Multiplexed(),
	)
	// }
	if err != nil {
		t.Fatal(err)
	}

	// read the response
	bs, err := io.ReadAll(reader)
	if err != nil {
		t.Fatal(err)
	}

	return code, string(bs)
}

func assertContainerHasHostAccess(t *testing.T, c testcontainers.ReadyContainer, ports ...int) {
	for _, port := range ports {
		code, response := httpRequest(t, c, port)
		if code != 0 {
			t.Fatalf("expected status code [%d] but got [%d]", 0, code)
		}

		if response != expectedResponse {
			t.Fatalf("expected [%s] but got [%s]", expectedResponse, response)
		}
	}
}

func assertContainerHasNoHostAccess(t *testing.T, c testcontainers.ReadyContainer, ports ...int) {
	for _, port := range ports {
		_, response := httpRequest(t, c, port)

		if response == expectedResponse {
			t.Fatalf("expected not to get [%s] but got [%s]", expectedResponse, response)
		}
	}
}<|MERGE_RESOLUTION|>--- conflicted
+++ resolved
@@ -75,16 +75,8 @@
 			var nw *testcontainers.DockerNetwork
 			if tc.hasNetwork {
 				var err error
-<<<<<<< HEAD
 				nw, err = testcontainers.NewNetwork(context.Background())
-				if err != nil {
-					tt.Fatal(err)
-				}
-=======
-				nw, err = network.New(context.Background())
 				require.NoError(tt, err)
-
->>>>>>> dbc0ba98
 				tt.Cleanup(func() {
 					require.NoError(tt, nw.Remove(context.Background()))
 				})
@@ -100,15 +92,8 @@
 				defer cancel()
 			}
 
-<<<<<<< HEAD
 			c, err := testcontainers.Run(ctx, req)
-			if err != nil {
-				tt.Fatal(err)
-			}
-=======
-			c, err := testcontainers.GenericContainer(ctx, req)
 			require.NoError(tt, err)
->>>>>>> dbc0ba98
 			tt.Cleanup(func() {
 				require.NoError(tt, c.Terminate(context.Background()))
 			})
