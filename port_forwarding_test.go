package testcontainers_test

import (
	"context"
	"fmt"
	"io"
	"net"
	"net/http"
	"net/http/httptest"
	"testing"

	"github.com/stretchr/testify/require"

	"github.com/testcontainers/testcontainers-go"
	"github.com/testcontainers/testcontainers-go/network"
	"github.com/testcontainers/testcontainers-go/wait"
)

const (
	expectedResponse = "Hello, World!"
)

func TestExposeHostPorts(t *testing.T) {
<<<<<<< HEAD
	tests := []struct {
		name             string
		numberOfPorts    int
		hasNetwork       bool
		bindOnPostStarts bool
	}{
		{
			name:          "single port",
			numberOfPorts: 1,
		},
		{
			name:          "single port using a network",
			numberOfPorts: 1,
			hasNetwork:    true,
		},
		{
			name:          "multiple ports",
			numberOfPorts: 3,
		},
		{
			name:             "multiple ports bound on PostStarts",
			numberOfPorts:    3,
			bindOnPostStarts: true,
=======
	hostPorts := make([]int, 3)
	for i := range hostPorts {
		server := httptest.NewServer(http.HandlerFunc(func(w http.ResponseWriter, _ *http.Request) {
			fmt.Fprint(w, expectedResponse)
		}))
		hostPorts[i] = server.Listener.Addr().(*net.TCPAddr).Port
		t.Cleanup(server.Close)
	}

	singlePort := hostPorts[0:1]

	t.Run("single-port", func(t *testing.T) {
		testExposeHostPorts(t, singlePort, false, false)
	})

	t.Run("single-port-network", func(t *testing.T) {
		testExposeHostPorts(t, singlePort, true, false)
	})

	t.Run("single-port-host-access", func(t *testing.T) {
		testExposeHostPorts(t, singlePort, false, true)
	})

	t.Run("single-port-network-host-access", func(t *testing.T) {
		testExposeHostPorts(t, singlePort, true, true)
	})

	t.Run("multi-port", func(t *testing.T) {
		testExposeHostPorts(t, hostPorts, false, false)
	})

	t.Run("multi-port-network", func(t *testing.T) {
		testExposeHostPorts(t, hostPorts, true, false)
	})

	t.Run("multi-port-host-access", func(t *testing.T) {
		testExposeHostPorts(t, hostPorts, false, true)
	})

	t.Run("multi-port-network-host-access", func(t *testing.T) {
		testExposeHostPorts(t, hostPorts, true, true)
	})
}

func testExposeHostPorts(t *testing.T, hostPorts []int, hasNetwork, hasHostAccess bool) {
	t.Helper()

	ctx, cancel := context.WithTimeout(context.Background(), time.Second*10)
	defer cancel()

	var hostAccessPorts []int
	if hasHostAccess {
		hostAccessPorts = hostPorts
	}
	req := testcontainers.GenericContainerRequest{
		// hostAccessPorts {
		ContainerRequest: testcontainers.ContainerRequest{
			Image:           "alpine:3.17",
			HostAccessPorts: hostAccessPorts,
			Cmd:             []string{"top"},
>>>>>>> d72fc000
		},
		// }
		Started: true,
	}

	if hasNetwork {
		nw, err := network.New(ctx)
		require.NoError(t, err)
		testcontainers.CleanupNetwork(t, nw)

		req.Networks = []string{nw.Name}
		req.NetworkAliases = map[string][]string{nw.Name: {"myalpine"}}
	}

<<<<<<< HEAD
	for _, tc := range tests {
		t.Run(tc.name, func(tt *testing.T) {
			servers := make([]*httptest.Server, tc.numberOfPorts)
			freePorts := make([]int, tc.numberOfPorts)
			waitStrategies := make([]wait.Strategy, tc.numberOfPorts)
			for i := range freePorts {
				server := httptest.NewUnstartedServer(http.HandlerFunc(func(w http.ResponseWriter, r *http.Request) {
					fmt.Fprint(w, expectedResponse)
				}))

				if !tc.bindOnPostStarts {
					server.Start()
				}

				servers[i] = server
				freePort := server.Listener.Addr().(*net.TCPAddr).Port
				freePorts[i] = freePort
				waitStrategies[i] = wait.
					ForExec([]string{"wget", "-q", "-O", "-", fmt.Sprintf("http://%s:%d", testcontainers.HostInternal, freePort)}).
					WithExitCodeMatcher(func(code int) bool {
						return code == 0
					}).
					WithResponseMatcher(func(body io.Reader) bool {
						bs, err := io.ReadAll(body)
						require.NoError(tt, err)
						return string(bs) == expectedResponse
					})

				tt.Cleanup(func() {
					server.Close()
				})
			}

			req := testcontainers.GenericContainerRequest{
				// hostAccessPorts {
				ContainerRequest: testcontainers.ContainerRequest{
					Image:           "alpine:3.17",
					HostAccessPorts: freePorts,
					WaitingFor:      wait.ForAll(waitStrategies...),
					LifecycleHooks: []testcontainers.ContainerLifecycleHooks{
						{
							PostStarts: []testcontainers.ContainerHook{
								func(ctx context.Context, c testcontainers.Container) error {
									if tc.bindOnPostStarts {
										for _, server := range servers {
											server.Start()
										}
									}

									return nil
								},
								func(ctx context.Context, c testcontainers.Container) error {
									return waitStrategies[0].WaitUntilReady(ctx, c)
								},
							},
						},
					},
					Cmd: []string{"top"},
				},
				// }
				Started: true,
			}

			var nw *testcontainers.DockerNetwork
			if tc.hasNetwork {
				var err error
				nw, err = network.New(context.Background())
				require.NoError(tt, err)
				testcontainers.CleanupNetwork(t, nw)

				req.Networks = []string{nw.Name}
				req.NetworkAliases = map[string][]string{nw.Name: {"myalpine"}}
			}

			ctx := context.Background()
			c, err := testcontainers.GenericContainer(ctx, req)
			require.NoError(tt, err)
			_ = c.Terminate(ctx)
		})
	}
=======
	c, err := testcontainers.GenericContainer(ctx, req)
	testcontainers.CleanupContainer(t, c)
	require.NoError(t, err)

	if hasHostAccess {
		// Verify that the container can access the host ports.
		containerHasHostAccess(t, c, hostPorts...)
		return
	}

	// Verify that the container cannot access the host ports.
	containerHasNoHostAccess(t, c, hostPorts...)
}

// httpRequest sends an HTTP request from the container to the host port via
// [testcontainers.HostInternal] address.
func httpRequest(t *testing.T, c testcontainers.Container, port int) (int, string) {
	t.Helper()
	ctx, cancel := context.WithTimeout(context.Background(), time.Second)
	defer cancel()

	// wgetHostInternal {
	code, reader, err := c.Exec(
		ctx,
		[]string{"wget", "-q", "-O", "-", "-T", "2", fmt.Sprintf("http://%s:%d", testcontainers.HostInternal, port)},
		tcexec.Multiplexed(),
	)
	// }
	require.NoError(t, err)

	// read the response
	bs, err := io.ReadAll(reader)
	require.NoError(t, err)

	return code, string(bs)
}

// containerHasHostAccess verifies that the container can access the host ports
// via [testcontainers.HostInternal] address.
func containerHasHostAccess(t *testing.T, c testcontainers.Container, ports ...int) {
	t.Helper()
	for _, port := range ports {
		code, response := httpRequest(t, c, port)
		require.Zero(t, code)
		require.Equal(t, expectedResponse, response)
	}
}

// containerHasNoHostAccess verifies that the container cannot access the host ports
// via [testcontainers.HostInternal] address.
func containerHasNoHostAccess(t *testing.T, c testcontainers.Container, ports ...int) {
	t.Helper()
	for _, port := range ports {
		code, response := httpRequest(t, c, port)
		require.NotZero(t, code)
		require.Contains(t, response, "bad address")
	}
>>>>>>> d72fc000
}<|MERGE_RESOLUTION|>--- conflicted
+++ resolved
@@ -8,10 +8,12 @@
 	"net/http"
 	"net/http/httptest"
 	"testing"
+	"time"
 
 	"github.com/stretchr/testify/require"
 
 	"github.com/testcontainers/testcontainers-go"
+	tcexec "github.com/testcontainers/testcontainers-go/exec"
 	"github.com/testcontainers/testcontainers-go/network"
 	"github.com/testcontainers/testcontainers-go/wait"
 )
@@ -21,37 +23,33 @@
 )
 
 func TestExposeHostPorts(t *testing.T) {
-<<<<<<< HEAD
-	tests := []struct {
-		name             string
-		numberOfPorts    int
-		hasNetwork       bool
-		bindOnPostStarts bool
-	}{
-		{
-			name:          "single port",
-			numberOfPorts: 1,
-		},
-		{
-			name:          "single port using a network",
-			numberOfPorts: 1,
-			hasNetwork:    true,
-		},
-		{
-			name:          "multiple ports",
-			numberOfPorts: 3,
-		},
-		{
-			name:             "multiple ports bound on PostStarts",
-			numberOfPorts:    3,
-			bindOnPostStarts: true,
-=======
-	hostPorts := make([]int, 3)
+	const numberOfPorts = 3
+
+	servers := make([]*httptest.Server, numberOfPorts)
+	hostPorts := make([]int, numberOfPorts)
+	waitStrategies := make([]wait.Strategy, numberOfPorts)
+
 	for i := range hostPorts {
 		server := httptest.NewServer(http.HandlerFunc(func(w http.ResponseWriter, _ *http.Request) {
 			fmt.Fprint(w, expectedResponse)
 		}))
 		hostPorts[i] = server.Listener.Addr().(*net.TCPAddr).Port
+
+		servers[i] = server
+		freePort := server.Listener.Addr().(*net.TCPAddr).Port
+		hostPorts[i] = freePort
+
+		waitStrategies[i] = wait.
+			ForExec([]string{"wget", "-q", "-O", "-", fmt.Sprintf("http://%s:%d", testcontainers.HostInternal, freePort)}).
+			WithExitCodeMatcher(func(code int) bool {
+				return code == 0
+			}).
+			WithResponseMatcher(func(body io.Reader) bool {
+				bs, err := io.ReadAll(body)
+				require.NoError(t, err)
+				return string(bs) == expectedResponse
+			})
+
 		t.Cleanup(server.Close)
 	}
 
@@ -106,7 +104,6 @@
 			Image:           "alpine:3.17",
 			HostAccessPorts: hostAccessPorts,
 			Cmd:             []string{"top"},
->>>>>>> d72fc000
 		},
 		// }
 		Started: true,
@@ -121,88 +118,6 @@
 		req.NetworkAliases = map[string][]string{nw.Name: {"myalpine"}}
 	}
 
-<<<<<<< HEAD
-	for _, tc := range tests {
-		t.Run(tc.name, func(tt *testing.T) {
-			servers := make([]*httptest.Server, tc.numberOfPorts)
-			freePorts := make([]int, tc.numberOfPorts)
-			waitStrategies := make([]wait.Strategy, tc.numberOfPorts)
-			for i := range freePorts {
-				server := httptest.NewUnstartedServer(http.HandlerFunc(func(w http.ResponseWriter, r *http.Request) {
-					fmt.Fprint(w, expectedResponse)
-				}))
-
-				if !tc.bindOnPostStarts {
-					server.Start()
-				}
-
-				servers[i] = server
-				freePort := server.Listener.Addr().(*net.TCPAddr).Port
-				freePorts[i] = freePort
-				waitStrategies[i] = wait.
-					ForExec([]string{"wget", "-q", "-O", "-", fmt.Sprintf("http://%s:%d", testcontainers.HostInternal, freePort)}).
-					WithExitCodeMatcher(func(code int) bool {
-						return code == 0
-					}).
-					WithResponseMatcher(func(body io.Reader) bool {
-						bs, err := io.ReadAll(body)
-						require.NoError(tt, err)
-						return string(bs) == expectedResponse
-					})
-
-				tt.Cleanup(func() {
-					server.Close()
-				})
-			}
-
-			req := testcontainers.GenericContainerRequest{
-				// hostAccessPorts {
-				ContainerRequest: testcontainers.ContainerRequest{
-					Image:           "alpine:3.17",
-					HostAccessPorts: freePorts,
-					WaitingFor:      wait.ForAll(waitStrategies...),
-					LifecycleHooks: []testcontainers.ContainerLifecycleHooks{
-						{
-							PostStarts: []testcontainers.ContainerHook{
-								func(ctx context.Context, c testcontainers.Container) error {
-									if tc.bindOnPostStarts {
-										for _, server := range servers {
-											server.Start()
-										}
-									}
-
-									return nil
-								},
-								func(ctx context.Context, c testcontainers.Container) error {
-									return waitStrategies[0].WaitUntilReady(ctx, c)
-								},
-							},
-						},
-					},
-					Cmd: []string{"top"},
-				},
-				// }
-				Started: true,
-			}
-
-			var nw *testcontainers.DockerNetwork
-			if tc.hasNetwork {
-				var err error
-				nw, err = network.New(context.Background())
-				require.NoError(tt, err)
-				testcontainers.CleanupNetwork(t, nw)
-
-				req.Networks = []string{nw.Name}
-				req.NetworkAliases = map[string][]string{nw.Name: {"myalpine"}}
-			}
-
-			ctx := context.Background()
-			c, err := testcontainers.GenericContainer(ctx, req)
-			require.NoError(tt, err)
-			_ = c.Terminate(ctx)
-		})
-	}
-=======
 	c, err := testcontainers.GenericContainer(ctx, req)
 	testcontainers.CleanupContainer(t, c)
 	require.NoError(t, err)
@@ -260,5 +175,4 @@
 		require.NotZero(t, code)
 		require.Contains(t, response, "bad address")
 	}
->>>>>>> d72fc000
 }