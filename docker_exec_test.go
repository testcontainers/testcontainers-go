--- conflicted
+++ resolved
@@ -39,34 +39,6 @@
 	require.Equal(t, "html\n", str)
 }
 
-<<<<<<< HEAD
-func TestExecWithMultiplexedStderrResponse(t *testing.T) {
-	ctx := context.Background()
-	req := ContainerRequest{
-		Image: nginxAlpineImage,
-	}
-
-	container, err := GenericContainer(ctx, GenericContainerRequest{
-		ProviderType:     providerType,
-		ContainerRequest: req,
-		Started:          true,
-	})
-
-	require.NoError(t, err)
-	terminateContainerOnEnd(t, ctx, container)
-
-	code, reader, err := container.Exec(ctx, []string{"ls", "/non-existing-directory"}, tcexec.Multiplexed())
-	require.NoError(t, err)
-	require.NotZero(t, code)
-	require.NotNil(t, reader)
-
-	b, err := io.ReadAll(reader)
-	require.NoError(t, err)
-	require.NotNil(t, b)
-
-	str := string(b)
-	require.Contains(t, str, "No such file or directory")
-=======
 func TestExecWithOptions(t *testing.T) {
 	tests := []struct {
 		name string
@@ -132,7 +104,34 @@
 			require.Contains(t, str, tt.want)
 		})
 	}
->>>>>>> 50464584
+}
+
+func TestExecWithMultiplexedStderrResponse(t *testing.T) {
+	ctx := context.Background()
+	req := ContainerRequest{
+		Image: nginxAlpineImage,
+	}
+
+	container, err := GenericContainer(ctx, GenericContainerRequest{
+		ProviderType:     providerType,
+		ContainerRequest: req,
+		Started:          true,
+	})
+
+	require.NoError(t, err)
+	terminateContainerOnEnd(t, ctx, container)
+
+	code, reader, err := container.Exec(ctx, []string{"ls", "/non-existing-directory"}, tcexec.Multiplexed())
+	require.NoError(t, err)
+	require.NotZero(t, code)
+	require.NotNil(t, reader)
+
+	b, err := io.ReadAll(reader)
+	require.NoError(t, err)
+	require.NotNil(t, b)
+
+	str := string(b)
+	require.Contains(t, str, "No such file or directory")
 }
 
 func TestExecWithNonMultiplexedResponse(t *testing.T) {
