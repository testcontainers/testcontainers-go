--- conflicted
+++ resolved
@@ -98,11 +98,7 @@
 
 			for _, c := range res {
 				c := c
-<<<<<<< HEAD
-				TerminateContainerOnEnd(t, context.Background(), c)
-=======
 				CleanupContainer(t, c)
->>>>>>> b60497e9
 			}
 
 			if len(res) != tc.resLen {
@@ -153,9 +149,5 @@
 		t.Fatalf("expected errors: %d, got: %d\n", 0, len(e.Errors))
 	}
 	// Container is reused, only terminate first container
-<<<<<<< HEAD
-	TerminateContainerOnEnd(t, ctx, res[0])
-=======
 	CleanupContainer(t, res[0])
->>>>>>> b60497e9
 }