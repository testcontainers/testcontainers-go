--- conflicted
+++ resolved
@@ -552,7 +552,6 @@
 	require.Equal(t, map[string]*string{"ARG1": nil, "ARG2": nil}, req.BuildArgs)
 }
 
-<<<<<<< HEAD
 func TestWithImageMount(t *testing.T) {
 	cli, err := testcontainers.NewDockerClientWithOpts(context.Background())
 	require.NoError(t, err)
@@ -608,7 +607,8 @@
 		err := testcontainers.WithImageMount("alpine", "../root/.ollama/models/", "/root/.ollama/models/")(&req)
 		require.Error(t, err)
 	})
-=======
+}
+
 func TestWithReuseByName_Succeeds(t *testing.T) {
 	t.Parallel()
 	req := &testcontainers.GenericContainerRequest{}
@@ -632,5 +632,4 @@
 	require.ErrorContains(t, err, "container name must be provided for reuse")
 	require.False(t, req.Reuse)
 	require.Empty(t, req.Name)
->>>>>>> 8a498b7c
 }