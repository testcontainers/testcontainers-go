--- conflicted
+++ resolved
@@ -87,32 +87,16 @@
 	err := testcontainers.WithLogConsumers(lc1, lc2)(&req)
 	require.NoError(t, err)
 
-<<<<<<< HEAD
 	c, err := testcontainers.Run(context.Background(), req)
 	// we expect an error because the MySQL environment variables are not set
 	// but this is expected because we just want to test the log consumer
 	require.EqualError(t, err, "failed to start container: container exited with code 1")
 	// c might be not nil even on error
-	if c != nil {
-		defer func() {
-			err = c.Terminate(context.Background())
-			require.NoError(t, err)
-		}()
-	}
+	testcontainers.TerminateContainerOnEnd(t, context.Background(), c)
 
 	assert.NotEmpty(t, lc1.msgs)
 	assert.NotEmpty(t, lc2.msgs)
 	assert.Equal(t, lc1.msgs, lc2.msgs)
-=======
-	ctx := context.Background()
-	c, err := testcontainers.GenericContainer(ctx, req)
-	terminateContainerOnEnd(t, ctx, c)
-	// we expect an error because the MySQL environment variables are not set
-	// but this is expected because we just want to test the log consumer
-	require.Error(t, err)
-	require.Contains(t, err.Error(), "container exited with code 1")
-	require.NotEmpty(t, lc.msgs)
->>>>>>> dbc0ba98
 }
 
 func TestWithStartupCommand(t *testing.T) {
