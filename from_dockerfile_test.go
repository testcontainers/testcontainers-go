--- conflicted
+++ resolved
@@ -128,26 +128,14 @@
 	// there are three targets: target0, target1 and target2.
 	for i := 0; i < 3; i++ {
 		ctx := context.Background()
-<<<<<<< HEAD
 
 		c, err := Run(ctx, "",
 			WithDockerfile(FromDockerfile{
 				Context:    "testdata",
 				Dockerfile: "target.Dockerfile",
 				KeepImage:  false,
-				BuildOptionsModifier: func(buildOptions *types.ImageBuildOptions) {
+				BuildOptionsModifier: func(buildOptions *build.ImageBuildOptions) {
 					buildOptions.Target = fmt.Sprintf("target%d", i)
-=======
-		c, err := GenericContainer(ctx, GenericContainerRequest{
-			ContainerRequest: ContainerRequest{
-				FromDockerfile: FromDockerfile{
-					Context:    "testdata",
-					Dockerfile: "target.Dockerfile",
-					KeepImage:  false,
-					BuildOptionsModifier: func(buildOptions *build.ImageBuildOptions) {
-						buildOptions.Target = fmt.Sprintf("target%d", i)
-					},
->>>>>>> 3f9e80db
 				},
 			}),
 		)
@@ -210,25 +198,13 @@
 	ctx, cancel := context.WithTimeout(context.Background(), 3*time.Second)
 	defer cancel()
 
-<<<<<<< HEAD
 	ctr, err := Run(ctx, "",
 		WithDockerfile(FromDockerfile{
 			Context:    "testdata",
 			Dockerfile: "target.Dockerfile",
 			KeepImage:  false,
-			BuildOptionsModifier: func(buildOptions *types.ImageBuildOptions) {
+			BuildOptionsModifier: func(buildOptions *build.ImageBuildOptions) {
 				buildOptions.Target = "target-foo"
-=======
-	ctr, err := GenericContainer(ctx, GenericContainerRequest{
-		ContainerRequest: ContainerRequest{
-			FromDockerfile: FromDockerfile{
-				Context:    "testdata",
-				Dockerfile: "target.Dockerfile",
-				KeepImage:  false,
-				BuildOptionsModifier: func(buildOptions *build.ImageBuildOptions) {
-					buildOptions.Target = "target-foo"
-				},
->>>>>>> 3f9e80db
 			},
 		}),
 	)
