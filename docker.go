package testcontainers

import (
	"archive/tar"
	"bufio"
	"bytes"
	"context"
	"encoding/base64"
	"encoding/binary"
	"encoding/json"
	"errors"
	"fmt"
	"io"
	"net/url"
	"os"
	"path/filepath"
	"strings"
	"sync"
	"time"

	"github.com/cenkalti/backoff/v4"
	"github.com/containerd/containerd/platforms"
	"github.com/docker/docker/api/types"
	"github.com/docker/docker/api/types/container"
	"github.com/docker/docker/api/types/filters"
	"github.com/docker/docker/api/types/network"
	"github.com/docker/docker/client"
	"github.com/docker/docker/errdefs"
	"github.com/docker/docker/pkg/jsonmessage"
	"github.com/docker/go-connections/nat"
	"github.com/moby/term"
	specs "github.com/opencontainers/image-spec/specs-go/v1"

	tcexec "github.com/testcontainers/testcontainers-go/exec"
	"github.com/testcontainers/testcontainers-go/internal/config"
	"github.com/testcontainers/testcontainers-go/internal/core"
	"github.com/testcontainers/testcontainers-go/wait"
)

// Implement interfaces
var _ Container = (*DockerContainer)(nil)

const (
	Bridge        = "bridge" // Bridge network name (as well as driver)
	Podman        = "podman"
	ReaperDefault = "reaper_default" // Default network name when bridge is not available
	packagePath   = "github.com/testcontainers/testcontainers-go"

	logStoppedForOutOfSyncMessage = "Stopping log consumer: Headers out of sync"
)

// DockerContainer represents a container started using Docker
type DockerContainer struct {
	// Container ID from Docker
	ID         string
	WaitingFor wait.Strategy
	Image      string

	isRunning     bool
	imageWasBuilt bool
	// keepBuiltImage makes Terminate not remove the image if imageWasBuilt.
	keepBuiltImage       bool
	provider             *DockerProvider
	sessionID            string
	terminationSignal    chan bool
	consumers            []LogConsumer
	raw                  *types.ContainerJSON
	stopLogProductionCh  chan bool
	logProductionDone    chan bool
	logProductionError   chan error
	logProductionMutex   sync.Mutex
	logProductionTimeout *time.Duration
	logger               Logging
	lifecycleHooks       []ContainerLifecycleHooks
}

// SetLogger sets the logger for the container
func (c *DockerContainer) SetLogger(logger Logging) {
	c.logger = logger
}

// SetProvider sets the provider for the container
func (c *DockerContainer) SetProvider(provider *DockerProvider) {
	c.provider = provider
}

func (c *DockerContainer) GetContainerID() string {
	return c.ID
}

func (c *DockerContainer) IsRunning() bool {
	return c.isRunning
}

// Endpoint gets proto://host:port string for the first exposed port
// Will returns just host:port if proto is ""
func (c *DockerContainer) Endpoint(ctx context.Context, proto string) (string, error) {
	ports, err := c.Ports(ctx)
	if err != nil {
		return "", err
	}

	// get first port
	var firstPort nat.Port
	for p := range ports {
		firstPort = p
		break
	}

	return c.PortEndpoint(ctx, firstPort, proto)
}

// PortEndpoint gets proto://host:port string for the given exposed port
// Will returns just host:port if proto is ""
func (c *DockerContainer) PortEndpoint(ctx context.Context, port nat.Port, proto string) (string, error) {
	host, err := c.Host(ctx)
	if err != nil {
		return "", err
	}

	outerPort, err := c.MappedPort(ctx, port)
	if err != nil {
		return "", err
	}

	protoFull := ""
	if proto != "" {
		protoFull = fmt.Sprintf("%s://", proto)
	}

	return fmt.Sprintf("%s%s:%s", protoFull, host, outerPort.Port()), nil
}

// Host gets host (ip or name) of the docker daemon where the container port is exposed
// Warning: this is based on your Docker host setting. Will fail if using an SSH tunnel
// You can use the "TC_HOST" env variable to set this yourself
func (c *DockerContainer) Host(ctx context.Context) (string, error) {
	host, err := c.provider.DaemonHost(ctx)
	if err != nil {
		return "", err
	}
	return host, nil
}

// MappedPort gets externally mapped port for a container port
func (c *DockerContainer) MappedPort(ctx context.Context, port nat.Port) (nat.Port, error) {
	inspect, err := c.inspectContainer(ctx)
	if err != nil {
		return "", err
	}
	if inspect.ContainerJSONBase.HostConfig.NetworkMode == "host" {
		return port, nil
	}
	ports, err := c.Ports(ctx)
	if err != nil {
		return "", err
	}

	for k, p := range ports {
		if k.Port() != port.Port() {
			continue
		}
		if port.Proto() != "" && k.Proto() != port.Proto() {
			continue
		}
		if len(p) == 0 {
			continue
		}
		return nat.NewPort(k.Proto(), p[0].HostPort)
	}

	return "", errors.New("port not found")
}

// Ports gets the exposed ports for the container.
func (c *DockerContainer) Ports(ctx context.Context) (nat.PortMap, error) {
	inspect, err := c.inspectContainer(ctx)
	if err != nil {
		return nil, err
	}
	return inspect.NetworkSettings.Ports, nil
}

// SessionID gets the current session id
func (c *DockerContainer) SessionID() string {
	return c.sessionID
}

// Start will start an already created container
func (c *DockerContainer) Start(ctx context.Context) error {
	err := c.startingHook(ctx)
	if err != nil {
		return err
	}

	if err := c.provider.client.ContainerStart(ctx, c.ID, container.StartOptions{}); err != nil {
		return err
	}
	defer c.provider.Close()

	err = c.startedHook(ctx)
	if err != nil {
		return err
	}

	// if a Wait Strategy has been specified, wait before returning
	if c.WaitingFor != nil {
		c.logger.Printf(
			"🚧 Waiting for container id %s image: %s. Waiting for: %+v",
			c.ID[:12], c.Image, c.WaitingFor,
		)
		if err := c.WaitingFor.WaitUntilReady(ctx, c); err != nil {
			c.printLogs(ctx, err)
			return err
		}
		c.logger.Printf("✅ Finished waiting for container id %s.", c.ID[:12])
	}

	c.isRunning = true

	err = c.readiedHook(ctx)
	if err != nil {
		return err
	}

	return nil
}

// Stop will stop an already started container
//
// In case the container fails to stop
// gracefully within a time frame specified by the timeout argument,
// it is forcefully terminated (killed).
//
// If the timeout is nil, the container's StopTimeout value is used, if set,
// otherwise the engine default. A negative timeout value can be specified,
// meaning no timeout, i.e. no forceful termination is performed.
func (c *DockerContainer) Stop(ctx context.Context, timeout *time.Duration) error {
	err := c.stoppingHook(ctx)
	if err != nil {
		return err
	}

	var options container.StopOptions

	if timeout != nil {
		timeoutSeconds := int(timeout.Seconds())
		options.Timeout = &timeoutSeconds
	}

	if err := c.provider.client.ContainerStop(ctx, c.ID, options); err != nil {
		return err
	}
	defer c.provider.Close()

	c.isRunning = false

	err = c.stoppedHook(ctx)
	if err != nil {
		return err
	}

	return nil
}

// Terminate is used to kill the container. It is usually triggered by as defer function.
func (c *DockerContainer) Terminate(ctx context.Context) error {
	select {
	// close reaper if it was created
	case c.terminationSignal <- true:
	default:
	}

	defer c.provider.client.Close()

	err := c.terminatingHook(ctx)
	if err != nil {
		return err
	}

	err = c.provider.client.ContainerRemove(ctx, c.GetContainerID(), container.RemoveOptions{
		RemoveVolumes: true,
		Force:         true,
	})
	if err != nil {
		return err
	}

	err = c.terminatedHook(ctx)
	if err != nil {
		return err
	}

	if c.imageWasBuilt && !c.keepBuiltImage {
		_, err := c.provider.client.ImageRemove(ctx, c.Image, types.ImageRemoveOptions{
			Force:         true,
			PruneChildren: true,
		})
		if err != nil {
			return err
		}
	}

	c.sessionID = ""
	c.isRunning = false
	return nil
}

// update container raw info
func (c *DockerContainer) inspectRawContainer(ctx context.Context) (*types.ContainerJSON, error) {
	defer c.provider.Close()
	inspect, err := c.provider.client.ContainerInspect(ctx, c.ID)
	if err != nil {
		return nil, err
	}

	c.raw = &inspect
	return c.raw, nil
}

func (c *DockerContainer) inspectContainer(ctx context.Context) (*types.ContainerJSON, error) {
	defer c.provider.Close()
	inspect, err := c.provider.client.ContainerInspect(ctx, c.ID)
	if err != nil {
		return nil, err
	}

	return &inspect, nil
}

// Logs will fetch both STDOUT and STDERR from the current container. Returns a
// ReadCloser and leaves it up to the caller to extract what it wants.
func (c *DockerContainer) Logs(ctx context.Context) (io.ReadCloser, error) {
	const streamHeaderSize = 8

	options := container.LogsOptions{
		ShowStdout: true,
		ShowStderr: true,
	}

	rc, err := c.provider.client.ContainerLogs(ctx, c.ID, options)
	if err != nil {
		return nil, err
	}
	defer c.provider.Close()

	pr, pw := io.Pipe()
	r := bufio.NewReader(rc)

	go func() {
		lineStarted := true
		for err == nil {
			line, isPrefix, err := r.ReadLine()

			if lineStarted && len(line) >= streamHeaderSize {
				line = line[streamHeaderSize:] // trim stream header
				lineStarted = false
			}
			if !isPrefix {
				lineStarted = true
			}

			_, errW := pw.Write(line)
			if errW != nil {
				return
			}

			if !isPrefix {
				_, errW := pw.Write([]byte("\n"))
				if errW != nil {
					return
				}
			}

			if err != nil {
				_ = pw.CloseWithError(err)
				return
			}
		}
	}()

	return pr, nil
}

// Deprecated: use the ContainerRequest.LogConsumerConfig field instead.
func (c *DockerContainer) FollowOutput(consumer LogConsumer) {
	c.followOutput(consumer)
}

// followOutput adds a LogConsumer to be sent logs from the container's
// STDOUT and STDERR
func (c *DockerContainer) followOutput(consumer LogConsumer) {
	c.consumers = append(c.consumers, consumer)
}

// Name gets the name of the container.
func (c *DockerContainer) Name(ctx context.Context) (string, error) {
	inspect, err := c.inspectContainer(ctx)
	if err != nil {
		return "", err
	}
	return inspect.Name, nil
}

// State returns container's running state
func (c *DockerContainer) State(ctx context.Context) (*types.ContainerState, error) {
	inspect, err := c.inspectRawContainer(ctx)
	if err != nil {
		if c.raw != nil {
			return c.raw.State, err
		}
		return nil, err
	}
	return inspect.State, nil
}

// Networks gets the names of the networks the container is attached to.
func (c *DockerContainer) Networks(ctx context.Context) ([]string, error) {
	inspect, err := c.inspectContainer(ctx)
	if err != nil {
		return []string{}, err
	}

	networks := inspect.NetworkSettings.Networks

	n := []string{}

	for k := range networks {
		n = append(n, k)
	}

	return n, nil
}

// ContainerIP gets the IP address of the primary network within the container.
func (c *DockerContainer) ContainerIP(ctx context.Context) (string, error) {
	inspect, err := c.inspectContainer(ctx)
	if err != nil {
		return "", err
	}

	ip := inspect.NetworkSettings.IPAddress
	if ip == "" {
		// use IP from "Networks" if only single network defined
		networks := inspect.NetworkSettings.Networks
		if len(networks) == 1 {
			for _, v := range networks {
				ip = v.IPAddress
			}
		}
	}

	return ip, nil
}

// ContainerIPs gets the IP addresses of all the networks within the container.
func (c *DockerContainer) ContainerIPs(ctx context.Context) ([]string, error) {
	ips := make([]string, 0)

	inspect, err := c.inspectContainer(ctx)
	if err != nil {
		return nil, err
	}

	networks := inspect.NetworkSettings.Networks
	for _, nw := range networks {
		ips = append(ips, nw.IPAddress)
	}

	return ips, nil
}

// NetworkAliases gets the aliases of the container for the networks it is attached to.
func (c *DockerContainer) NetworkAliases(ctx context.Context) (map[string][]string, error) {
	inspect, err := c.inspectContainer(ctx)
	if err != nil {
		return map[string][]string{}, err
	}

	networks := inspect.NetworkSettings.Networks

	a := map[string][]string{}

	for k := range networks {
		a[k] = networks[k].Aliases
	}

	return a, nil
}

func (c *DockerContainer) Exec(ctx context.Context, cmd []string, options ...tcexec.ProcessOption) (int, io.Reader, error) {
	cli := c.provider.client

	processOptions := tcexec.NewProcessOptions(cmd)

	// processing all the options in a first loop because for the multiplexed option
	// we first need to have a containerExecCreateResponse
	for _, o := range options {
		o.Apply(processOptions)
	}

	response, err := cli.ContainerExecCreate(ctx, c.ID, processOptions.ExecConfig)
	if err != nil {
		return 0, nil, err
	}

	hijack, err := cli.ContainerExecAttach(ctx, response.ID, types.ExecStartCheck{})
	if err != nil {
		return 0, nil, err
	}

	processOptions.Reader = hijack.Reader

	// second loop to process the multiplexed option, as now we have a reader
	// from the created exec response.
	for _, o := range options {
		o.Apply(processOptions)
	}

	var exitCode int
	for {
		execResp, err := cli.ContainerExecInspect(ctx, response.ID)
		if err != nil {
			return 0, nil, err
		}

		if !execResp.Running {
			exitCode = execResp.ExitCode
			break
		}

		time.Sleep(100 * time.Millisecond)
	}

	return exitCode, processOptions.Reader, nil
}

type FileFromContainer struct {
	underlying *io.ReadCloser
	tarreader  *tar.Reader
}

func (fc *FileFromContainer) Read(b []byte) (int, error) {
	return (*fc.tarreader).Read(b)
}

func (fc *FileFromContainer) Close() error {
	return (*fc.underlying).Close()
}

func (c *DockerContainer) CopyFileFromContainer(ctx context.Context, filePath string) (io.ReadCloser, error) {
	r, _, err := c.provider.client.CopyFromContainer(ctx, c.ID, filePath)
	if err != nil {
		return nil, err
	}
	defer c.provider.Close()

	tarReader := tar.NewReader(r)

	// if we got here we have exactly one file in the TAR-stream
	// so we advance the index by one so the next call to Read will start reading it
	_, err = tarReader.Next()
	if err != nil {
		return nil, err
	}

	ret := &FileFromContainer{
		underlying: &r,
		tarreader:  tarReader,
	}

	return ret, nil
}

// CopyDirToContainer copies the contents of a directory to a parent path in the container. This parent path must exist in the container first
// as we cannot create it
func (c *DockerContainer) CopyDirToContainer(ctx context.Context, hostDirPath string, containerParentPath string, fileMode int64) error {
	dir, err := isDir(hostDirPath)
	if err != nil {
		return err
	}

	if !dir {
		// it's not a dir: let the consumer to handle an error
		return fmt.Errorf("path %s is not a directory", hostDirPath)
	}

	buff, err := tarDir(hostDirPath, fileMode)
	if err != nil {
		return err
	}

	// create the directory under its parent
	parent := filepath.Dir(containerParentPath)

	err = c.provider.client.CopyToContainer(ctx, c.ID, parent, buff, types.CopyToContainerOptions{})
	if err != nil {
		return err
	}
	defer c.provider.Close()

	return nil
}

func (c *DockerContainer) CopyFileToContainer(ctx context.Context, hostFilePath string, containerFilePath string, fileMode int64) error {
	dir, err := isDir(hostFilePath)
	if err != nil {
		return err
	}

	if dir {
		return c.CopyDirToContainer(ctx, hostFilePath, containerFilePath, fileMode)
	}

	fileContent, err := os.ReadFile(hostFilePath)
	if err != nil {
		return err
	}
	return c.CopyToContainer(ctx, fileContent, containerFilePath, fileMode)
}

// CopyToContainer copies fileContent data to a file in container
func (c *DockerContainer) CopyToContainer(ctx context.Context, fileContent []byte, containerFilePath string, fileMode int64) error {
	buffer, err := tarFile(fileContent, containerFilePath, fileMode)
	if err != nil {
		return err
	}

	err = c.provider.client.CopyToContainer(ctx, c.ID, "/", buffer, types.CopyToContainerOptions{})
	if err != nil {
		return err
	}
	defer c.provider.Close()

	return nil
}

type LogProductionOption func(*DockerContainer)

// WithLogProductionTimeout is a functional option that sets the timeout for the log production.
// If the timeout is lower than 5s or greater than 60s it will be set to 5s or 60s respectively.
func WithLogProductionTimeout(timeout time.Duration) LogProductionOption {
	return func(c *DockerContainer) {
		c.logProductionTimeout = &timeout
	}
}

// Deprecated: use the ContainerRequest.LogConsumerConfig field instead.
func (c *DockerContainer) StartLogProducer(ctx context.Context, opts ...LogProductionOption) error {
	return c.startLogProduction(ctx, opts...)
}

// startLogProduction will start a concurrent process that will continuously read logs
// from the container and will send them to each added LogConsumer.
// Default log production timeout is 5s. It is used to set the context timeout
// which means that each log-reading loop will last at least the specified timeout
// and that it cannot be cancelled earlier.
// Use functional option WithLogProductionTimeout() to override default timeout. If it's
// lower than 5s and greater than 60s it will be set to 5s or 60s respectively.
func (c *DockerContainer) startLogProduction(ctx context.Context, opts ...LogProductionOption) error {
	{
		c.logProductionMutex.Lock()
		defer c.logProductionMutex.Unlock()

		if c.stopLogProductionCh != nil {
			return errors.New("log production already started")
		}
	}

	for _, opt := range opts {
		opt(c)
	}

	minLogProductionTimeout := time.Duration(5 * time.Second)
	maxLogProductionTimeout := time.Duration(60 * time.Second)

	if c.logProductionTimeout == nil {
		c.logProductionTimeout = &minLogProductionTimeout
	}

	if *c.logProductionTimeout < minLogProductionTimeout {
		c.logProductionTimeout = &minLogProductionTimeout
	}

	if *c.logProductionTimeout > maxLogProductionTimeout {
		c.logProductionTimeout = &maxLogProductionTimeout
	}

	c.stopLogProductionCh = make(chan bool)
	c.logProductionDone = make(chan bool)
	c.logProductionError = make(chan error, 1)

	go func(stop <-chan bool, done chan<- bool, errorCh chan error) {
		// signal the log production is done once go routine exits, this prevents race conditions around start/stop
		// set c.stopLogProductionCh to nil so that it can be started again
		defer func() {
			defer c.logProductionMutex.Unlock()
			close(done)
			close(errorCh)
			{
				c.logProductionMutex.Lock()
				c.stopLogProductionCh = nil
			}
		}()

		since := ""
		// if the socket is closed we will make additional logs request with updated Since timestamp
	BEGIN:
		options := container.LogsOptions{
			ShowStdout: true,
			ShowStderr: true,
			Follow:     true,
			Since:      since,
		}

		ctx, cancel := context.WithTimeout(ctx, *c.logProductionTimeout)
		defer cancel()

		r, err := c.provider.client.ContainerLogs(ctx, c.GetContainerID(), options)
		if err != nil {
			errorCh <- err
			return
		}
		defer c.provider.Close()

		for {
			select {
			case <-stop:
				errorCh <- r.Close()
				return
			default:
				h := make([]byte, 8)
				_, err := io.ReadFull(r, h)
				if err != nil {
					// proper type matching requires https://go-review.googlesource.com/c/go/+/250357/ (go 1.16)
					if strings.Contains(err.Error(), "use of closed network connection") {
						now := time.Now()
						since = fmt.Sprintf("%d.%09d", now.Unix(), int64(now.Nanosecond()))
						goto BEGIN
					}
					if errors.Is(err, context.DeadlineExceeded) {
						// Probably safe to continue here
						continue
					}
					_, _ = fmt.Fprintf(os.Stderr, "container log error: %+v. %s", err, logStoppedForOutOfSyncMessage)
					// if we would continue here, the next header-read will result into random data...
					return
				}

				count := binary.BigEndian.Uint32(h[4:])
				if count == 0 {
					continue
				}
				logType := h[0]
				if logType > 2 {
					_, _ = fmt.Fprintf(os.Stderr, "received invalid log type: %d", logType)
					// sometimes docker returns logType = 3 which is an undocumented log type, so treat it as stdout
					logType = 1
				}

				// a map of the log type --> int representation in the header, notice the first is blank, this is stdin, but the go docker client doesn't allow following that in logs
				logTypes := []string{"", StdoutLog, StderrLog}

				b := make([]byte, count)
				_, err = io.ReadFull(r, b)
				if err != nil {
					// TODO: add-logger: use logger to log out this error
					_, _ = fmt.Fprintf(os.Stderr, "error occurred reading log with known length %s", err.Error())
					if errors.Is(err, context.DeadlineExceeded) {
						// Probably safe to continue here
						continue
					}
					// we can not continue here as the next read most likely will not be the next header
					_, _ = fmt.Fprintln(os.Stderr, logStoppedForOutOfSyncMessage)
					return
				}
				for _, c := range c.consumers {
					c.Accept(Log{
						LogType: logTypes[logType],
						Content: b,
					})
				}
			}
		}
	}(c.stopLogProductionCh, c.logProductionDone, c.logProductionError)

	return nil
}

// Deprecated: it will be removed in the next major release.
func (c *DockerContainer) StopLogProducer() error {
	return c.stopLogProduction()
}

// StopLogProducer will stop the concurrent process that is reading logs
// and sending them to each added LogConsumer
func (c *DockerContainer) stopLogProduction() error {
	c.logProductionMutex.Lock()
	defer c.logProductionMutex.Unlock()
	if c.stopLogProductionCh != nil {
		c.stopLogProductionCh <- true
		// block until the log production is actually done in order to avoid strange races
		<-c.logProductionDone
		c.stopLogProductionCh = nil
		c.logProductionDone = nil
		return <-c.logProductionError
	}
	return nil
}

// GetLogProductionErrorChannel exposes the only way for the consumer
// to be able to listen to errors and react to them.
func (c *DockerContainer) GetLogProductionErrorChannel() <-chan error {
	return c.logProductionError
}

// DockerNetwork represents a network started using Docker
type DockerNetwork struct {
	ID                string // Network ID from Docker
	Driver            string
	Name              string
	provider          *DockerProvider
	terminationSignal chan bool
}

// Remove is used to remove the network. It is usually triggered by as defer function.
func (n *DockerNetwork) Remove(ctx context.Context) error {
	select {
	// close reaper if it was created
	case n.terminationSignal <- true:
	default:
	}

	defer n.provider.Close()

	return n.provider.client.NetworkRemove(ctx, n.ID)
}

// DockerProvider implements the ContainerProvider interface
type DockerProvider struct {
	*DockerProviderOptions
	client    client.APIClient
	host      string
	hostCache string
	config    TestcontainersConfig
}

// Client gets the docker client used by the provider
func (p *DockerProvider) Client() client.APIClient {
	return p.client
}

// Close closes the docker client used by the provider
func (p *DockerProvider) Close() error {
	if p.client == nil {
		return nil
	}

	return p.client.Close()
}

// SetClient sets the docker client to be used by the provider
func (p *DockerProvider) SetClient(c client.APIClient) {
	p.client = c
}

var _ ContainerProvider = (*DockerProvider)(nil)

// BuildImage will build and image from context and Dockerfile, then return the tag
func (p *DockerProvider) BuildImage(ctx context.Context, img ImageBuildInfo) (string, error) {
	buildOptions, err := img.BuildOptions()

	var buildError error
	var resp types.ImageBuildResponse
	err = backoff.Retry(func() error {
		resp, err = p.client.ImageBuild(ctx, buildOptions.Context, buildOptions)
		if err != nil {
			buildError = errors.Join(buildError, err)
			var enf errdefs.ErrNotFound
			if errors.As(err, &enf) {
				return backoff.Permanent(err)
			}
			Logger.Printf("Failed to build image: %s, will retry", err)
			return err
		}
		defer p.Close()

		return nil
	}, backoff.WithContext(backoff.NewExponentialBackOff(), ctx))
	if err != nil {
		return "", errors.Join(buildError, err)
	}

	if img.ShouldPrintBuildLog() {
		termFd, isTerm := term.GetFdInfo(os.Stderr)
		err = jsonmessage.DisplayJSONMessagesStream(resp.Body, os.Stderr, termFd, isTerm, nil)
		if err != nil {
			return "", err
		}
	}

	// need to read the response from Docker, I think otherwise the image
	// might not finish building before continuing to execute here
	buf := new(bytes.Buffer)
	_, err = buf.ReadFrom(resp.Body)
	if err != nil {
		return "", err
	}

	_ = resp.Body.Close()

	// the first tag is the one we want
	return buildOptions.Tags[0], nil
}

// CreateContainer fulfills a request for a container without starting it
func (p *DockerProvider) CreateContainer(ctx context.Context, req ContainerRequest) (Container, error) {
	var err error

	// defer the close of the Docker client connection the soonest
	defer p.Close()

	// Make sure that bridge network exists
	// In case it is disabled we will create reaper_default network
	if p.DefaultNetwork == "" {
		p.DefaultNetwork, err = p.getDefaultNetwork(ctx, p.client)
		if err != nil {
			return nil, err
		}
	}

	// If default network is not bridge make sure it is attached to the request
	// as container won't be attached to it automatically
	// in case of Podman the bridge network is called 'podman' as 'bridge' would conflict
	if p.DefaultNetwork != p.defaultBridgeNetworkName {
		isAttached := false
		for _, net := range req.Networks {
			if net == p.DefaultNetwork {
				isAttached = true
				break
			}
		}

		if !isAttached {
			req.Networks = append(req.Networks, p.DefaultNetwork)
		}
	}

	imageName := req.Image

	env := []string{}
	for envKey, envVar := range req.Env {
		env = append(env, envKey+"="+envVar)
	}

	if req.Labels == nil {
		req.Labels = make(map[string]string)
	}

	tcConfig := p.Config().Config

	var termSignal chan bool
	// the reaper does not need to start a reaper for itself
	isReaperContainer := strings.HasSuffix(imageName, config.ReaperDefaultImage)
	if !tcConfig.RyukDisabled && !isReaperContainer {
		r, err := reuseOrCreateReaper(context.WithValue(ctx, core.DockerHostContextKey, p.host), core.SessionID(), p)
		if err != nil {
			return nil, fmt.Errorf("%w: creating reaper failed", err)
		}
		termSignal, err = r.Connect()
		if err != nil {
			return nil, fmt.Errorf("%w: connecting to reaper failed", err)
		}
	}

	// Cleanup on error, otherwise set termSignal to nil before successful return.
	defer func() {
		if termSignal != nil {
			termSignal <- true
		}
	}()

	if err = req.Validate(); err != nil {
		return nil, err
	}

	// always append the hub substitutor after the user-defined ones
	req.ImageSubstitutors = append(req.ImageSubstitutors, newPrependHubRegistry(tcConfig.HubImageNamePrefix))

	for _, is := range req.ImageSubstitutors {
		modifiedTag, err := is.Substitute(imageName)
		if err != nil {
			return nil, fmt.Errorf("failed to substitute image %s with %s: %w", imageName, is.Description(), err)
		}

		if modifiedTag != imageName {
			p.Logger.Printf("✍🏼 Replacing image with %s. From: %s to %s\n", is.Description(), imageName, modifiedTag)
			imageName = modifiedTag
		}
	}

	var platform *specs.Platform

	if req.ShouldBuildImage() {
		imageName, err = p.BuildImage(ctx, &req)
		if err != nil {
			return nil, err
		}
	} else {
		if req.ImagePlatform != "" {
			p, err := platforms.Parse(req.ImagePlatform)
			if err != nil {
				return nil, fmt.Errorf("invalid platform %s: %w", req.ImagePlatform, err)
			}
			platform = &p
		}

		var shouldPullImage bool

		if req.AlwaysPullImage {
			shouldPullImage = true // If requested always attempt to pull image
		} else {
			image, _, err := p.client.ImageInspectWithRaw(ctx, imageName)
			if err != nil {
				if client.IsErrNotFound(err) {
					shouldPullImage = true
				} else {
					return nil, err
				}
			}
			if platform != nil && (image.Architecture != platform.Architecture || image.Os != platform.OS) {
				shouldPullImage = true
			}
		}

		if shouldPullImage {
			pullOpt := types.ImagePullOptions{
				Platform: req.ImagePlatform, // may be empty
			}

			registry, imageAuth, err := DockerImageAuth(ctx, imageName)
			if err != nil {
				p.Logger.Printf("Failed to get image auth for %s. Setting empty credentials for the image: %s. Error is:%s", registry, imageName, err)
			} else {
				// see https://github.com/docker/docs/blob/e8e1204f914767128814dca0ea008644709c117f/engine/api/sdk/examples.md?plain=1#L649-L657
				encodedJSON, err := json.Marshal(imageAuth)
				if err != nil {
					p.Logger.Printf("Failed to marshal image auth. Setting empty credentials for the image: %s. Error is:%s", imageName, err)
				} else {
					pullOpt.RegistryAuth = base64.URLEncoding.EncodeToString(encodedJSON)
				}
			}

			if err := p.attemptToPullImage(ctx, imageName, pullOpt); err != nil {
				return nil, err
			}
		}
	}

	if !isReaperContainer {
		// add the labels that the reaper will use to terminate the container to the request
		for k, v := range core.DefaultLabels(core.SessionID()) {
			req.Labels[k] = v
		}
	}

	dockerInput := &container.Config{
		Entrypoint: req.Entrypoint,
		Image:      imageName,
		Env:        env,
		Labels:     req.Labels,
		Cmd:        req.Cmd,
		Hostname:   req.Hostname,
		User:       req.User,
		WorkingDir: req.WorkingDir,
	}

	hostConfig := &container.HostConfig{
		Privileged: req.Privileged,
		ShmSize:    req.ShmSize,
		Tmpfs:      req.Tmpfs,
	}

	networkingConfig := &network.NetworkingConfig{}

	// default hooks include logger hook and pre-create hook
	defaultHooks := []ContainerLifecycleHooks{
		DefaultLoggingHook(p.Logger),
<<<<<<< HEAD
		defaultPreCreateHook(ctx, p, req, dockerInput, hostConfig, networkingConfig),
		defaultCopyFileToContainerHook(req.Files),
=======
		{
			PreCreates: []ContainerRequestHook{
				func(ctx context.Context, req ContainerRequest) error {
					return p.preCreateContainerHook(ctx, req, dockerInput, hostConfig, networkingConfig)
				},
			},
			PostCreates: []ContainerHook{
				// copy files to container after it's created
				func(ctx context.Context, c Container) error {
					for _, f := range req.Files {
						err := c.CopyFileToContainer(ctx, f.HostFilePath, f.ContainerFilePath, f.FileMode)
						if err != nil {
							return fmt.Errorf("can't copy %s to container: %w", f.HostFilePath, err)
						}
					}

					return nil
				},
			},
			PostStarts: []ContainerHook{
				// first post-start hook is to produce logs and start log consumers
				func(ctx context.Context, c Container) error {
					dockerContainer := c.(*DockerContainer)

					logConsumerConfig := req.LogConsumerCfg
					if logConsumerConfig == nil {
						return nil
					}

					for _, consumer := range logConsumerConfig.Consumers {
						dockerContainer.followOutput(consumer)
					}

					if len(logConsumerConfig.Consumers) > 0 {
						return dockerContainer.startLogProduction(ctx, logConsumerConfig.Opts...)
					}
					return nil
				},
				// second post-start hook is to wait for the container to be ready
				func(ctx context.Context, c Container) error {
					dockerContainer := c.(*DockerContainer)

					// if a Wait Strategy has been specified, wait before returning
					if dockerContainer.WaitingFor != nil {
						dockerContainer.logger.Printf(
							"🚧 Waiting for container id %s image: %s. Waiting for: %+v",
							dockerContainer.ID[:12], dockerContainer.Image, dockerContainer.WaitingFor,
						)
						if err := dockerContainer.WaitingFor.WaitUntilReady(ctx, c); err != nil {
							return err
						}
					}

					dockerContainer.isRunning = true

					return nil
				},
			},
			PreTerminates: []ContainerHook{
				// first pre-terminate hook is to stop the log production
				func(ctx context.Context, c Container) error {
					logConsumerConfig := req.LogConsumerCfg

					if logConsumerConfig == nil {
						return nil
					}
					if len(logConsumerConfig.Consumers) == 0 {
						return nil
					}

					dockerContainer := c.(*DockerContainer)

					return dockerContainer.stopLogProduction()
				},
			},
		},
>>>>>>> 48fc2288
	}

	req.LifecycleHooks = []ContainerLifecycleHooks{combineContainerHooks(defaultHooks, req.LifecycleHooks)}

	err = req.creatingHook(ctx)
	if err != nil {
		return nil, err
	}

	resp, err := p.client.ContainerCreate(ctx, dockerInput, hostConfig, networkingConfig, platform, req.Name)
	if err != nil {
		return nil, err
	}

	// #248: If there is more than one network specified in the request attach newly created container to them one by one
	if len(req.Networks) > 1 {
		for _, n := range req.Networks[1:] {
			nw, err := p.GetNetwork(ctx, NetworkRequest{
				Name: n,
			})
			if err == nil {
				endpointSetting := network.EndpointSettings{
					Aliases: req.NetworkAliases[n],
				}
				err = p.client.NetworkConnect(ctx, nw.ID, resp.ID, &endpointSetting)
				if err != nil {
					return nil, err
				}
			}
		}
	}

	c := &DockerContainer{
		ID:                  resp.ID,
		WaitingFor:          req.WaitingFor,
		Image:               imageName,
		imageWasBuilt:       req.ShouldBuildImage(),
		keepBuiltImage:      req.ShouldKeepBuiltImage(),
		sessionID:           core.SessionID(),
		provider:            p,
		terminationSignal:   termSignal,
		stopLogProductionCh: nil,
		logger:              p.Logger,
		lifecycleHooks:      req.LifecycleHooks,
	}

	err = c.createdHook(ctx)
	if err != nil {
		return nil, err
	}

	// Disable cleanup on success
	termSignal = nil

	return c, nil
}

func (p *DockerProvider) findContainerByName(ctx context.Context, name string) (*types.Container, error) {
	if name == "" {
		return nil, nil
	}

	// Note that, 'name' filter will use regex to find the containers
	filter := filters.NewArgs(filters.Arg("name", fmt.Sprintf("^%s$", name)))
	containers, err := p.client.ContainerList(ctx, container.ListOptions{Filters: filter})
	if err != nil {
		return nil, err
	}
	defer p.Close()

	if len(containers) > 0 {
		return &containers[0], nil
	}
	return nil, nil
}

func (p *DockerProvider) ReuseOrCreateContainer(ctx context.Context, req ContainerRequest) (Container, error) {
	c, err := p.findContainerByName(ctx, req.Name)
	if err != nil {
		return nil, err
	}
	if c == nil {
		return p.CreateContainer(ctx, req)
	}

	sessionID := core.SessionID()

	tcConfig := p.Config().Config

	var termSignal chan bool
	if !tcConfig.RyukDisabled {
		r, err := reuseOrCreateReaper(context.WithValue(ctx, core.DockerHostContextKey, p.host), sessionID, p)
		if err != nil {
			return nil, fmt.Errorf("%w: creating reaper failed", err)
		}
		termSignal, err = r.Connect()
		if err != nil {
			return nil, fmt.Errorf("%w: connecting to reaper failed", err)
		}
	}

	dc := &DockerContainer{
		ID:                  c.ID,
		WaitingFor:          req.WaitingFor,
		Image:               c.Image,
		sessionID:           sessionID,
		provider:            p,
		terminationSignal:   termSignal,
		stopLogProductionCh: nil,
		logger:              p.Logger,
		isRunning:           c.State == "running",
	}

	return dc, nil
}

// attemptToPullImage tries to pull the image while respecting the ctx cancellations.
// Besides, if the image cannot be pulled due to ErrorNotFound then no need to retry but terminate immediately.
func (p *DockerProvider) attemptToPullImage(ctx context.Context, tag string, pullOpt types.ImagePullOptions) error {
	var (
		err  error
		pull io.ReadCloser
	)
	err = backoff.Retry(func() error {
		pull, err = p.client.ImagePull(ctx, tag, pullOpt)
		if err != nil {
			var enf errdefs.ErrNotFound
			if errors.As(err, &enf) {
				return backoff.Permanent(err)
			}
			Logger.Printf("Failed to pull image: %s, will retry", err)
			return err
		}
		defer p.Close()

		return nil
	}, backoff.WithContext(backoff.NewExponentialBackOff(), ctx))
	if err != nil {
		return err
	}
	defer pull.Close()

	// download of docker image finishes at EOF of the pull request
	_, err = io.ReadAll(pull)
	return err
}

// Health measure the healthiness of the provider. Right now we leverage the
// docker-client Info endpoint to see if the daemon is reachable.
func (p *DockerProvider) Health(ctx context.Context) error {
	_, err := p.client.Info(ctx)
	defer p.Close()

	return err
}

// RunContainer takes a RequestContainer as input and it runs a container via the docker sdk
func (p *DockerProvider) RunContainer(ctx context.Context, req ContainerRequest) (Container, error) {
	c, err := p.CreateContainer(ctx, req)
	if err != nil {
		return nil, err
	}

	if err := c.Start(ctx); err != nil {
		return c, fmt.Errorf("%w: could not start container", err)
	}

	return c, nil
}

// Config provides the TestcontainersConfig read from $HOME/.testcontainers.properties or
// the environment variables
func (p *DockerProvider) Config() TestcontainersConfig {
	return p.config
}

// DaemonHost gets the host or ip of the Docker daemon where ports are exposed on
// Warning: this is based on your Docker host setting. Will fail if using an SSH tunnel
// You can use the "TC_HOST" env variable to set this yourself
func (p *DockerProvider) DaemonHost(ctx context.Context) (string, error) {
	return daemonHost(ctx, p)
}

func daemonHost(ctx context.Context, p *DockerProvider) (string, error) {
	if p.hostCache != "" {
		return p.hostCache, nil
	}

	host, exists := os.LookupEnv("TC_HOST")
	if exists {
		p.hostCache = host
		return p.hostCache, nil
	}

	// infer from Docker host
	url, err := url.Parse(p.client.DaemonHost())
	if err != nil {
		return "", err
	}
	defer p.Close()

	switch url.Scheme {
	case "http", "https", "tcp":
		p.hostCache = url.Hostname()
	case "unix", "npipe":
		if core.InAContainer() {
			ip, err := p.GetGatewayIP(ctx)
			if err != nil {
				ip, err = core.DefaultGatewayIP()
				if err != nil {
					ip = "localhost"
				}
			}
			p.hostCache = ip
		} else {
			p.hostCache = "localhost"
		}
	default:
		return "", errors.New("could not determine host through env or docker host")
	}

	return p.hostCache, nil
}

// Deprecated: use network.New instead
// CreateNetwork returns the object representing a new network identified by its name
func (p *DockerProvider) CreateNetwork(ctx context.Context, req NetworkRequest) (Network, error) {
	var err error

	// defer the close of the Docker client connection the soonest
	defer p.Close()

	// Make sure that bridge network exists
	// In case it is disabled we will create reaper_default network
	if p.DefaultNetwork == "" {
		if p.DefaultNetwork, err = p.getDefaultNetwork(ctx, p.client); err != nil {
			return nil, err
		}
	}

	if req.Labels == nil {
		req.Labels = make(map[string]string)
	}

	tcConfig := p.Config().Config

	nc := types.NetworkCreate{
		Driver:         req.Driver,
		CheckDuplicate: req.CheckDuplicate,
		Internal:       req.Internal,
		EnableIPv6:     req.EnableIPv6,
		Attachable:     req.Attachable,
		Labels:         req.Labels,
		IPAM:           req.IPAM,
	}

	sessionID := core.SessionID()

	var termSignal chan bool
	if !tcConfig.RyukDisabled {
		r, err := reuseOrCreateReaper(context.WithValue(ctx, core.DockerHostContextKey, p.host), sessionID, p)
		if err != nil {
			return nil, fmt.Errorf("%w: creating network reaper failed", err)
		}
		termSignal, err = r.Connect()
		if err != nil {
			return nil, fmt.Errorf("%w: connecting to network reaper failed", err)
		}
	}

	// add the labels that the reaper will use to terminate the network to the request
	for k, v := range core.DefaultLabels(sessionID) {
		req.Labels[k] = v
	}

	// Cleanup on error, otherwise set termSignal to nil before successful return.
	defer func() {
		if termSignal != nil {
			termSignal <- true
		}
	}()

	response, err := p.client.NetworkCreate(ctx, req.Name, nc)
	if err != nil {
		return &DockerNetwork{}, err
	}

	n := &DockerNetwork{
		ID:                response.ID,
		Driver:            req.Driver,
		Name:              req.Name,
		terminationSignal: termSignal,
		provider:          p,
	}

	// Disable cleanup on success
	termSignal = nil

	return n, nil
}

// GetNetwork returns the object representing the network identified by its name
func (p *DockerProvider) GetNetwork(ctx context.Context, req NetworkRequest) (types.NetworkResource, error) {
	networkResource, err := p.client.NetworkInspect(ctx, req.Name, types.NetworkInspectOptions{
		Verbose: true,
	})
	if err != nil {
		return types.NetworkResource{}, err
	}

	return networkResource, err
}

func (p *DockerProvider) GetGatewayIP(ctx context.Context) (string, error) {
	// Use a default network as defined in the DockerProvider
	if p.DefaultNetwork == "" {
		var err error
		p.DefaultNetwork, err = p.getDefaultNetwork(ctx, p.client)
		if err != nil {
			return "", err
		}
	}
	nw, err := p.GetNetwork(ctx, NetworkRequest{Name: p.DefaultNetwork})
	if err != nil {
		return "", err
	}

	var ip string
	for _, config := range nw.IPAM.Config {
		if config.Gateway != "" {
			ip = config.Gateway
			break
		}
	}
	if ip == "" {
		return "", errors.New("Failed to get gateway IP from network settings")
	}

	return ip, nil
}

func (p *DockerProvider) getDefaultNetwork(ctx context.Context, cli client.APIClient) (string, error) {
	// Get list of available networks
	networkResources, err := cli.NetworkList(ctx, types.NetworkListOptions{})
	if err != nil {
		return "", err
	}

	reaperNetwork := ReaperDefault

	reaperNetworkExists := false

	for _, net := range networkResources {
		if net.Name == p.defaultBridgeNetworkName {
			return p.defaultBridgeNetworkName, nil
		}

		if net.Name == reaperNetwork {
			reaperNetworkExists = true
		}
	}

	// Create a bridge network for the container communications
	if !reaperNetworkExists {
		_, err = cli.NetworkCreate(ctx, reaperNetwork, types.NetworkCreate{
			Driver:     Bridge,
			Attachable: true,
			Labels:     core.DefaultLabels(core.SessionID()),
		})

		if err != nil {
			return "", err
		}
	}

	return reaperNetwork, nil
}

// containerFromDockerResponse builds a Docker container struct from the response of the Docker API
func containerFromDockerResponse(ctx context.Context, response types.Container) (*DockerContainer, error) {
	provider, err := NewDockerProvider()
	if err != nil {
		return nil, err
	}

	container := DockerContainer{}

	container.ID = response.ID
	container.WaitingFor = nil
	container.Image = response.Image
	container.imageWasBuilt = false

	container.logger = provider.Logger
	container.lifecycleHooks = []ContainerLifecycleHooks{
		DefaultLoggingHook(container.logger),
	}
	container.provider = provider

	container.sessionID = core.SessionID()
	container.consumers = []LogConsumer{}
	container.stopLogProductionCh = nil
	container.isRunning = response.State == "running"

	// the termination signal should be obtained from the reaper
	container.terminationSignal = nil

	// populate the raw representation of the container
	_, err = container.inspectRawContainer(ctx)
	if err != nil {
		return nil, err
	}

	return &container, nil
}

// ListImages list images from the provider. If an image has multiple Tags, each tag is reported
// individually with the same ID and same labels
func (p *DockerProvider) ListImages(ctx context.Context) ([]ImageInfo, error) {
	images := []ImageInfo{}

	imageList, err := p.client.ImageList(ctx, types.ImageListOptions{})
	if err != nil {
		return images, fmt.Errorf("listing images %w", err)
	}

	for _, img := range imageList {
		for _, tag := range img.RepoTags {
			images = append(images, ImageInfo{ID: img.ID, Name: tag})
		}
	}

	return images, nil
}

// SaveImages exports a list of images as an uncompressed tar
func (p *DockerProvider) SaveImages(ctx context.Context, output string, images ...string) error {
	outputFile, err := os.Create(output)
	if err != nil {
		return fmt.Errorf("opening output file %w", err)
	}
	defer func() {
		_ = outputFile.Close()
	}()

	imageReader, err := p.client.ImageSave(ctx, images)
	if err != nil {
		return fmt.Errorf("saving images %w", err)
	}
	defer func() {
		_ = imageReader.Close()
	}()

	_, err = io.Copy(outputFile, imageReader)
	if err != nil {
		return fmt.Errorf("writing images to output %w", err)
	}

	return nil
}

// PullImage pulls image from registry
func (p *DockerProvider) PullImage(ctx context.Context, image string) error {
	return p.attemptToPullImage(ctx, image, types.ImagePullOptions{})
}<|MERGE_RESOLUTION|>--- conflicted
+++ resolved
@@ -201,19 +201,6 @@
 	err = c.startedHook(ctx)
 	if err != nil {
 		return err
-	}
-
-	// if a Wait Strategy has been specified, wait before returning
-	if c.WaitingFor != nil {
-		c.logger.Printf(
-			"🚧 Waiting for container id %s image: %s. Waiting for: %+v",
-			c.ID[:12], c.Image, c.WaitingFor,
-		)
-		if err := c.WaitingFor.WaitUntilReady(ctx, c); err != nil {
-			c.printLogs(ctx, err)
-			return err
-		}
-		c.logger.Printf("✅ Finished waiting for container id %s.", c.ID[:12])
 	}
 
 	c.isRunning = true
@@ -1086,87 +1073,10 @@
 	// default hooks include logger hook and pre-create hook
 	defaultHooks := []ContainerLifecycleHooks{
 		DefaultLoggingHook(p.Logger),
-<<<<<<< HEAD
 		defaultPreCreateHook(ctx, p, req, dockerInput, hostConfig, networkingConfig),
 		defaultCopyFileToContainerHook(req.Files),
-=======
-		{
-			PreCreates: []ContainerRequestHook{
-				func(ctx context.Context, req ContainerRequest) error {
-					return p.preCreateContainerHook(ctx, req, dockerInput, hostConfig, networkingConfig)
-				},
-			},
-			PostCreates: []ContainerHook{
-				// copy files to container after it's created
-				func(ctx context.Context, c Container) error {
-					for _, f := range req.Files {
-						err := c.CopyFileToContainer(ctx, f.HostFilePath, f.ContainerFilePath, f.FileMode)
-						if err != nil {
-							return fmt.Errorf("can't copy %s to container: %w", f.HostFilePath, err)
-						}
-					}
-
-					return nil
-				},
-			},
-			PostStarts: []ContainerHook{
-				// first post-start hook is to produce logs and start log consumers
-				func(ctx context.Context, c Container) error {
-					dockerContainer := c.(*DockerContainer)
-
-					logConsumerConfig := req.LogConsumerCfg
-					if logConsumerConfig == nil {
-						return nil
-					}
-
-					for _, consumer := range logConsumerConfig.Consumers {
-						dockerContainer.followOutput(consumer)
-					}
-
-					if len(logConsumerConfig.Consumers) > 0 {
-						return dockerContainer.startLogProduction(ctx, logConsumerConfig.Opts...)
-					}
-					return nil
-				},
-				// second post-start hook is to wait for the container to be ready
-				func(ctx context.Context, c Container) error {
-					dockerContainer := c.(*DockerContainer)
-
-					// if a Wait Strategy has been specified, wait before returning
-					if dockerContainer.WaitingFor != nil {
-						dockerContainer.logger.Printf(
-							"🚧 Waiting for container id %s image: %s. Waiting for: %+v",
-							dockerContainer.ID[:12], dockerContainer.Image, dockerContainer.WaitingFor,
-						)
-						if err := dockerContainer.WaitingFor.WaitUntilReady(ctx, c); err != nil {
-							return err
-						}
-					}
-
-					dockerContainer.isRunning = true
-
-					return nil
-				},
-			},
-			PreTerminates: []ContainerHook{
-				// first pre-terminate hook is to stop the log production
-				func(ctx context.Context, c Container) error {
-					logConsumerConfig := req.LogConsumerCfg
-
-					if logConsumerConfig == nil {
-						return nil
-					}
-					if len(logConsumerConfig.Consumers) == 0 {
-						return nil
-					}
-
-					dockerContainer := c.(*DockerContainer)
-
-					return dockerContainer.stopLogProduction()
-				},
-			},
-		},
->>>>>>> 48fc2288
+		defaultLogConsumersHook(req.LogConsumerCfg),
+		defaultReadinessHook(),
 	}
 
 	req.LifecycleHooks = []ContainerLifecycleHooks{combineContainerHooks(defaultHooks, req.LifecycleHooks)}
