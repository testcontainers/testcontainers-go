--- conflicted
+++ resolved
@@ -258,16 +258,7 @@
 		return err
 	}
 
-<<<<<<< HEAD
-	err = c.provider.client.ContainerRemove(ctx, c.GetContainerID(), types.ContainerRemoveOptions{
-=======
-	err = c.StopLogProducer()
-	if err != nil {
-		return err
-	}
-
 	err = c.provider.client.ContainerRemove(ctx, c.GetContainerID(), container.RemoveOptions{
->>>>>>> 6297ec1c
 		RemoveVolumes: true,
 		Force:         true,
 	})
