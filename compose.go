package testcontainers

import (
	"context"
	"errors"
	"path/filepath"
	"runtime"
	"strings"

	"github.com/compose-spec/compose-go/types"
	"github.com/docker/cli/cli/command"
	"github.com/docker/cli/cli/flags"
	"github.com/docker/compose/v2/pkg/api"
	"github.com/docker/compose/v2/pkg/compose"
	"github.com/google/uuid"

	"github.com/testcontainers/testcontainers-go/wait"
)

const (
	envProjectName = "COMPOSE_PROJECT_NAME"
	envComposeFile = "COMPOSE_FILE"
)

var ErrNoStackConfigured = errors.New("no stack files configured")

type composeStackOptions struct {
	Identifier string
	Paths      []string
}

type ComposeStackOption interface {
	applyToComposeStack(o *composeStackOptions)
}

type stackUpOptions struct {
	// Services defines the services user interacts with
	Services []string
	// Remove legacy containers for services that are not defined in the project
	RemoveOrphans bool
	// Wait won't return until containers reached the running|healthy state
	Wait bool
	// Recreate define the strategy to apply on existing containers
	Recreate string
	// RecreateDependencies define the strategy to apply on dependencies services
	RecreateDependencies string
	// Project is the compose project used to define this app. Might be nil if user ran command just with project name
	Project *types.Project
}

type StackUpOption interface {
	applyToStackUp(o *stackUpOptions)
}

type stackDownOptions struct {
	api.DownOptions
}

type StackDownOption interface {
	applyToStackDown(do *stackDownOptions)
}

// ComposeStack defines operations that can be applied to a parsed compose stack
type ComposeStack interface {
	Up(ctx context.Context, opts ...StackUpOption) error
	Down(ctx context.Context, opts ...StackDownOption) error
	Services() []string
	WaitForService(s string, strategy wait.Strategy) ComposeStack
	WithEnv(m map[string]string) ComposeStack
	WithOsEnv() ComposeStack
	ServiceContainer(ctx context.Context, svcName string) (*DockerContainer, error)
}

// DockerCompose defines the contract for running Docker Compose
// Deprecated: DockerCompose is the old shell escape based API
// use ComposeStack instead
type DockerCompose interface {
	Down() ExecError
	Invoke() ExecError
	WaitForService(string, wait.Strategy) DockerCompose
	WithCommand([]string) DockerCompose
	WithEnv(map[string]string) DockerCompose
	WithExposedService(string, int, wait.Strategy) DockerCompose
}

type waitService struct {
	service       string
	publishedPort int
}

func WithStackFiles(filePaths ...string) ComposeStackOption {
	return ComposeStackFiles(filePaths)
}

func NewDockerCompose(filePaths ...string) (*dockerCompose, error) {
	return NewDockerComposeWith(WithStackFiles(filePaths...))
}

func NewDockerComposeWith(opts ...ComposeStackOption) (*dockerCompose, error) {
	composeOptions := composeStackOptions{
		Identifier: uuid.New().String(),
	}

	for i := range opts {
		opts[i].applyToComposeStack(&composeOptions)
	}

	if len(composeOptions.Paths) < 1 {
		return nil, ErrNoStackConfigured
	}

	dockerCli, err := command.NewDockerCli()
	if err != nil {
		return nil, err
	}

	if err = dockerCli.Initialize(&flags.ClientOptions{
		Common: new(flags.CommonOptions),
	}, command.WithInitializeClient(makeClient)); err != nil {
		return nil, err
	}

	composeAPI := &dockerCompose{
		name:           composeOptions.Identifier,
		configs:        composeOptions.Paths,
		composeService: compose.NewComposeService(dockerCli),
		dockerClient:   dockerCli.Client(),
		waitStrategies: make(map[string]wait.Strategy),
		containers:     make(map[string]*DockerContainer),
	}

	return composeAPI, nil
}

// NewLocalDockerCompose returns an instance of the local Docker Compose, using an
// array of Docker Compose file paths and an identifier for the Compose execution.
//
// It will iterate through the array adding '-f compose-file-path' flags to the local
// Docker Compose execution. The identifier represents the name of the execution,
// which will define the name of the underlying Docker network and the name of the
// running Compose services.
//
// Deprecated: NewLocalDockerCompose returns a DockerCompose compatible instance which is superseded
// by ComposeStack use NewDockerCompose instead to get a ComposeStack compatible instance
func NewLocalDockerCompose(filePaths []string, identifier string, opts ...LocalDockerComposeOption) *LocalDockerCompose {
	dc := &LocalDockerCompose{
		LocalDockerComposeOptions: &LocalDockerComposeOptions{
			Logger: Logger,
		},
	}

	for idx := range opts {
		opts[idx].ApplyToLocalCompose(dc.LocalDockerComposeOptions)
	}

	dc.Executable = "docker-compose"
	if runtime.GOOS == "windows" {
		dc.Executable = "docker-compose.exe"
	}

	dc.ComposeFilePaths = filePaths

	dc.absComposeFilePaths = make([]string, len(filePaths))
	for i, cfp := range dc.ComposeFilePaths {
		abs, _ := filepath.Abs(cfp)
		dc.absComposeFilePaths[i] = abs
	}

	_ = dc.determineVersion()
	_ = dc.validate()

	dc.Identifier = strings.ToLower(identifier)
	dc.waitStrategySupplied = false
	dc.WaitStrategyMap = make(map[waitService]wait.Strategy)

	return dc
<<<<<<< HEAD
}

// NewLocalDockerComposeFromReader returns an instance of the local Docker Compose, using an
// array of reader's slice and an identifier for the Compose execution.
func NewLocalDockerComposeFromReader(
	readers []io.Reader,
	identifier string,
	opts ...LocalDockerComposeOption,
) *LocalDockerCompose {
	filePaths := make([]string, 0, len(readers))

	getwd, err := os.Getwd()
	if err != nil {
		getwd = "__testcontainers_go"
	}
	projectName := filepath.Base(getwd)
	tmpDir := filepath.Join(os.TempDir(), projectName)
	if err := os.RemoveAll(tmpDir); err != nil {
		panic(err)
	}
	if err := os.MkdirAll(tmpDir, os.ModePerm); err != nil {
		panic(err)
	}

	for idx, src := range readers {
		content, err := ioutil.ReadAll(src)
		if err != nil {
			continue
		}
		name := fmt.Sprintf("docker-compose-%d.yaml", idx)
		filename := filepath.Join(tmpDir, name)
		if err := ioutil.WriteFile(filename, content, os.ModePerm); err != nil {
			continue
		}
		filePaths = append(filePaths, filename)
	}

	return NewLocalDockerCompose(filePaths, identifier, opts...)
}

// Down executes docker-compose down
func (dc *LocalDockerCompose) Down() ExecError {
	return executeCompose(dc, []string{"down", "--remove-orphans", "--volumes"})
}

func (dc *LocalDockerCompose) getDockerComposeEnvironment() map[string]string {
	environment := map[string]string{}

	composeFileEnvVariableValue := ""
	for _, abs := range dc.absComposeFilePaths {
		composeFileEnvVariableValue += abs + string(os.PathListSeparator)
	}

	environment[envProjectName] = dc.Identifier
	environment[envComposeFile] = composeFileEnvVariableValue

	return environment
}

func (dc *LocalDockerCompose) containerNameFromServiceName(service, separator string) string {
	return dc.Identifier + separator + service
}

func (dc *LocalDockerCompose) applyStrategyToRunningContainer() error {
	cli, err := client.NewClientWithOpts(client.FromEnv)
	if err != nil {
		return err
	}

	cli.NegotiateAPIVersion(context.Background())

	for k := range dc.WaitStrategyMap {
		containerName := dc.containerNameFromServiceName(k.service, "_")
		composeV2ContainerName := dc.containerNameFromServiceName(k.service, "-")
		f := filters.NewArgs(
			filters.Arg("name", containerName),
			filters.Arg("name", composeV2ContainerName),
			filters.Arg("name", k.service))
		containerListOptions := types.ContainerListOptions{Filters: f}
		containers, err := cli.ContainerList(context.Background(), containerListOptions)
		if err != nil {
			return fmt.Errorf("error %w occured while filtering the service %s: %d by name and published port", err, k.service, k.publishedPort)
		}

		if len(containers) == 0 {
			return fmt.Errorf("service with name %s not found in list of running containers", k.service)
		}

		// The length should always be a list of 1, since we are matching one service name at a time
		if l := len(containers); l > 1 {
			return fmt.Errorf("expecting only one running container for %s but got %d", k.service, l)
		}
		container := containers[0]
		strategy := dc.WaitStrategyMap[k]
		dockerProvider, err := NewDockerProvider(WithLogger(dc.Logger))
		if err != nil {
			return fmt.Errorf("unable to create new Docker Provider: %w", err)
		}
		dockercontainer := &DockerContainer{ID: container.ID, WaitingFor: strategy, provider: dockerProvider, logger: dc.Logger}
		err = strategy.WaitUntilReady(context.Background(), dockercontainer)
		if err != nil {
			return fmt.Errorf("Unable to apply wait strategy %v to service %s due to %w", strategy, k.service, err)
		}
	}
	return nil
}

// Invoke invokes the docker compose
func (dc *LocalDockerCompose) Invoke() ExecError {
	return executeCompose(dc, dc.Cmd)
}

// WaitForService sets the strategy for the service that is to be waited on
func (dc *LocalDockerCompose) WaitForService(service string, strategy wait.Strategy) DockerCompose {
	dc.waitStrategySupplied = true
	dc.WaitStrategyMap[waitService{service: service}] = strategy
	return dc
}

// WithCommand assigns the command
func (dc *LocalDockerCompose) WithCommand(cmd []string) DockerCompose {
	dc.Cmd = cmd
	return dc
}

// WithEnv assigns the environment
func (dc *LocalDockerCompose) WithEnv(env map[string]string) DockerCompose {
	dc.Env = env
	return dc
}

// WithExposedService sets the strategy for the service that is to be waited on. If multiple strategies
// are given for a single service running on different ports, both strategies will be applied on the same container
func (dc *LocalDockerCompose) WithExposedService(service string, port int, strategy wait.Strategy) DockerCompose {
	dc.waitStrategySupplied = true
	dc.WaitStrategyMap[waitService{service: service, publishedPort: port}] = strategy
	return dc
}

// validate checks if the files to be run in the compose are valid YAML files, setting up
// references to all services in them
func (dc *LocalDockerCompose) validate() error {
	type compose struct {
		Services map[string]interface{}
	}

	for _, abs := range dc.absComposeFilePaths {
		c := compose{}

		yamlFile, err := ioutil.ReadFile(abs)
		if err != nil {
			return err
		}
		err = yaml.Unmarshal(yamlFile, &c)
		if err != nil {
			return err
		}

		if dc.Services == nil {
			dc.Services = c.Services
		} else {
			for k, v := range c.Services {
				dc.Services[k] = v
			}
		}
	}

	return nil
}

// ExecError is super struct that holds any information about an execution error, so the client code
// can handle the result
type ExecError struct {
	Command      []string
	StdoutOutput []byte
	StderrOutput []byte
	Error        error
	Stdout       error
	Stderr       error
}

// execute executes a program with arguments and environment variables inside a specific directory
func execute(
	dirContext string, environment map[string]string, binary string, args []string) ExecError {

	var errStdout, errStderr error

	cmd := exec.Command(binary, args...)
	cmd.Dir = dirContext
	cmd.Env = os.Environ()

	for key, value := range environment {
		cmd.Env = append(cmd.Env, key+"="+value)
	}

	stdoutIn, _ := cmd.StdoutPipe()
	stderrIn, _ := cmd.StderrPipe()

	stdout := newCapturingPassThroughWriter(os.Stdout)
	stderr := newCapturingPassThroughWriter(os.Stderr)

	err := cmd.Start()
	if err != nil {
		execCmd := []string{"Starting command", dirContext, binary}
		execCmd = append(execCmd, args...)

		return ExecError{
			// add information about the CMD and arguments used
			Command:      execCmd,
			StdoutOutput: stdout.Bytes(),
			StderrOutput: stderr.Bytes(),
			Error:        err,
			Stderr:       errStderr,
			Stdout:       errStdout,
		}
	}

	var wg sync.WaitGroup
	wg.Add(1)

	go func() {
		_, errStdout = io.Copy(stdout, stdoutIn)
		wg.Done()
	}()

	_, errStderr = io.Copy(stderr, stderrIn)
	wg.Wait()

	err = cmd.Wait()

	execCmd := []string{"Reading std", dirContext, binary}
	execCmd = append(execCmd, args...)

	return ExecError{
		Command:      execCmd,
		StdoutOutput: stdout.Bytes(),
		StderrOutput: stderr.Bytes(),
		Error:        err,
		Stderr:       errStderr,
		Stdout:       errStdout,
	}
}

func executeCompose(dc *LocalDockerCompose, args []string) ExecError {
	if which(dc.Executable) != nil {
		return ExecError{
			Command: []string{dc.Executable},
			Error:   fmt.Errorf("Local Docker Compose not found. Is %s on the PATH?", dc.Executable),
		}
	}

	environment := dc.getDockerComposeEnvironment()
	for k, v := range dc.Env {
		environment[k] = v
	}

	cmds := []string{}
	pwd := "."
	if len(dc.absComposeFilePaths) > 0 {
		pwd, _ = filepath.Split(dc.absComposeFilePaths[0])

		for _, abs := range dc.absComposeFilePaths {
			cmds = append(cmds, "-f", abs)
		}
	} else {
		cmds = append(cmds, "-f", "docker-compose.yml")
	}
	cmds = append(cmds, args...)

	execErr := execute(pwd, environment, dc.Executable, cmds)
	err := execErr.Error
	if err != nil {
		args := strings.Join(dc.Cmd, " ")
		return ExecError{
			Command: []string{dc.Executable},
			Error:   fmt.Errorf("Local Docker compose exited abnormally whilst running %s: [%v]. %s", dc.Executable, args, err.Error()),
		}
	}

	if dc.waitStrategySupplied {
		// If the wait strategy has been executed once for all services during startup , disable it so that it is not invoked while tearing down
		dc.waitStrategySupplied = false
		if err := dc.applyStrategyToRunningContainer(); err != nil {
			return ExecError{
				Error: fmt.Errorf("one or more wait strategies could not be applied to the running containers: %w", err),
			}
		}
	}

	return execErr
}

// capturingPassThroughWriter is a writer that remembers
// data written to it and passes it to w
type capturingPassThroughWriter struct {
	buf bytes.Buffer
	w   io.Writer
}

// newCapturingPassThroughWriter creates new capturingPassThroughWriter
func newCapturingPassThroughWriter(w io.Writer) *capturingPassThroughWriter {
	return &capturingPassThroughWriter{
		w: w,
	}
}

func (w *capturingPassThroughWriter) Write(d []byte) (int, error) {
	w.buf.Write(d)
	return w.w.Write(d)
}

// Bytes returns bytes written to the writer
func (w *capturingPassThroughWriter) Bytes() []byte {
	b := w.buf.Bytes()
	if b == nil {
		b = []byte{}
	}
	return b
}

// Which checks if a binary is present in PATH
func which(binary string) error {
	_, err := exec.LookPath(binary)

	return err
=======
>>>>>>> b2ab07d2
}<|MERGE_RESOLUTION|>--- conflicted
+++ resolved
@@ -174,332 +174,4 @@
 	dc.WaitStrategyMap = make(map[waitService]wait.Strategy)
 
 	return dc
-<<<<<<< HEAD
-}
-
-// NewLocalDockerComposeFromReader returns an instance of the local Docker Compose, using an
-// array of reader's slice and an identifier for the Compose execution.
-func NewLocalDockerComposeFromReader(
-	readers []io.Reader,
-	identifier string,
-	opts ...LocalDockerComposeOption,
-) *LocalDockerCompose {
-	filePaths := make([]string, 0, len(readers))
-
-	getwd, err := os.Getwd()
-	if err != nil {
-		getwd = "__testcontainers_go"
-	}
-	projectName := filepath.Base(getwd)
-	tmpDir := filepath.Join(os.TempDir(), projectName)
-	if err := os.RemoveAll(tmpDir); err != nil {
-		panic(err)
-	}
-	if err := os.MkdirAll(tmpDir, os.ModePerm); err != nil {
-		panic(err)
-	}
-
-	for idx, src := range readers {
-		content, err := ioutil.ReadAll(src)
-		if err != nil {
-			continue
-		}
-		name := fmt.Sprintf("docker-compose-%d.yaml", idx)
-		filename := filepath.Join(tmpDir, name)
-		if err := ioutil.WriteFile(filename, content, os.ModePerm); err != nil {
-			continue
-		}
-		filePaths = append(filePaths, filename)
-	}
-
-	return NewLocalDockerCompose(filePaths, identifier, opts...)
-}
-
-// Down executes docker-compose down
-func (dc *LocalDockerCompose) Down() ExecError {
-	return executeCompose(dc, []string{"down", "--remove-orphans", "--volumes"})
-}
-
-func (dc *LocalDockerCompose) getDockerComposeEnvironment() map[string]string {
-	environment := map[string]string{}
-
-	composeFileEnvVariableValue := ""
-	for _, abs := range dc.absComposeFilePaths {
-		composeFileEnvVariableValue += abs + string(os.PathListSeparator)
-	}
-
-	environment[envProjectName] = dc.Identifier
-	environment[envComposeFile] = composeFileEnvVariableValue
-
-	return environment
-}
-
-func (dc *LocalDockerCompose) containerNameFromServiceName(service, separator string) string {
-	return dc.Identifier + separator + service
-}
-
-func (dc *LocalDockerCompose) applyStrategyToRunningContainer() error {
-	cli, err := client.NewClientWithOpts(client.FromEnv)
-	if err != nil {
-		return err
-	}
-
-	cli.NegotiateAPIVersion(context.Background())
-
-	for k := range dc.WaitStrategyMap {
-		containerName := dc.containerNameFromServiceName(k.service, "_")
-		composeV2ContainerName := dc.containerNameFromServiceName(k.service, "-")
-		f := filters.NewArgs(
-			filters.Arg("name", containerName),
-			filters.Arg("name", composeV2ContainerName),
-			filters.Arg("name", k.service))
-		containerListOptions := types.ContainerListOptions{Filters: f}
-		containers, err := cli.ContainerList(context.Background(), containerListOptions)
-		if err != nil {
-			return fmt.Errorf("error %w occured while filtering the service %s: %d by name and published port", err, k.service, k.publishedPort)
-		}
-
-		if len(containers) == 0 {
-			return fmt.Errorf("service with name %s not found in list of running containers", k.service)
-		}
-
-		// The length should always be a list of 1, since we are matching one service name at a time
-		if l := len(containers); l > 1 {
-			return fmt.Errorf("expecting only one running container for %s but got %d", k.service, l)
-		}
-		container := containers[0]
-		strategy := dc.WaitStrategyMap[k]
-		dockerProvider, err := NewDockerProvider(WithLogger(dc.Logger))
-		if err != nil {
-			return fmt.Errorf("unable to create new Docker Provider: %w", err)
-		}
-		dockercontainer := &DockerContainer{ID: container.ID, WaitingFor: strategy, provider: dockerProvider, logger: dc.Logger}
-		err = strategy.WaitUntilReady(context.Background(), dockercontainer)
-		if err != nil {
-			return fmt.Errorf("Unable to apply wait strategy %v to service %s due to %w", strategy, k.service, err)
-		}
-	}
-	return nil
-}
-
-// Invoke invokes the docker compose
-func (dc *LocalDockerCompose) Invoke() ExecError {
-	return executeCompose(dc, dc.Cmd)
-}
-
-// WaitForService sets the strategy for the service that is to be waited on
-func (dc *LocalDockerCompose) WaitForService(service string, strategy wait.Strategy) DockerCompose {
-	dc.waitStrategySupplied = true
-	dc.WaitStrategyMap[waitService{service: service}] = strategy
-	return dc
-}
-
-// WithCommand assigns the command
-func (dc *LocalDockerCompose) WithCommand(cmd []string) DockerCompose {
-	dc.Cmd = cmd
-	return dc
-}
-
-// WithEnv assigns the environment
-func (dc *LocalDockerCompose) WithEnv(env map[string]string) DockerCompose {
-	dc.Env = env
-	return dc
-}
-
-// WithExposedService sets the strategy for the service that is to be waited on. If multiple strategies
-// are given for a single service running on different ports, both strategies will be applied on the same container
-func (dc *LocalDockerCompose) WithExposedService(service string, port int, strategy wait.Strategy) DockerCompose {
-	dc.waitStrategySupplied = true
-	dc.WaitStrategyMap[waitService{service: service, publishedPort: port}] = strategy
-	return dc
-}
-
-// validate checks if the files to be run in the compose are valid YAML files, setting up
-// references to all services in them
-func (dc *LocalDockerCompose) validate() error {
-	type compose struct {
-		Services map[string]interface{}
-	}
-
-	for _, abs := range dc.absComposeFilePaths {
-		c := compose{}
-
-		yamlFile, err := ioutil.ReadFile(abs)
-		if err != nil {
-			return err
-		}
-		err = yaml.Unmarshal(yamlFile, &c)
-		if err != nil {
-			return err
-		}
-
-		if dc.Services == nil {
-			dc.Services = c.Services
-		} else {
-			for k, v := range c.Services {
-				dc.Services[k] = v
-			}
-		}
-	}
-
-	return nil
-}
-
-// ExecError is super struct that holds any information about an execution error, so the client code
-// can handle the result
-type ExecError struct {
-	Command      []string
-	StdoutOutput []byte
-	StderrOutput []byte
-	Error        error
-	Stdout       error
-	Stderr       error
-}
-
-// execute executes a program with arguments and environment variables inside a specific directory
-func execute(
-	dirContext string, environment map[string]string, binary string, args []string) ExecError {
-
-	var errStdout, errStderr error
-
-	cmd := exec.Command(binary, args...)
-	cmd.Dir = dirContext
-	cmd.Env = os.Environ()
-
-	for key, value := range environment {
-		cmd.Env = append(cmd.Env, key+"="+value)
-	}
-
-	stdoutIn, _ := cmd.StdoutPipe()
-	stderrIn, _ := cmd.StderrPipe()
-
-	stdout := newCapturingPassThroughWriter(os.Stdout)
-	stderr := newCapturingPassThroughWriter(os.Stderr)
-
-	err := cmd.Start()
-	if err != nil {
-		execCmd := []string{"Starting command", dirContext, binary}
-		execCmd = append(execCmd, args...)
-
-		return ExecError{
-			// add information about the CMD and arguments used
-			Command:      execCmd,
-			StdoutOutput: stdout.Bytes(),
-			StderrOutput: stderr.Bytes(),
-			Error:        err,
-			Stderr:       errStderr,
-			Stdout:       errStdout,
-		}
-	}
-
-	var wg sync.WaitGroup
-	wg.Add(1)
-
-	go func() {
-		_, errStdout = io.Copy(stdout, stdoutIn)
-		wg.Done()
-	}()
-
-	_, errStderr = io.Copy(stderr, stderrIn)
-	wg.Wait()
-
-	err = cmd.Wait()
-
-	execCmd := []string{"Reading std", dirContext, binary}
-	execCmd = append(execCmd, args...)
-
-	return ExecError{
-		Command:      execCmd,
-		StdoutOutput: stdout.Bytes(),
-		StderrOutput: stderr.Bytes(),
-		Error:        err,
-		Stderr:       errStderr,
-		Stdout:       errStdout,
-	}
-}
-
-func executeCompose(dc *LocalDockerCompose, args []string) ExecError {
-	if which(dc.Executable) != nil {
-		return ExecError{
-			Command: []string{dc.Executable},
-			Error:   fmt.Errorf("Local Docker Compose not found. Is %s on the PATH?", dc.Executable),
-		}
-	}
-
-	environment := dc.getDockerComposeEnvironment()
-	for k, v := range dc.Env {
-		environment[k] = v
-	}
-
-	cmds := []string{}
-	pwd := "."
-	if len(dc.absComposeFilePaths) > 0 {
-		pwd, _ = filepath.Split(dc.absComposeFilePaths[0])
-
-		for _, abs := range dc.absComposeFilePaths {
-			cmds = append(cmds, "-f", abs)
-		}
-	} else {
-		cmds = append(cmds, "-f", "docker-compose.yml")
-	}
-	cmds = append(cmds, args...)
-
-	execErr := execute(pwd, environment, dc.Executable, cmds)
-	err := execErr.Error
-	if err != nil {
-		args := strings.Join(dc.Cmd, " ")
-		return ExecError{
-			Command: []string{dc.Executable},
-			Error:   fmt.Errorf("Local Docker compose exited abnormally whilst running %s: [%v]. %s", dc.Executable, args, err.Error()),
-		}
-	}
-
-	if dc.waitStrategySupplied {
-		// If the wait strategy has been executed once for all services during startup , disable it so that it is not invoked while tearing down
-		dc.waitStrategySupplied = false
-		if err := dc.applyStrategyToRunningContainer(); err != nil {
-			return ExecError{
-				Error: fmt.Errorf("one or more wait strategies could not be applied to the running containers: %w", err),
-			}
-		}
-	}
-
-	return execErr
-}
-
-// capturingPassThroughWriter is a writer that remembers
-// data written to it and passes it to w
-type capturingPassThroughWriter struct {
-	buf bytes.Buffer
-	w   io.Writer
-}
-
-// newCapturingPassThroughWriter creates new capturingPassThroughWriter
-func newCapturingPassThroughWriter(w io.Writer) *capturingPassThroughWriter {
-	return &capturingPassThroughWriter{
-		w: w,
-	}
-}
-
-func (w *capturingPassThroughWriter) Write(d []byte) (int, error) {
-	w.buf.Write(d)
-	return w.w.Write(d)
-}
-
-// Bytes returns bytes written to the writer
-func (w *capturingPassThroughWriter) Bytes() []byte {
-	b := w.buf.Bytes()
-	if b == nil {
-		b = []byte{}
-	}
-	return b
-}
-
-// Which checks if a binary is present in PATH
-func which(binary string) error {
-	_, err := exec.LookPath(binary)
-
-	return err
-=======
->>>>>>> b2ab07d2
 }