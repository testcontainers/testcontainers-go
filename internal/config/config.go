--- conflicted
+++ resolved
@@ -22,14 +22,10 @@
 
 var (
 	tcConfig     Config
-<<<<<<< HEAD
-	tcConfigOnce *sync.Once = new(sync.Once)
+	tcConfigOnce = new(sync.Once)
 
 	// errEmptyValue is returned when the value is empty. Needed when parsing boolean values that are not set.
 	errEmptyValue = errors.New("empty value")
-=======
-	tcConfigOnce = new(sync.Once)
->>>>>>> 79e21bb1
 )
 
 // testcontainersConfig {
