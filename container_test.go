package testcontainers_test

import (
	"archive/tar"
	"bytes"
	"context"
	"errors"
	"fmt"
	"io"
	"testing"
	"time"

	"github.com/docker/docker/api/types/build"
	"github.com/docker/docker/api/types/container"
	"github.com/stretchr/testify/assert"
	"github.com/stretchr/testify/require"

	"github.com/testcontainers/testcontainers-go"
	"github.com/testcontainers/testcontainers-go/log"
	"github.com/testcontainers/testcontainers-go/wait"
)

func Test_ContainerValidation(t *testing.T) {
	type ContainerValidationTestCase struct {
		Name             string
		ExpectedError    string
		ContainerRequest testcontainers.ContainerRequest
	}

	testTable := []ContainerValidationTestCase{
		{
			Name:          "cannot set both context and image",
			ExpectedError: "you cannot specify both an Image and Context in a ContainerRequest",
			ContainerRequest: testcontainers.ContainerRequest{
				FromDockerfile: testcontainers.FromDockerfile{
					Context: ".",
				},
				Image: "redis:latest",
			},
		},
		{
			Name: "can set image without context",
			ContainerRequest: testcontainers.ContainerRequest{
				Image: "redis:latest",
			},
		},
		{
			Name: "can set context without image",
			ContainerRequest: testcontainers.ContainerRequest{
				FromDockerfile: testcontainers.FromDockerfile{
					Context: ".",
				},
			},
		},
		{
			Name: "Can mount same source to multiple targets",
			ContainerRequest: testcontainers.ContainerRequest{
				Image: "redis:latest",
				HostConfigModifier: func(hc *container.HostConfig) {
					hc.Binds = []string{"/data:/srv", "/data:/data"}
				},
			},
		},
		{
			Name:          "Cannot mount multiple sources to same target",
			ExpectedError: "duplicate mount target detected: /data",
			ContainerRequest: testcontainers.ContainerRequest{
				Image: "redis:latest",
				HostConfigModifier: func(hc *container.HostConfig) {
					hc.Binds = []string{"/data:/data", "/data:/data"}
				},
			},
		},
		{
			Name:          "Invalid bind mount",
			ExpectedError: "invalid bind mount: /data:/data:a:b",
			ContainerRequest: testcontainers.ContainerRequest{
				Image: "redis:latest",
				HostConfigModifier: func(hc *container.HostConfig) {
					hc.Binds = []string{"/data:/data:a:b"}
				},
			},
		},
		{
			Name: "bind-options/provided",
			ContainerRequest: testcontainers.ContainerRequest{
				Image: "redis:latest",
				HostConfigModifier: func(hc *container.HostConfig) {
					hc.Binds = []string{
						"/a:/a:nocopy",
						"/b:/b:ro",
						"/c:/c:rw",
						"/d:/d:z",
						"/e:/e:Z",
						"/f:/f:shared",
						"/g:/g:rshared",
						"/h:/h:slave",
						"/i:/i:rslave",
						"/j:/j:private",
						"/k:/k:rprivate",
						"/l:/l:ro,z,shared",
					}
				},
			},
		},
	}

	for _, testCase := range testTable {
		t.Run(testCase.Name, func(t *testing.T) {
			err := testCase.ContainerRequest.Validate()
			if testCase.ExpectedError != "" {
				require.EqualError(t, err, testCase.ExpectedError)
			} else {
				require.NoError(t, err)
			}
		})
	}
}

func Test_GetDockerfile(t *testing.T) {
	type TestCase struct {
		name                   string
		ExpectedDockerfileName string
		ContainerRequest       testcontainers.ContainerRequest
	}

	testTable := []TestCase{
		{
			name:                   "defaults to \"Dockerfile\" 1",
			ExpectedDockerfileName: "Dockerfile",
			ContainerRequest:       testcontainers.ContainerRequest{},
		},
		{
			name:                   "defaults to \"Dockerfile\" 2",
			ExpectedDockerfileName: "Dockerfile",
			ContainerRequest: testcontainers.ContainerRequest{
				FromDockerfile: testcontainers.FromDockerfile{},
			},
		},
		{
			name:                   "will override name",
			ExpectedDockerfileName: "CustomDockerfile",
			ContainerRequest: testcontainers.ContainerRequest{
				FromDockerfile: testcontainers.FromDockerfile{
					Dockerfile: "CustomDockerfile",
				},
			},
		},
	}

	for _, testCase := range testTable {
		t.Run(testCase.name, func(t *testing.T) {
			n := testCase.ContainerRequest.GetDockerfile()
			require.Equalf(t, n, testCase.ExpectedDockerfileName, "expected Dockerfile name: %s, received: %s", testCase.ExpectedDockerfileName, n)
		})
	}
}

func Test_BuildImageWithContexts(t *testing.T) {
	type TestCase struct {
		Name               string
		ContextPath        string
		ContextArchive     func() (io.ReadSeeker, error)
		ExpectedEchoOutput string
		Dockerfile         string
		ExpectedError      string
	}

	testCases := []TestCase{
		{
			Name: "test build from context archive",
			// fromDockerfileWithContextArchive {
			ContextArchive: func() (io.ReadSeeker, error) {
				var buf bytes.Buffer
				tarWriter := tar.NewWriter(&buf)
				files := []struct {
					Name     string
					Contents string
				}{
					{
						Name: "Dockerfile",
						Contents: `FROM alpine
								CMD ["echo", "this is from the archive"]`,
					},
				}

				for _, f := range files {
					header := tar.Header{
						Name:     f.Name,
						Mode:     0o777,
						Size:     int64(len(f.Contents)),
						Typeflag: tar.TypeReg,
						Format:   tar.FormatGNU,
					}

					if err := tarWriter.WriteHeader(&header); err != nil {
						return nil, err
					}

					if _, err := tarWriter.Write([]byte(f.Contents)); err != nil {
						return nil, err
					}

					if err := tarWriter.Close(); err != nil {
						return nil, err
					}
				}

				reader := bytes.NewReader(buf.Bytes())

				return reader, nil
			},
			// }
			ExpectedEchoOutput: "this is from the archive",
		},
		{
			Name: "test build from context archive and be able to use files in it",
			ContextArchive: func() (io.ReadSeeker, error) {
				var buf bytes.Buffer
				tarWriter := tar.NewWriter(&buf)
				files := []struct {
					Name     string
					Contents string
				}{
					{
						Name:     "say_hi.sh",
						Contents: `echo hi this is from the say_hi.sh file!`,
					},
					{
						Name: "Dockerfile",
						Contents: `FROM alpine
								WORKDIR /app
								COPY . .
								CMD ["sh", "./say_hi.sh"]`,
					},
				}

				for _, f := range files {
					header := tar.Header{
						Name:     f.Name,
						Mode:     0o0777,
						Size:     int64(len(f.Contents)),
						Typeflag: tar.TypeReg,
						Format:   tar.FormatGNU,
					}

					if err := tarWriter.WriteHeader(&header); err != nil {
						return nil, err
					}

					if _, err := tarWriter.Write([]byte(f.Contents)); err != nil {
						return nil, err
					}
				}

				if err := tarWriter.Close(); err != nil {
					return nil, err
				}

				reader := bytes.NewReader(buf.Bytes())

				return reader, nil
			},
			ExpectedEchoOutput: "hi this is from the say_hi.sh file!",
		},
		{
			Name:               "test building from a context on the filesystem",
			ContextPath:        "./testdata",
			Dockerfile:         "echo.Dockerfile",
			ExpectedEchoOutput: "this is from the echo test Dockerfile",
			ContextArchive: func() (io.ReadSeeker, error) {
				return nil, nil
			},
		},
		{
			Name:        "it should error if neither a context nor a context archive are specified",
			ContextPath: "",
			ContextArchive: func() (io.ReadSeeker, error) {
				return nil, nil
			},
			ExpectedError: "generic container: create container: you must specify either a build context or an image",
		},
	}

	for _, testCase := range testCases {
		testCase := testCase
		t.Run(testCase.Name, func(t *testing.T) {
			t.Parallel()
			ctx := context.Background()
			a, err := testCase.ContextArchive()
			require.NoError(t, err)

			c, err := testcontainers.Run(
				ctx, "",
				testcontainers.WithDockerfile(testcontainers.FromDockerfile{
					ContextArchive: a,
					Context:        testCase.ContextPath,
					Dockerfile:     testCase.Dockerfile,
				}),
				testcontainers.WithWaitStrategy(wait.ForLog(testCase.ExpectedEchoOutput).WithStartupTimeout(1*time.Minute)),
			)
			testcontainers.CleanupContainer(t, c)

			if testCase.ExpectedError != "" {
				require.EqualError(t, err, testCase.ExpectedError)
				return
			}

			require.NoError(t, err)
		})
	}
}

func TestCustomLabelsImage(t *testing.T) {
	const (
		myLabelName  = "org.my.label"
		myLabelValue = "my-label-value"
	)

	ctx := context.Background()

	ctr, err := testcontainers.Run(ctx, "alpine:latest", testcontainers.WithLabels(map[string]string{myLabelName: myLabelValue}))
	testcontainers.CleanupContainer(t, ctr)
	require.NoError(t, err)

	ctrJSON, err := ctr.Inspect(ctx)
	require.NoError(t, err)
	assert.Equal(t, myLabelValue, ctrJSON.Config.Labels[myLabelName])
}

func TestCustomLabelsBuildOptionsModifier(t *testing.T) {
	const (
		myLabelName        = "org.my.label"
		myLabelValue       = "my-label-value"
		myBuildOptionLabel = "org.my.bo.label"
		myBuildOptionValue = "my-bo-label-value"
	)

	ctx := context.Background()
<<<<<<< HEAD
=======
	req := testcontainers.GenericContainerRequest{
		ContainerRequest: testcontainers.ContainerRequest{
			FromDockerfile: testcontainers.FromDockerfile{
				Context:    "./testdata",
				Dockerfile: "Dockerfile",
				BuildOptionsModifier: func(opts *build.ImageBuildOptions) {
					opts.Labels = map[string]string{
						myBuildOptionLabel: myBuildOptionValue,
					}
				},
			},
			Labels: map[string]string{myLabelName: myLabelValue},
		},
	}
>>>>>>> 3f9e80db

	ctr, err := testcontainers.Run(
		ctx, "",
		testcontainers.WithDockerfile(testcontainers.FromDockerfile{
			Context:    "./testdata",
			Dockerfile: "Dockerfile",
			BuildOptionsModifier: func(opts *types.ImageBuildOptions) {
				opts.Labels = map[string]string{
					myBuildOptionLabel: myBuildOptionValue,
				}
			},
		}),
		testcontainers.WithLabels(map[string]string{myLabelName: myLabelValue}),
	)
	testcontainers.CleanupContainer(t, ctr)
	require.NoError(t, err)

	ctrJSON, err := ctr.Inspect(ctx)
	require.NoError(t, err)
	require.Equal(t, myLabelValue, ctrJSON.Config.Labels[myLabelName])
	require.Equal(t, myBuildOptionValue, ctrJSON.Config.Labels[myBuildOptionLabel])
}

func Test_GetLogsFromFailedContainer(t *testing.T) {
	ctx := context.Background()
	// directDockerHubReference {
	c, err := testcontainers.Run(
		ctx, "alpine",
		testcontainers.WithCmd("echo", "-n", "I was not expecting this"),
		testcontainers.WithWaitStrategy(wait.ForLog("I was expecting this").WithStartupTimeout(5*time.Second)),
	)
	// }

	testcontainers.CleanupContainer(t, c)
	require.ErrorContains(t, err, "container exited with code 0")

	logs, logErr := c.Logs(ctx)
	require.NoError(t, logErr)

	b, err := io.ReadAll(logs)
	require.NoError(t, err)

	log := string(b)
	require.Contains(t, log, "I was not expecting this")
}

// dockerImageSubstitutor {
type dockerImageSubstitutor struct{}

func (s dockerImageSubstitutor) Description() string {
	return "DockerImageSubstitutor (prepends registry.hub.docker.com)"
}

func (s dockerImageSubstitutor) Substitute(image string) (string, error) {
	return "registry.hub.docker.com/library/" + image, nil
}

// }

// noopImageSubstitutor {
type NoopImageSubstitutor struct{}

// Description returns a description of what is expected from this Substitutor,
// which is used in logs.
func (s NoopImageSubstitutor) Description() string {
	return "NoopImageSubstitutor (noop)"
}

// Substitute returns the original image, without any change
func (s NoopImageSubstitutor) Substitute(image string) (string, error) {
	return image, nil
}

// }

type errorSubstitutor struct{}

var errSubstitution = errors.New("substitution error")

// Description returns a description of what is expected from this Substitutor,
// which is used in logs.
func (s errorSubstitutor) Description() string {
	return "errorSubstitutor"
}

// Substitute returns the original image, but returns an error
func (s errorSubstitutor) Substitute(image string) (string, error) {
	return image, errSubstitution
}

func TestImageSubstitutors(t *testing.T) {
	tests := []struct {
		name          string
		image         string // must be a valid image, as the test will try to create a container from it
		substitutors  []testcontainers.ImageSubstitutor
		expectedImage string
		expectedError error
	}{
		{
			name:          "No substitutors",
			image:         "alpine",
			expectedImage: "alpine",
		},
		{
			name:          "Noop substitutor",
			image:         "alpine",
			substitutors:  []testcontainers.ImageSubstitutor{NoopImageSubstitutor{}},
			expectedImage: "alpine",
		},
		{
			name:          "Prepend namespace",
			image:         "alpine",
			substitutors:  []testcontainers.ImageSubstitutor{dockerImageSubstitutor{}},
			expectedImage: "registry.hub.docker.com/library/alpine",
		},
		{
			name:          "Substitution with error",
			image:         "alpine",
			substitutors:  []testcontainers.ImageSubstitutor{errorSubstitutor{}},
			expectedImage: "alpine",
			expectedError: errSubstitution,
		},
	}

	for _, test := range tests {
		t.Run(test.name, func(t *testing.T) {
			ctx := context.Background()
			ctr, err := testcontainers.Run(ctx, test.image, testcontainers.WithImageSubstitutors(test.substitutors...))
			testcontainers.CleanupContainer(t, ctr)
			if test.expectedError != nil {
				require.ErrorIs(t, err, test.expectedError)
				return
			}

			require.NoError(t, err)

			// enforce the concrete type, as GenericContainer returns an interface,
			// which will be changed in future implementations of the library
			assert.Equal(t, test.expectedImage, ctr.Image)
		})
	}
}

func TestShouldStartContainersInParallel(t *testing.T) {
	ctx, cancel := context.WithTimeout(context.Background(), 1*time.Minute)
	t.Cleanup(cancel)

	for i := 0; i < 3; i++ {
		i := i
		t.Run(fmt.Sprintf("iteration_%d", i), func(t *testing.T) {
			t.Parallel()

			ctr, err := testcontainers.Run(
				ctx, nginxAlpineImage,
				testcontainers.WithExposedPorts(nginxDefaultPort),
				testcontainers.WithWaitStrategy(wait.ForHTTP("/").WithStartupTimeout(10*time.Second)),
			)
			testcontainers.CleanupContainer(t, ctr)
			require.NoError(t, err)

			// mappedPort {
			port, err := ctr.MappedPort(ctx, nginxDefaultPort)
			// }
			require.NoError(t, err)

			t.Logf("Parallel container [iteration_%d] listening on %d\n", i, port.Int())
		})
	}
}

func ExampleGenericContainer_withSubstitutors() {
	ctx := context.Background()

	// applyImageSubstitutors {
	ctr, err := testcontainers.Run(ctx, "alpine:latest", testcontainers.WithImageSubstitutors(dockerImageSubstitutor{}))
	defer func() {
		if err := testcontainers.TerminateContainer(ctr); err != nil {
			log.Printf("failed to terminate container: %s", err)
		}
	}()

	// }
	if err != nil {
		log.Printf("could not start container: %v", err)
		return
	}

	fmt.Println(ctr.Image)

	// Output: registry.hub.docker.com/library/alpine:latest
}<|MERGE_RESOLUTION|>--- conflicted
+++ resolved
@@ -337,30 +337,13 @@
 	)
 
 	ctx := context.Background()
-<<<<<<< HEAD
-=======
-	req := testcontainers.GenericContainerRequest{
-		ContainerRequest: testcontainers.ContainerRequest{
-			FromDockerfile: testcontainers.FromDockerfile{
-				Context:    "./testdata",
-				Dockerfile: "Dockerfile",
-				BuildOptionsModifier: func(opts *build.ImageBuildOptions) {
-					opts.Labels = map[string]string{
-						myBuildOptionLabel: myBuildOptionValue,
-					}
-				},
-			},
-			Labels: map[string]string{myLabelName: myLabelValue},
-		},
-	}
->>>>>>> 3f9e80db
 
 	ctr, err := testcontainers.Run(
 		ctx, "",
 		testcontainers.WithDockerfile(testcontainers.FromDockerfile{
 			Context:    "./testdata",
 			Dockerfile: "Dockerfile",
-			BuildOptionsModifier: func(opts *types.ImageBuildOptions) {
+			BuildOptionsModifier: func(opts *build.ImageBuildOptions) {
 				opts.Labels = map[string]string{
 					myBuildOptionLabel: myBuildOptionValue,
 				}
