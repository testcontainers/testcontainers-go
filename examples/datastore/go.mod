module github.com/testcontainers/testcontainers-go/examples/datastore

go 1.19

require (
<<<<<<< HEAD
	cloud.google.com/go/datastore v1.13.0
	github.com/testcontainers/testcontainers-go v0.21.0
	google.golang.org/api v0.126.0
	google.golang.org/grpc v1.57.0
)

require (
	cloud.google.com/go v0.110.2 // indirect
	cloud.google.com/go/compute v1.19.3 // indirect
=======
	cloud.google.com/go/datastore v1.12.0
	github.com/testcontainers/testcontainers-go v0.21.0
	google.golang.org/api v0.134.0
	google.golang.org/grpc v1.56.2
)

require (
	cloud.google.com/go v0.110.4 // indirect
	cloud.google.com/go/compute v1.20.1 // indirect
>>>>>>> 938cda21
	cloud.google.com/go/compute/metadata v0.2.3 // indirect
	github.com/Azure/go-ansiterm v0.0.0-20210617225240-d185dfc1b5a1 // indirect
	github.com/Microsoft/go-winio v0.5.2 // indirect
	github.com/cenkalti/backoff/v4 v4.2.0 // indirect
	github.com/containerd/containerd v1.6.19 // indirect
	github.com/cpuguy83/dockercfg v0.3.1 // indirect
	github.com/docker/distribution v2.8.2+incompatible // indirect
	github.com/docker/docker v24.0.5+incompatible // indirect
	github.com/docker/go-connections v0.4.0 // indirect
	github.com/docker/go-units v0.5.0 // indirect
	github.com/gogo/protobuf v1.3.2 // indirect
	github.com/golang/groupcache v0.0.0-20210331224755-41bb18bfe9da // indirect
	github.com/golang/protobuf v1.5.3 // indirect
	github.com/google/go-cmp v0.5.9 // indirect
	github.com/google/s2a-go v0.1.4 // indirect
	github.com/google/uuid v1.3.0 // indirect
<<<<<<< HEAD
	github.com/googleapis/enterprise-certificate-proxy v0.2.3 // indirect
	github.com/googleapis/gax-go/v2 v2.11.0 // indirect
=======
	github.com/googleapis/enterprise-certificate-proxy v0.2.5 // indirect
	github.com/googleapis/gax-go/v2 v2.12.0 // indirect
>>>>>>> 938cda21
	github.com/imdario/mergo v0.3.15 // indirect
	github.com/klauspost/compress v1.15.9 // indirect
	github.com/magiconair/properties v1.8.7 // indirect
	github.com/moby/patternmatcher v0.5.0 // indirect
	github.com/moby/sys/sequential v0.5.0 // indirect
	github.com/moby/term v0.5.0 // indirect
	github.com/morikuni/aec v1.0.0 // indirect
	github.com/opencontainers/go-digest v1.0.0 // indirect
	github.com/opencontainers/image-spec v1.1.0-rc2 // indirect
	github.com/opencontainers/runc v1.1.5 // indirect
	github.com/pkg/errors v0.9.1 // indirect
	github.com/sirupsen/logrus v1.9.0 // indirect
	go.opencensus.io v0.24.0 // indirect
	golang.org/x/crypto v0.11.0 // indirect
	golang.org/x/exp v0.0.0-20230510235704-dd950f8aeaea // indirect
<<<<<<< HEAD
	golang.org/x/net v0.10.0 // indirect
	golang.org/x/oauth2 v0.8.0 // indirect
	golang.org/x/sync v0.2.0 // indirect
	golang.org/x/sys v0.8.0 // indirect
	golang.org/x/text v0.9.0 // indirect
=======
	golang.org/x/net v0.12.0 // indirect
	golang.org/x/oauth2 v0.10.0 // indirect
	golang.org/x/sys v0.10.0 // indirect
	golang.org/x/text v0.11.0 // indirect
>>>>>>> 938cda21
	golang.org/x/xerrors v0.0.0-20220907171357-04be3eba64a2 // indirect
	google.golang.org/appengine v1.6.7 // indirect
	google.golang.org/genproto v0.0.0-20230706204954-ccb25ca9f130 // indirect
	google.golang.org/genproto/googleapis/api v0.0.0-20230706204954-ccb25ca9f130 // indirect
	google.golang.org/genproto/googleapis/rpc v0.0.0-20230720185612-659f7aaaa771 // indirect
	google.golang.org/protobuf v1.31.0 // indirect
	gotest.tools/v3 v3.4.0 // indirect
)

replace github.com/testcontainers/testcontainers-go => ../..<|MERGE_RESOLUTION|>--- conflicted
+++ resolved
@@ -3,27 +3,15 @@
 go 1.19
 
 require (
-<<<<<<< HEAD
 	cloud.google.com/go/datastore v1.13.0
 	github.com/testcontainers/testcontainers-go v0.21.0
-	google.golang.org/api v0.126.0
+	google.golang.org/api v0.134.0
 	google.golang.org/grpc v1.57.0
-)
-
-require (
-	cloud.google.com/go v0.110.2 // indirect
-	cloud.google.com/go/compute v1.19.3 // indirect
-=======
-	cloud.google.com/go/datastore v1.12.0
-	github.com/testcontainers/testcontainers-go v0.21.0
-	google.golang.org/api v0.134.0
-	google.golang.org/grpc v1.56.2
 )
 
 require (
 	cloud.google.com/go v0.110.4 // indirect
 	cloud.google.com/go/compute v1.20.1 // indirect
->>>>>>> 938cda21
 	cloud.google.com/go/compute/metadata v0.2.3 // indirect
 	github.com/Azure/go-ansiterm v0.0.0-20210617225240-d185dfc1b5a1 // indirect
 	github.com/Microsoft/go-winio v0.5.2 // indirect
@@ -40,13 +28,8 @@
 	github.com/google/go-cmp v0.5.9 // indirect
 	github.com/google/s2a-go v0.1.4 // indirect
 	github.com/google/uuid v1.3.0 // indirect
-<<<<<<< HEAD
-	github.com/googleapis/enterprise-certificate-proxy v0.2.3 // indirect
-	github.com/googleapis/gax-go/v2 v2.11.0 // indirect
-=======
 	github.com/googleapis/enterprise-certificate-proxy v0.2.5 // indirect
 	github.com/googleapis/gax-go/v2 v2.12.0 // indirect
->>>>>>> 938cda21
 	github.com/imdario/mergo v0.3.15 // indirect
 	github.com/klauspost/compress v1.15.9 // indirect
 	github.com/magiconair/properties v1.8.7 // indirect
@@ -62,18 +45,11 @@
 	go.opencensus.io v0.24.0 // indirect
 	golang.org/x/crypto v0.11.0 // indirect
 	golang.org/x/exp v0.0.0-20230510235704-dd950f8aeaea // indirect
-<<<<<<< HEAD
-	golang.org/x/net v0.10.0 // indirect
-	golang.org/x/oauth2 v0.8.0 // indirect
-	golang.org/x/sync v0.2.0 // indirect
-	golang.org/x/sys v0.8.0 // indirect
-	golang.org/x/text v0.9.0 // indirect
-=======
 	golang.org/x/net v0.12.0 // indirect
 	golang.org/x/oauth2 v0.10.0 // indirect
+	golang.org/x/sync v0.3.0 // indirect
 	golang.org/x/sys v0.10.0 // indirect
 	golang.org/x/text v0.11.0 // indirect
->>>>>>> 938cda21
 	golang.org/x/xerrors v0.0.0-20220907171357-04be3eba64a2 // indirect
 	google.golang.org/appengine v1.6.7 // indirect
 	google.golang.org/genproto v0.0.0-20230706204954-ccb25ca9f130 // indirect
