module github.com/testcontainers/testcontainers-go/examples/mongodb

go 1.19

require (
	github.com/testcontainers/testcontainers-go v0.19.0
<<<<<<< HEAD
	go.mongodb.org/mongo-driver v1.11.4
	gotest.tools/gotestsum v1.9.0
=======
	go.mongodb.org/mongo-driver v1.11.3
	gotest.tools/gotestsum v1.10.0
>>>>>>> a1c62803
)

require (
	github.com/Azure/go-ansiterm v0.0.0-20210617225240-d185dfc1b5a1 // indirect
	github.com/Microsoft/go-winio v0.5.2 // indirect
	github.com/cenkalti/backoff/v4 v4.2.0 // indirect
	github.com/containerd/containerd v1.6.19 // indirect
	github.com/cpuguy83/dockercfg v0.3.1 // indirect
	github.com/dnephin/pflag v1.0.7 // indirect
	github.com/docker/distribution v2.8.1+incompatible // indirect
	github.com/docker/docker v23.0.3+incompatible // indirect
	github.com/docker/go-connections v0.4.0 // indirect
	github.com/docker/go-units v0.5.0 // indirect
	github.com/fatih/color v1.13.0 // indirect
	github.com/fsnotify/fsnotify v1.5.4 // indirect
	github.com/gogo/protobuf v1.3.2 // indirect
	github.com/golang/protobuf v1.5.2 // indirect
	github.com/golang/snappy v0.0.1 // indirect
	github.com/google/shlex v0.0.0-20191202100458-e7afc7fbc510 // indirect
	github.com/google/uuid v1.3.0 // indirect
	github.com/imdario/mergo v0.3.12 // indirect
	github.com/klauspost/compress v1.15.9 // indirect
	github.com/magiconair/properties v1.8.7 // indirect
	github.com/mattn/go-colorable v0.1.12 // indirect
	github.com/mattn/go-isatty v0.0.16 // indirect
	github.com/moby/patternmatcher v0.5.0 // indirect
	github.com/moby/sys/sequential v0.5.0 // indirect
	github.com/moby/term v0.0.0-20221128092401-c43b287e0e0f // indirect
	github.com/montanaflynn/stats v0.0.0-20171201202039-1bf9dbcd8cbe // indirect
	github.com/morikuni/aec v1.0.0 // indirect
	github.com/opencontainers/go-digest v1.0.0 // indirect
	github.com/opencontainers/image-spec v1.1.0-rc2 // indirect
	github.com/opencontainers/runc v1.1.5 // indirect
	github.com/pkg/errors v0.9.1 // indirect
	github.com/sirupsen/logrus v1.9.0 // indirect
	github.com/xdg-go/pbkdf2 v1.0.0 // indirect
	github.com/xdg-go/scram v1.1.1 // indirect
	github.com/xdg-go/stringprep v1.0.3 // indirect
	github.com/youmark/pkcs8 v0.0.0-20181117223130-1be2e3e5546d // indirect
	golang.org/x/crypto v0.0.0-20220622213112-05595931fe9d // indirect
	golang.org/x/mod v0.6.0-dev.0.20220419223038-86c51ed26bb4 // indirect
	golang.org/x/net v0.7.0 // indirect
	golang.org/x/sync v0.1.0 // indirect
	golang.org/x/sys v0.6.0 // indirect
	golang.org/x/term v0.5.0 // indirect
	golang.org/x/text v0.7.0 // indirect
	golang.org/x/tools v0.1.12 // indirect
	google.golang.org/genproto v0.0.0-20220617124728-180714bec0ad // indirect
	google.golang.org/grpc v1.47.0 // indirect
	google.golang.org/protobuf v1.28.0 // indirect
	gotest.tools/v3 v3.4.0 // indirect
)

replace github.com/testcontainers/testcontainers-go => ../..<|MERGE_RESOLUTION|>--- conflicted
+++ resolved
@@ -4,13 +4,8 @@
 
 require (
 	github.com/testcontainers/testcontainers-go v0.19.0
-<<<<<<< HEAD
 	go.mongodb.org/mongo-driver v1.11.4
-	gotest.tools/gotestsum v1.9.0
-=======
-	go.mongodb.org/mongo-driver v1.11.3
 	gotest.tools/gotestsum v1.10.0
->>>>>>> a1c62803
 )
 
 require (
