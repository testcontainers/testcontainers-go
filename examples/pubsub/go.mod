--- conflicted
+++ resolved
@@ -11,13 +11,8 @@
 )
 
 require (
-<<<<<<< HEAD
 	cloud.google.com/go v0.110.2 // indirect
-	cloud.google.com/go/compute v1.19.0 // indirect
-=======
-	cloud.google.com/go v0.110.0 // indirect
 	cloud.google.com/go/compute v1.19.3 // indirect
->>>>>>> 34b9573a
 	cloud.google.com/go/compute/metadata v0.2.3 // indirect
 	cloud.google.com/go/iam v1.0.1 // indirect
 	github.com/Azure/go-ansiterm v0.0.0-20210617225240-d185dfc1b5a1 // indirect
@@ -40,11 +35,7 @@
 	github.com/google/shlex v0.0.0-20191202100458-e7afc7fbc510 // indirect
 	github.com/google/uuid v1.3.0 // indirect
 	github.com/googleapis/enterprise-certificate-proxy v0.2.3 // indirect
-<<<<<<< HEAD
-	github.com/googleapis/gax-go/v2 v2.9.1 // indirect
-=======
 	github.com/googleapis/gax-go/v2 v2.10.0 // indirect
->>>>>>> 34b9573a
 	github.com/imdario/mergo v0.3.15 // indirect
 	github.com/klauspost/compress v1.15.9 // indirect
 	github.com/magiconair/properties v1.8.7 // indirect
@@ -60,11 +51,7 @@
 	github.com/pkg/errors v0.9.1 // indirect
 	github.com/sirupsen/logrus v1.9.0 // indirect
 	go.opencensus.io v0.24.0 // indirect
-<<<<<<< HEAD
-	golang.org/x/crypto v0.7.0 // indirect
-=======
 	golang.org/x/crypto v0.9.0 // indirect
->>>>>>> 34b9573a
 	golang.org/x/exp v0.0.0-20230510235704-dd950f8aeaea // indirect
 	golang.org/x/mod v0.8.0 // indirect
 	golang.org/x/net v0.10.0 // indirect
