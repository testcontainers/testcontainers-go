--- conflicted
+++ resolved
@@ -58,11 +58,7 @@
 	github.com/pkg/errors v0.9.1 // indirect
 	github.com/sirupsen/logrus v1.9.0 // indirect
 	go.opencensus.io v0.24.0 // indirect
-<<<<<<< HEAD
-	golang.org/x/crypto v0.1.0 // indirect
-=======
 	golang.org/x/crypto v0.9.0 // indirect
->>>>>>> d89771de
 	golang.org/x/exp v0.0.0-20230510235704-dd950f8aeaea // indirect
 	golang.org/x/mod v0.9.0 // indirect
 	golang.org/x/net v0.10.0 // indirect
