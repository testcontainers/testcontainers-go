--- conflicted
+++ resolved
@@ -27,24 +27,11 @@
 		return nginxC, err
 	}
 
-<<<<<<< HEAD
-	ip, err := ctr.Host(ctx)
-=======
-	endpoint, err := container.PortEndpoint(ctx, "80", "http")
->>>>>>> 27b2436d
+	endpoint, err := ctr.PortEndpoint(ctx, "80", "http")
 	if err != nil {
 		return nginxC, err
 	}
 
-<<<<<<< HEAD
-	mappedPort, err := ctr.MappedPort(ctx, "80")
-	if err != nil {
-		return nginxC, err
-	}
-
-	nginxC.URI = fmt.Sprintf("http://%s:%s", ip, mappedPort.Port())
-=======
 	nginxC.URI = endpoint
->>>>>>> 27b2436d
 	return nginxC, nil
 }