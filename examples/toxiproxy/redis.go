package toxiproxy

import (
	"context"

	"github.com/testcontainers/testcontainers-go"
	"github.com/testcontainers/testcontainers-go/wait"
)

type redisContainer struct {
	*testcontainers.DockerContainer
}

func setupRedis(ctx context.Context, network string, networkAlias []string) (*redisContainer, error) {
	req := testcontainers.Request{
		Image:        "redis:6",
		ExposedPorts: []string{"6379/tcp"},
		WaitingFor:   wait.ForLog("* Ready to accept connections"),
		Networks: []string{
			network,
		},
		NetworkAliases: map[string][]string{
			network: networkAlias,
		},
		Started: true,
	}
<<<<<<< HEAD
	ctr, err := testcontainers.Run(ctx, req)
	if err != nil {
		return nil, err
	}

	return &redisContainer{DockerContainer: ctr}, nil
=======
	container, err := testcontainers.GenericContainer(ctx, testcontainers.GenericContainerRequest{
		ContainerRequest: req,
		Started:          true,
	})
	var nginxC *redisContainer
	if container != nil {
		nginxC = &redisContainer{Container: container}
	}
	return nginxC, err
>>>>>>> b60497e9
}<|MERGE_RESOLUTION|>--- conflicted
+++ resolved
@@ -24,22 +24,10 @@
 		},
 		Started: true,
 	}
-<<<<<<< HEAD
 	ctr, err := testcontainers.Run(ctx, req)
-	if err != nil {
-		return nil, err
-	}
-
-	return &redisContainer{DockerContainer: ctr}, nil
-=======
-	container, err := testcontainers.GenericContainer(ctx, testcontainers.GenericContainerRequest{
-		ContainerRequest: req,
-		Started:          true,
-	})
 	var nginxC *redisContainer
-	if container != nil {
-		nginxC = &redisContainer{Container: container}
+	if ctr != nil {
+		nginxC = &redisContainer{DockerContainer: ctr}
 	}
 	return nginxC, err
->>>>>>> b60497e9
 }