module github.com/testcontainers/testcontainers-go/examples/spanner

go 1.19

require (
<<<<<<< HEAD
	cloud.google.com/go/spanner v1.45.0
	github.com/testcontainers/testcontainers-go v0.19.0
	google.golang.org/api v0.121.0
	google.golang.org/genproto v0.0.0-20230410155749-daa745c078e1
	google.golang.org/grpc v1.55.0
	gotest.tools/gotestsum v1.10.0
=======
	cloud.google.com/go/spanner v1.45.1
	github.com/testcontainers/testcontainers-go v0.19.0
	google.golang.org/api v0.114.0
	google.golang.org/genproto v0.0.0-20230320184635-7606e756e683
	google.golang.org/grpc v1.54.0
	gotest.tools/gotestsum v1.9.0
>>>>>>> 2e8963b5
)

require (
	cloud.google.com/go v0.110.0 // indirect
<<<<<<< HEAD
	cloud.google.com/go/compute v1.19.0 // indirect
	cloud.google.com/go/compute/metadata v0.2.3 // indirect
	cloud.google.com/go/iam v0.13.0 // indirect
=======
	cloud.google.com/go/compute v1.18.0 // indirect
	cloud.google.com/go/compute/metadata v0.2.3 // indirect
	cloud.google.com/go/iam v0.12.0 // indirect
>>>>>>> 2e8963b5
	cloud.google.com/go/longrunning v0.4.1 // indirect
	github.com/Azure/go-ansiterm v0.0.0-20210617225240-d185dfc1b5a1 // indirect
	github.com/Microsoft/go-winio v0.5.2 // indirect
	github.com/cenkalti/backoff/v4 v4.2.0 // indirect
	github.com/census-instrumentation/opencensus-proto v0.4.1 // indirect
	github.com/cespare/xxhash/v2 v2.2.0 // indirect
	github.com/cncf/udpa/go v0.0.0-20220112060539-c52dc94e7fbe // indirect
	github.com/cncf/xds/go v0.0.0-20230310173818-32f1caf87195 // indirect
	github.com/containerd/containerd v1.6.19 // indirect
	github.com/cpuguy83/dockercfg v0.3.1 // indirect
	github.com/dnephin/pflag v1.0.7 // indirect
	github.com/docker/distribution v2.8.1+incompatible // indirect
	github.com/docker/docker v23.0.3+incompatible // indirect
	github.com/docker/go-connections v0.4.0 // indirect
	github.com/docker/go-units v0.5.0 // indirect
	github.com/envoyproxy/go-control-plane v0.11.0 // indirect
	github.com/envoyproxy/protoc-gen-validate v0.10.0 // indirect
	github.com/fatih/color v1.13.0 // indirect
	github.com/fsnotify/fsnotify v1.5.4 // indirect
	github.com/gogo/protobuf v1.3.2 // indirect
	github.com/golang/groupcache v0.0.0-20210331224755-41bb18bfe9da // indirect
	github.com/golang/protobuf v1.5.3 // indirect
	github.com/google/go-cmp v0.5.9 // indirect
	github.com/google/s2a-go v0.1.3 // indirect
	github.com/google/shlex v0.0.0-20191202100458-e7afc7fbc510 // indirect
	github.com/google/uuid v1.3.0 // indirect
	github.com/googleapis/enterprise-certificate-proxy v0.2.3 // indirect
<<<<<<< HEAD
	github.com/googleapis/gax-go/v2 v2.8.0 // indirect
=======
	github.com/googleapis/gax-go/v2 v2.7.1 // indirect
>>>>>>> 2e8963b5
	github.com/imdario/mergo v0.3.12 // indirect
	github.com/klauspost/compress v1.11.13 // indirect
	github.com/magiconair/properties v1.8.7 // indirect
	github.com/mattn/go-colorable v0.1.12 // indirect
	github.com/mattn/go-isatty v0.0.16 // indirect
	github.com/moby/patternmatcher v0.5.0 // indirect
	github.com/moby/sys/sequential v0.5.0 // indirect
	github.com/moby/term v0.0.0-20221128092401-c43b287e0e0f // indirect
	github.com/morikuni/aec v1.0.0 // indirect
	github.com/opencontainers/go-digest v1.0.0 // indirect
	github.com/opencontainers/image-spec v1.1.0-rc2 // indirect
	github.com/opencontainers/runc v1.1.5 // indirect
	github.com/pkg/errors v0.9.1 // indirect
	github.com/sirupsen/logrus v1.9.0 // indirect
	go.opencensus.io v0.24.0 // indirect
<<<<<<< HEAD
	golang.org/x/crypto v0.1.0 // indirect
	golang.org/x/mod v0.9.0 // indirect
	golang.org/x/net v0.9.0 // indirect
	golang.org/x/oauth2 v0.7.0 // indirect
=======
	golang.org/x/mod v0.8.0 // indirect
	golang.org/x/net v0.8.0 // indirect
	golang.org/x/oauth2 v0.6.0 // indirect
>>>>>>> 2e8963b5
	golang.org/x/sync v0.1.0 // indirect
	golang.org/x/sys v0.7.0 // indirect
	golang.org/x/term v0.7.0 // indirect
	golang.org/x/text v0.9.0 // indirect
	golang.org/x/tools v0.7.0 // indirect
	golang.org/x/xerrors v0.0.0-20220907171357-04be3eba64a2 // indirect
	google.golang.org/appengine v1.6.7 // indirect
<<<<<<< HEAD
	google.golang.org/protobuf v1.30.0 // indirect
=======
	google.golang.org/protobuf v1.29.1 // indirect
>>>>>>> 2e8963b5
	gotest.tools/v3 v3.4.0 // indirect
)

replace github.com/testcontainers/testcontainers-go => ../..<|MERGE_RESOLUTION|>--- conflicted
+++ resolved
@@ -3,34 +3,19 @@
 go 1.19
 
 require (
-<<<<<<< HEAD
-	cloud.google.com/go/spanner v1.45.0
+	cloud.google.com/go/spanner v1.45.1
 	github.com/testcontainers/testcontainers-go v0.19.0
 	google.golang.org/api v0.121.0
 	google.golang.org/genproto v0.0.0-20230410155749-daa745c078e1
 	google.golang.org/grpc v1.55.0
 	gotest.tools/gotestsum v1.10.0
-=======
-	cloud.google.com/go/spanner v1.45.1
-	github.com/testcontainers/testcontainers-go v0.19.0
-	google.golang.org/api v0.114.0
-	google.golang.org/genproto v0.0.0-20230320184635-7606e756e683
-	google.golang.org/grpc v1.54.0
-	gotest.tools/gotestsum v1.9.0
->>>>>>> 2e8963b5
 )
 
 require (
 	cloud.google.com/go v0.110.0 // indirect
-<<<<<<< HEAD
 	cloud.google.com/go/compute v1.19.0 // indirect
 	cloud.google.com/go/compute/metadata v0.2.3 // indirect
 	cloud.google.com/go/iam v0.13.0 // indirect
-=======
-	cloud.google.com/go/compute v1.18.0 // indirect
-	cloud.google.com/go/compute/metadata v0.2.3 // indirect
-	cloud.google.com/go/iam v0.12.0 // indirect
->>>>>>> 2e8963b5
 	cloud.google.com/go/longrunning v0.4.1 // indirect
 	github.com/Azure/go-ansiterm v0.0.0-20210617225240-d185dfc1b5a1 // indirect
 	github.com/Microsoft/go-winio v0.5.2 // indirect
@@ -58,11 +43,7 @@
 	github.com/google/shlex v0.0.0-20191202100458-e7afc7fbc510 // indirect
 	github.com/google/uuid v1.3.0 // indirect
 	github.com/googleapis/enterprise-certificate-proxy v0.2.3 // indirect
-<<<<<<< HEAD
 	github.com/googleapis/gax-go/v2 v2.8.0 // indirect
-=======
-	github.com/googleapis/gax-go/v2 v2.7.1 // indirect
->>>>>>> 2e8963b5
 	github.com/imdario/mergo v0.3.12 // indirect
 	github.com/klauspost/compress v1.11.13 // indirect
 	github.com/magiconair/properties v1.8.7 // indirect
@@ -78,16 +59,10 @@
 	github.com/pkg/errors v0.9.1 // indirect
 	github.com/sirupsen/logrus v1.9.0 // indirect
 	go.opencensus.io v0.24.0 // indirect
-<<<<<<< HEAD
 	golang.org/x/crypto v0.1.0 // indirect
 	golang.org/x/mod v0.9.0 // indirect
 	golang.org/x/net v0.9.0 // indirect
 	golang.org/x/oauth2 v0.7.0 // indirect
-=======
-	golang.org/x/mod v0.8.0 // indirect
-	golang.org/x/net v0.8.0 // indirect
-	golang.org/x/oauth2 v0.6.0 // indirect
->>>>>>> 2e8963b5
 	golang.org/x/sync v0.1.0 // indirect
 	golang.org/x/sys v0.7.0 // indirect
 	golang.org/x/term v0.7.0 // indirect
@@ -95,11 +70,7 @@
 	golang.org/x/tools v0.7.0 // indirect
 	golang.org/x/xerrors v0.0.0-20220907171357-04be3eba64a2 // indirect
 	google.golang.org/appengine v1.6.7 // indirect
-<<<<<<< HEAD
 	google.golang.org/protobuf v1.30.0 // indirect
-=======
-	google.golang.org/protobuf v1.29.1 // indirect
->>>>>>> 2e8963b5
 	gotest.tools/v3 v3.4.0 // indirect
 )
 
