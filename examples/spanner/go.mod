--- conflicted
+++ resolved
@@ -31,14 +31,9 @@
 	github.com/docker/docker v24.0.6+incompatible // indirect
 	github.com/docker/go-connections v0.4.0 // indirect
 	github.com/docker/go-units v0.5.0 // indirect
-<<<<<<< HEAD
-	github.com/envoyproxy/go-control-plane v0.11.1-0.20230524094728-9239064ad72f // indirect
-	github.com/envoyproxy/protoc-gen-validate v0.10.1 // indirect
-	github.com/go-ole/go-ole v1.2.6 // indirect
-=======
 	github.com/envoyproxy/go-control-plane v0.11.1 // indirect
 	github.com/envoyproxy/protoc-gen-validate v1.0.2 // indirect
->>>>>>> 6f56bf21
+	github.com/go-ole/go-ole v1.2.6 // indirect
 	github.com/gogo/protobuf v1.3.2 // indirect
 	github.com/golang/groupcache v0.0.0-20210331224755-41bb18bfe9da // indirect
 	github.com/golang/protobuf v1.5.3 // indirect
@@ -68,15 +63,9 @@
 	go.opencensus.io v0.24.0 // indirect
 	golang.org/x/crypto v0.13.0 // indirect
 	golang.org/x/exp v0.0.0-20230510235704-dd950f8aeaea // indirect
-<<<<<<< HEAD
-	golang.org/x/mod v0.9.0 // indirect
+	golang.org/x/mod v0.11.0 // indirect
 	golang.org/x/net v0.15.0 // indirect
 	golang.org/x/oauth2 v0.12.0 // indirect
-=======
-	golang.org/x/mod v0.11.0 // indirect
-	golang.org/x/net v0.14.0 // indirect
-	golang.org/x/oauth2 v0.11.0 // indirect
->>>>>>> 6f56bf21
 	golang.org/x/sync v0.3.0 // indirect
 	golang.org/x/sys v0.12.0 // indirect
 	golang.org/x/text v0.13.0 // indirect
