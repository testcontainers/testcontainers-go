--- conflicted
+++ resolved
@@ -5,15 +5,9 @@
 require (
 	cloud.google.com/go/spanner v1.44.0
 	github.com/testcontainers/testcontainers-go v0.19.0
-<<<<<<< HEAD
 	google.golang.org/api v0.114.0
 	google.golang.org/genproto v0.0.0-20230306155012-7f2fa6fef1f4
-	google.golang.org/grpc v1.53.0
-=======
-	google.golang.org/api v0.111.0
-	google.golang.org/genproto v0.0.0-20230223222841-637eb2293923
 	google.golang.org/grpc v1.54.0
->>>>>>> 2de5486e
 	gotest.tools/gotestsum v1.9.0
 )
 
@@ -65,11 +59,7 @@
 	go.opencensus.io v0.24.0 // indirect
 	golang.org/x/mod v0.8.0 // indirect
 	golang.org/x/net v0.8.0 // indirect
-<<<<<<< HEAD
 	golang.org/x/oauth2 v0.6.0 // indirect
-=======
-	golang.org/x/oauth2 v0.5.0 // indirect
->>>>>>> 2de5486e
 	golang.org/x/sync v0.1.0 // indirect
 	golang.org/x/sys v0.6.0 // indirect
 	golang.org/x/term v0.6.0 // indirect
