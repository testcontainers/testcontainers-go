--- conflicted
+++ resolved
@@ -3,12 +3,7 @@
 import (
 	"context"
 	"fmt"
-<<<<<<< HEAD
-	"io"
-	"os/exec"
-=======
 	"regexp"
->>>>>>> b2ab07d2
 	"strings"
 	"testing"
 	"time"
@@ -444,52 +439,6 @@
 	checkIfError(t, err)
 }
 
-<<<<<<< HEAD
-func TestLocalDockerComposeFromReader(t *testing.T) {
-	identifier := strings.ToLower(uuid.New().String())
-
-	var (
-		specOne = strings.NewReader(`
-version: "3"
-services:
-  nginx:
-    image: nginx:1.22.0-alpine
-`)
-		specTwo = strings.NewReader(`
-version: "3"
-services:
-  php:
-    image: php:8.1.7-alpine3.15
-`)
-		specTree = strings.NewReader(`
-version: "3"
-services:
-  redis:
-    image: redis:alpine3.15
-`)
-	)
-	compose := NewLocalDockerComposeFromReader(
-		[]io.Reader{specOne, specTwo, specTree},
-		identifier,
-		WithLogger(TestLogger(t)),
-	)
-	destroyFn := func() {
-		err := compose.Down()
-		checkIfError(t, err)
-	}
-	defer destroyFn()
-
-	assert.Equal(t, 3, len(compose.absComposeFilePaths))
-
-	err := compose.
-		WithCommand([]string{"up", "-d"}).
-		Invoke()
-	checkIfError(t, err)
-}
-
-func assertVolumeDoesNotExist(t *testing.T, volume string) {
-	args := []string{"volume", "inspect", volume}
-=======
 func assertVolumeDoesNotExist(tb testing.TB, volumeName string) {
 	containerClient, _, _, err := NewDockerClient()
 	if err != nil {
@@ -500,7 +449,6 @@
 	if err != nil {
 		tb.Fatalf("Failed to list volumes: %v", err)
 	}
->>>>>>> b2ab07d2
 
 	if len(volumeList.Warnings) > 0 {
 		tb.Logf("Volume list warnings: %v", volumeList.Warnings)
