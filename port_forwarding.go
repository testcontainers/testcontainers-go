package testcontainers

import (
	"context"
	"errors"
	"fmt"
	"io"
	"net"
	"time"

	"github.com/docker/docker/api/types/container"
	"github.com/google/uuid"
	"golang.org/x/crypto/ssh"

	"github.com/testcontainers/testcontainers-go/internal/core/network"
	"github.com/testcontainers/testcontainers-go/wait"
)

const (
	// hubSshdImage {
	sshdImage string = "testcontainers/sshd:1.2.0"
	// }

	// HostInternal is the internal hostname used to reach the host from the container,
	// using the SSHD container as a bridge.
	HostInternal string = "host.testcontainers.internal"
	user         string = "root"
	sshPort             = "22/tcp"
)

// sshPassword is a random password generated for the SSHD container.
var sshPassword = uuid.NewString()

// exposeHostPorts performs all the necessary steps to expose the host ports to the container, leveraging
// the SSHD container to create the tunnel, and the container lifecycle hooks to manage the tunnel lifecycle.
// At least one port must be provided to expose.
// The steps are:
// 1. Create a new SSHD container.
// 2. Expose the host ports to the container after the container is ready.
// 3. Close the SSH sessions before killing the container.
<<<<<<< HEAD
func exposeHostPorts(ctx context.Context, req *Request, p ...int) (LifecycleHooks, error) {
	var sshdConnectHook LifecycleHooks
=======
func exposeHostPorts(ctx context.Context, req *ContainerRequest, ports ...int) (ContainerLifecycleHooks, error) {
	var sshdConnectHook ContainerLifecycleHooks
>>>>>>> dbc0ba98

	if len(ports) == 0 {
		return sshdConnectHook, fmt.Errorf("no ports to expose")
	}

	// Use the first network of the container to connect to the SSHD container.
	var sshdFirstNetwork string
	if len(req.Networks) > 0 {
		sshdFirstNetwork = req.Networks[0]
	}

	if sshdFirstNetwork == "bridge" && len(req.Networks) > 1 {
		sshdFirstNetwork = req.Networks[1]
	}

	opts := []RequestCustomizer{}
	if len(req.Networks) > 0 {
		// get the first network of the container to connect the SSHD container to it.
		nw, err := network.GetByName(ctx, sshdFirstNetwork)
		if err != nil {
			return sshdConnectHook, fmt.Errorf("get network %q: %w", sshdFirstNetwork, err)
		}

		// WithNetwork reuses an already existing network, attaching the container to it.
		// Finally it sets the network alias on that network to the given alias.
		// TODO: Using an anonymous function to avoid cyclic dependencies with the network package.
		withNetwork := func(aliases []string, networkName string) CustomizeRequestOption {
			return func(req *Request) error {
				// attaching to the network because it was created with success or it already existed.
				req.Networks = append(req.Networks, networkName)

				if req.NetworkAliases == nil {
					req.NetworkAliases = make(map[string][]string)
				}
				req.NetworkAliases[networkName] = aliases
				return nil
			}
		}

		opts = append(opts, withNetwork([]string{HostInternal}, nw.Name))
	}

	// start the SSHD container with the provided options
	sshdContainer, err := newSshdContainer(ctx, opts...)
	if err != nil {
		return sshdConnectHook, fmt.Errorf("new sshd container: %w", err)
	}

	// IP in the first network of the container
	sshdIP, err := sshdContainer.ContainerIP(context.Background())
	if err != nil {
		return sshdConnectHook, fmt.Errorf("get sshd container IP: %w", err)
	}

	if req.HostConfigModifier == nil {
		req.HostConfigModifier = func(hostConfig *container.HostConfig) {}
	}

	// do not override the original HostConfigModifier
	originalHCM := req.HostConfigModifier
	req.HostConfigModifier = func(hostConfig *container.HostConfig) {
		// adding the host internal alias to the container as an extra host
		// to allow the container to reach the SSHD container.
		hostConfig.ExtraHosts = append(hostConfig.ExtraHosts, fmt.Sprintf("%s:%s", HostInternal, sshdIP))

		modes := []container.NetworkMode{container.NetworkMode(sshdFirstNetwork), "none", "host"}
		// if the container is not in one of the modes, attach it to the first network of the SSHD container
		found := false
		for _, mode := range modes {
			if hostConfig.NetworkMode == mode {
				found = true
				break
			}
		}
		if !found {
			req.Networks = append(req.Networks, sshdFirstNetwork)
		}

		// invoke the original HostConfigModifier with the updated hostConfig
		originalHCM(hostConfig)
	}

	// after the container is ready, create the SSH tunnel
	// for each exposed port from the host.
	sshdConnectHook = LifecycleHooks{
		PostReadies: []StartedContainerHook{
			func(ctx context.Context, c StartedContainer) error {
				return sshdContainer.exposeHostPort(ctx, req.HostAccessPorts...)
			},
		},
		PreTerminates: []StartedContainerHook{
			func(ctx context.Context, _ StartedContainer) error {
				// before killing the container, close the SSH sessions
				return sshdContainer.Terminate(ctx)
			},
		},
	}

	return sshdConnectHook, nil
}

// newSshdContainer creates a new SSHD container with the provided options.
<<<<<<< HEAD
func newSshdContainer(ctx context.Context, opts ...RequestCustomizer) (*sshdContainer, error) {
	req := Request{
		Image:           sshdImage,
		HostAccessPorts: []int{}, // empty list because it does not need any port
		ExposedPorts:    []string{sshPort},
		Env:             map[string]string{"PASSWORD": sshPassword},
		Started:         true,
=======
func newSshdContainer(ctx context.Context, opts ...ContainerCustomizer) (*sshdContainer, error) {
	req := GenericContainerRequest{
		ContainerRequest: ContainerRequest{
			Image:           sshdImage,
			HostAccessPorts: []int{}, // empty list because it does not need any port
			ExposedPorts:    []string{sshPort},
			Env:             map[string]string{"PASSWORD": sshPassword},
			WaitingFor:      wait.ForListeningPort(sshPort),
		},
		Started: true,
>>>>>>> dbc0ba98
	}

	for _, opt := range opts {
		if err := opt.Customize(&req); err != nil {
			return nil, err
		}
	}

	dc, err := Run(ctx, req)
	if err != nil {
		return nil, err
	}

	sshd := &sshdContainer{
		DockerContainer: dc,
		portForwarders:  []PortForwarder{},
	}

	sshClientConfig, err := configureSSHConfig(ctx, sshd)
	if err != nil {
		// return the container and the error to the caller to handle it
		return sshd, err
	}

	sshd.sshConfig = sshClientConfig

	return sshd, nil
}

// sshdContainer represents the SSHD container type used for the port forwarding container.
// It's an internal type that extends the DockerContainer type, to add the SSH tunneling capabilities.
type sshdContainer struct {
	*DockerContainer
	port           string
	sshConfig      *ssh.ClientConfig
	portForwarders []PortForwarder
}

// Terminate stops the container and closes the SSH session
func (sshdC *sshdContainer) Terminate(ctx context.Context) error {
	for _, pfw := range sshdC.portForwarders {
		pfw.Close(ctx)
	}

	return sshdC.DockerContainer.Terminate(ctx)
}

func configureSSHConfig(ctx context.Context, sshdC *sshdContainer) (*ssh.ClientConfig, error) {
	mappedPort, err := sshdC.MappedPort(ctx, sshPort)
	if err != nil {
		return nil, err
	}
	sshdC.port = mappedPort.Port()

	sshConfig := ssh.ClientConfig{
		User:            user,
		HostKeyCallback: ssh.InsecureIgnoreHostKey(),
		Auth:            []ssh.AuthMethod{ssh.Password(sshPassword)},
		Timeout:         30 * time.Second,
	}

	return &sshConfig, nil
}

func (sshdC *sshdContainer) exposeHostPort(ctx context.Context, ports ...int) error {
	for _, port := range ports {
		pw := NewPortForwarder(fmt.Sprintf("localhost:%s", sshdC.port), sshdC.sshConfig, port, port)
		sshdC.portForwarders = append(sshdC.portForwarders, *pw)

		go pw.Forward(ctx) //nolint:errcheck // Nothing we can usefully do with the error
	}

	var err error

	// continue when all port forwarders have created the connection
	for _, pfw := range sshdC.portForwarders {
		err = errors.Join(err, <-pfw.connectionCreated)
	}

	return err
}

type PortForwarder struct {
	sshDAddr          string
	sshConfig         *ssh.ClientConfig
	remotePort        int
	localPort         int
	connectionCreated chan error    // used to signal that the connection has been created, so the caller can proceed
	terminateChan     chan struct{} // used to signal that the connection has been terminated
}

func NewPortForwarder(sshDAddr string, sshConfig *ssh.ClientConfig, remotePort, localPort int) *PortForwarder {
	return &PortForwarder{
		sshDAddr:          sshDAddr,
		sshConfig:         sshConfig,
		remotePort:        remotePort,
		localPort:         localPort,
		connectionCreated: make(chan error),
		terminateChan:     make(chan struct{}),
	}
}

func (pf *PortForwarder) Close(ctx context.Context) {
	close(pf.terminateChan)
	close(pf.connectionCreated)
}

func (pf *PortForwarder) Forward(ctx context.Context) error {
	client, err := ssh.Dial("tcp", pf.sshDAddr, pf.sshConfig)
	if err != nil {
		err = fmt.Errorf("error dialing ssh server: %w", err)
		pf.connectionCreated <- err
		return err
	}
	defer client.Close()

	listener, err := client.Listen("tcp", fmt.Sprintf("localhost:%d", pf.remotePort))
	if err != nil {
		err = fmt.Errorf("error listening on remote port: %w", err)
		pf.connectionCreated <- err
		return err
	}
	defer listener.Close()

	// signal that the connection has been created
	pf.connectionCreated <- nil

	// check if the context or the terminateChan has been closed
	select {
	case <-ctx.Done():
		if err := listener.Close(); err != nil {
			return fmt.Errorf("error closing listener: %w", err)
		}
		if err := client.Close(); err != nil {
			return fmt.Errorf("error closing client: %w", err)
		}
		return nil
	case <-pf.terminateChan:
		if err := listener.Close(); err != nil {
			return fmt.Errorf("error closing listener: %w", err)
		}
		if err := client.Close(); err != nil {
			return fmt.Errorf("error closing client: %w", err)
		}
		return nil
	default:
	}

	for {
		remote, err := listener.Accept()
		if err != nil {
			return fmt.Errorf("error accepting connection: %w", err)
		}

		go pf.runTunnel(ctx, remote)
	}
}

// runTunnel runs a tunnel between two connections; as soon as one connection
// reaches EOF or reports an error, both connections are closed and this
// function returns.
func (pf *PortForwarder) runTunnel(ctx context.Context, remote net.Conn) {
	var dialer net.Dialer
	local, err := dialer.DialContext(ctx, "tcp", fmt.Sprintf("localhost:%d", pf.localPort))
	if err != nil {
		remote.Close()
		return
	}
	defer local.Close()

	defer remote.Close()
	done := make(chan struct{}, 2)

	go func() {
		io.Copy(local, remote) //nolint:errcheck // Nothing we can usefully do with the error
		done <- struct{}{}
	}()

	go func() {
		io.Copy(remote, local) //nolint:errcheck // Nothing we can usefully do with the error
		done <- struct{}{}
	}()

	<-done
}<|MERGE_RESOLUTION|>--- conflicted
+++ resolved
@@ -38,13 +38,8 @@
 // 1. Create a new SSHD container.
 // 2. Expose the host ports to the container after the container is ready.
 // 3. Close the SSH sessions before killing the container.
-<<<<<<< HEAD
-func exposeHostPorts(ctx context.Context, req *Request, p ...int) (LifecycleHooks, error) {
+func exposeHostPorts(ctx context.Context, req *Request, ports ...int) (LifecycleHooks, error) {
 	var sshdConnectHook LifecycleHooks
-=======
-func exposeHostPorts(ctx context.Context, req *ContainerRequest, ports ...int) (ContainerLifecycleHooks, error) {
-	var sshdConnectHook ContainerLifecycleHooks
->>>>>>> dbc0ba98
 
 	if len(ports) == 0 {
 		return sshdConnectHook, fmt.Errorf("no ports to expose")
@@ -147,26 +142,14 @@
 }
 
 // newSshdContainer creates a new SSHD container with the provided options.
-<<<<<<< HEAD
 func newSshdContainer(ctx context.Context, opts ...RequestCustomizer) (*sshdContainer, error) {
 	req := Request{
 		Image:           sshdImage,
 		HostAccessPorts: []int{}, // empty list because it does not need any port
 		ExposedPorts:    []string{sshPort},
 		Env:             map[string]string{"PASSWORD": sshPassword},
+		WaitingFor:      wait.ForListeningPort(sshPort),
 		Started:         true,
-=======
-func newSshdContainer(ctx context.Context, opts ...ContainerCustomizer) (*sshdContainer, error) {
-	req := GenericContainerRequest{
-		ContainerRequest: ContainerRequest{
-			Image:           sshdImage,
-			HostAccessPorts: []int{}, // empty list because it does not need any port
-			ExposedPorts:    []string{sshPort},
-			Env:             map[string]string{"PASSWORD": sshPassword},
-			WaitingFor:      wait.ForListeningPort(sshPort),
-		},
-		Started: true,
->>>>>>> dbc0ba98
 	}
 
 	for _, opt := range opts {
