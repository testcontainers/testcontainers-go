--- conflicted
+++ resolved
@@ -72,11 +72,8 @@
         - modules/couchbase.md
         - modules/elasticsearch.md
         - modules/gcloud.md
-<<<<<<< HEAD
+        - modules/inbucket.md
         - modules/influxdb.md
-=======
-        - modules/inbucket.md
->>>>>>> fe0d3a83
         - modules/k3s.md
         - modules/k6.md
         - modules/kafka.md
