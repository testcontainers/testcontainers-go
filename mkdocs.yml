--- conflicted
+++ resolved
@@ -53,11 +53,8 @@
         - modules/index.md
         - modules/couchbase.md
         - modules/localstack.md
-<<<<<<< HEAD
         - modules/mysql.md
-=======
         - modules/postgres.md
->>>>>>> 0c663fe4
         - modules/pulsar.md
         - modules/vault.md
     - Examples:
