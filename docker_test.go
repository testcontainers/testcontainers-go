--- conflicted
+++ resolved
@@ -454,19 +454,9 @@
 	assert.Equalf(t, expectedName, name, "Expected container name '%s'. Got '%s'.", expectedName, name)
 	networks, err := nginxC.Networks(ctx)
 	require.NoError(t, err)
-<<<<<<< HEAD
-	if len(networks) != 1 {
-		t.Errorf("Expected networks 1, the default bridge network. Got '%d'.", len(networks))
-=======
 	require.Lenf(t, networks, 1, "Expected networks 1. Got '%d'.", len(networks))
 	network := networks[0]
-	switch providerType {
-	case ProviderDocker:
-		assert.Equalf(t, Bridge, network, "Expected network name '%s'. Got '%s'.", Bridge, network)
-	case ProviderPodman:
-		assert.Equalf(t, Podman, network, "Expected network name '%s'. Got '%s'.", Podman, network)
->>>>>>> 1b269070
-	}
+	assert.Equalf(t, Bridge, network, "Expected network name '%s'. Got '%s'.", Bridge, network)
 
 	endpoint, err := nginxC.PortEndpoint(ctx, nginxDefaultPort, "http")
 	require.NoError(t, err)
@@ -680,15 +670,8 @@
 	require.NoError(t, err)
 
 	temp := strings.Split(string(out), "\n")
-<<<<<<< HEAD
-
-	if !regexp.MustCompile(`^(?i:Step)\s*1/\d+\s*:\s*FROM alpine$`).MatchString(temp[0]) {
-		t.Errorf("Expected stdout first line to be %s. Got '%s'.", "Step 1/* : FROM alpine", temp[0])
-	}
-=======
 	require.NotEmpty(t, temp)
-	assert.Regexpf(t, `^Step\s*1/\d+\s*:\s*FROM alpine$`, temp[0], "Expected stdout first line to be %s. Got '%s'.", "Step 1/* : FROM alpine", temp[0])
->>>>>>> 1b269070
+	assert.Regexpf(t, `^(?i:Step)\s*1/\d+\s*:\s*FROM alpine$`, temp[0], "Expected stdout first line to be %s. Got '%s'.", "Step 1/* : FROM alpine", temp[0])
 }
 
 func TestContainerCreationWaitsForLogAndPortContextTimeout(t *testing.T) {
