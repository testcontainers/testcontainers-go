package testcontainers

import (
	"bytes"
	"context"
	"errors"
	"fmt"
	"io"
	"log"
	"math/rand"
	"net/http"
	"os"
	"path/filepath"
	"regexp"
	"strings"
	"testing"
	"time"

	"github.com/docker/docker/api/types"
	"github.com/docker/docker/api/types/container"
	"github.com/docker/docker/api/types/image"
	"github.com/docker/docker/api/types/strslice"
	"github.com/docker/docker/client"
	"github.com/docker/docker/errdefs"
	"github.com/stretchr/testify/assert"
	"github.com/stretchr/testify/require"

	"github.com/testcontainers/testcontainers-go/wait"
)

const (
	mysqlImage        = "mysql:8.0.36"
	nginxDelayedImage = "menedev/delayed-nginx:1.15.2"
	nginxImage        = "nginx"
	nginxAlpineImage  = "nginx:alpine"
	nginxDefaultPort  = "80/tcp"
	nginxHighPort     = "8080/tcp"
	daemonMaxVersion  = "1.41"
)

var providerType = ProviderDocker

func init() {
	if strings.Contains(os.Getenv("DOCKER_HOST"), "podman.sock") {
		providerType = ProviderPodman
	}
}

func TestContainerWithHostNetworkOptions(t *testing.T) {
	if os.Getenv("XDG_RUNTIME_DIR") != "" {
		t.Skip("Skipping test that requires host network access when running in a container")
	}

	ctx := context.Background()
	SkipIfDockerDesktop(t, ctx)

	absPath, err := filepath.Abs(filepath.Join("testdata", "nginx-highport.conf"))
	require.NoError(t, err)

	gcr := GenericContainerRequest{
		ProviderType: providerType,
		ContainerRequest: ContainerRequest{
			Image: nginxAlpineImage,
			Files: []ContainerFile{
				{
					HostFilePath:      absPath,
					ContainerFilePath: "/etc/nginx/conf.d/default.conf",
				},
			},
			ExposedPorts: []string{
				nginxHighPort,
			},
			Privileged: true,
			WaitingFor: wait.ForHTTP("/").WithPort(nginxHighPort),
			HostConfigModifier: func(hc *container.HostConfig) {
				hc.NetworkMode = "host"
			},
		},
		Started: true,
	}

	nginxC, err := GenericContainer(ctx, gcr)
	CleanupContainer(t, nginxC)
	require.NoError(t, err)

	// host, err := nginxC.Host(ctx)
	// if err != nil {
	//	t.Errorf("Expected host %s. Got '%d'.", host, err)
	// }
	//
	endpoint, err := nginxC.PortEndpoint(ctx, nginxHighPort, "http")
	if err != nil {
		t.Errorf("Expected server endpoint. Got '%v'.", err)
	}

	_, err = http.Get(endpoint)
	if err != nil {
		t.Errorf("Expected OK response. Got '%d'.", err)
	}
}

func TestContainerWithHostNetworkOptions_UseExposePortsFromImageConfigs(t *testing.T) {
	ctx := context.Background()
	gcr := GenericContainerRequest{
		ContainerRequest: ContainerRequest{
			Image:      "nginx",
			Privileged: true,
			WaitingFor: wait.ForExposedPort(),
		},
		Started: true,
	}

	nginxC, err := GenericContainer(ctx, gcr)
	CleanupContainer(t, nginxC)
	require.NoError(t, err)

	endpoint, err := nginxC.Endpoint(ctx, "http")
	if err != nil {
		t.Errorf("Expected server endpoint. Got '%v'.", err)
	}

	resp, err := http.Get(endpoint)
	require.NoError(t, err)
	defer resp.Body.Close()

	if resp.StatusCode != http.StatusOK {
		t.Errorf("Expected status code %d. Got %d.", http.StatusOK, resp.StatusCode)
	}
}

func TestContainerWithNetworkModeAndNetworkTogether(t *testing.T) {
	if os.Getenv("XDG_RUNTIME_DIR") != "" {
		t.Skip("Skipping test that requires host network access when running in a container")
	}

	// skipIfDockerDesktop {
	ctx := context.Background()
	SkipIfDockerDesktop(t, ctx)
	// }

	gcr := GenericContainerRequest{
		ProviderType: providerType,
		ContainerRequest: ContainerRequest{
			Image:    nginxImage,
			Networks: []string{"new-network"},
			HostConfigModifier: func(hc *container.HostConfig) {
				hc.NetworkMode = "host"
			},
		},
		Started: true,
	}

	nginx, err := GenericContainer(ctx, gcr)
	CleanupContainer(t, nginx)
	if err != nil {
		// Error when NetworkMode = host and Network = []string{"bridge"}
		t.Logf("Can't use Network and NetworkMode together, %s\n", err)
	}
}

func TestContainerWithHostNetwork(t *testing.T) {
	if os.Getenv("XDG_RUNTIME_DIR") != "" {
		t.Skip("Skipping test that requires host network access when running in a container")
	}

	ctx := context.Background()
	SkipIfDockerDesktop(t, ctx)

	absPath, err := filepath.Abs(filepath.Join("testdata", "nginx-highport.conf"))
	require.NoError(t, err)

	gcr := GenericContainerRequest{
		ProviderType: providerType,
		ContainerRequest: ContainerRequest{
			Image:      nginxAlpineImage,
			WaitingFor: wait.ForHTTP("/").WithPort(nginxHighPort),
			Files: []ContainerFile{
				{
					HostFilePath:      absPath,
					ContainerFilePath: "/etc/nginx/conf.d/default.conf",
				},
			},
			HostConfigModifier: func(hc *container.HostConfig) {
				hc.NetworkMode = "host"
			},
		},
		Started: true,
	}

	nginxC, err := GenericContainer(ctx, gcr)
	CleanupContainer(t, nginxC)
	require.NoError(t, err)

	portEndpoint, err := nginxC.PortEndpoint(ctx, nginxHighPort, "http")
	if err != nil {
		t.Errorf("Expected port endpoint %s. Got '%d'.", portEndpoint, err)
	}
	t.Log(portEndpoint)

	_, err = http.Get(portEndpoint)
	if err != nil {
		t.Errorf("Expected OK response. Got '%v'.", err)
	}

	host, err := nginxC.Host(ctx)
	if err != nil {
		t.Errorf("Expected host %s. Got '%d'.", host, err)
	}

	_, err = http.Get("http://" + host + ":8080")
	if err != nil {
		t.Errorf("Expected OK response. Got '%v'.", err)
	}
}

func TestContainerReturnItsContainerID(t *testing.T) {
	ctx := context.Background()
	nginxA, err := GenericContainer(ctx, GenericContainerRequest{
		ProviderType: providerType,
		ContainerRequest: ContainerRequest{
			Image: nginxAlpineImage,
			ExposedPorts: []string{
				nginxDefaultPort,
			},
		},
	})
	CleanupContainer(t, nginxA)
	require.NoError(t, err)

	if nginxA.GetContainerID() == "" {
		t.Errorf("expected a containerID but we got an empty string.")
	}
}

// testLogConsumer is a simple implementation of LogConsumer that logs to the test output.
type testLogConsumer struct {
	t *testing.T
}

func (l *testLogConsumer) Accept(log Log) {
	l.t.Log(log.LogType + ": " + strings.TrimSpace(string(log.Content)))
}

func TestContainerTerminationResetsState(t *testing.T) {
	ctx := context.Background()

	nginxA, err := GenericContainer(ctx, GenericContainerRequest{
		ProviderType: providerType,
		ContainerRequest: ContainerRequest{
			Image: nginxAlpineImage,
			ExposedPorts: []string{
				nginxDefaultPort,
			},
			LogConsumerCfg: &LogConsumerConfig{
				Consumers: []LogConsumer{&testLogConsumer{t: t}},
			},
		},
		Started: true,
	})
	CleanupContainer(t, nginxA)
	require.NoError(t, err)

	err = nginxA.Terminate(ctx)
	require.NoError(t, err)
	require.Empty(t, nginxA.SessionID())

	inspect, err := nginxA.Inspect(ctx)
	require.Error(t, err)
	require.Nil(t, inspect)
}

func TestContainerStateAfterTermination(t *testing.T) {
	createContainerFn := func(ctx context.Context) (Container, error) {
		return GenericContainer(ctx, GenericContainerRequest{
			ProviderType: providerType,
			ContainerRequest: ContainerRequest{
				Image: nginxAlpineImage,
				ExposedPorts: []string{
					nginxDefaultPort,
				},
				LogConsumerCfg: &LogConsumerConfig{
					Consumers: []LogConsumer{&testLogConsumer{t: t}},
				},
			},
			Started: true,
		})
	}

	t.Run("Nil State after termination", func(t *testing.T) {
		ctx := context.Background()
		nginx, err := createContainerFn(ctx)
		CleanupContainer(t, nginx)
		require.NoError(t, err)

		// terminate the container before the raw state is set
		err = nginx.Terminate(ctx)
		require.NoError(t, err)

		state, err := nginx.State(ctx)
		require.Error(t, err, "expected error from container inspect.")

		require.Nil(t, state, "expected nil container inspect.")
	})

	t.Run("Nil State after termination if raw as already set", func(t *testing.T) {
		ctx := context.Background()
		nginx, err := createContainerFn(ctx)
		CleanupContainer(t, nginx)
		require.NoError(t, err)

		state, err := nginx.State(ctx)
		require.NoError(t, err, "unexpected error from container inspect before container termination.")
		require.NotNil(t, state, "unexpected nil container inspect before container termination.")

		// terminate the container before the raw state is set
		err = nginx.Terminate(ctx)
		require.NoError(t, err)

		state, err = nginx.State(ctx)
		require.Error(t, err, "expected error from container inspect after container termination.")
		require.Nil(t, state, "unexpected nil container inspect after container termination.")
	})
}

func TestContainerTerminationRemovesDockerImage(t *testing.T) {
	t.Run("if not built from Dockerfile", func(t *testing.T) {
		ctx := context.Background()
		dockerClient, err := NewDockerClientWithOpts(ctx)
		require.NoError(t, err)
		defer dockerClient.Close()

		ctr, err := GenericContainer(ctx, GenericContainerRequest{
			ProviderType: providerType,
			ContainerRequest: ContainerRequest{
				Image: nginxAlpineImage,
				ExposedPorts: []string{
					nginxDefaultPort,
				},
			},
			Started: true,
		})
		CleanupContainer(t, ctr)
		require.NoError(t, err)

		err = ctr.Terminate(ctx)
		require.NoError(t, err)

		_, _, err = dockerClient.ImageInspectWithRaw(ctx, nginxAlpineImage)
		if err != nil {
			t.Fatal("nginx image should not have been removed")
		}
	})

	t.Run("if built from Dockerfile", func(t *testing.T) {
		ctx := context.Background()
		dockerClient, err := NewDockerClientWithOpts(ctx)
		require.NoError(t, err)
		defer dockerClient.Close()

		req := ContainerRequest{
			FromDockerfile: FromDockerfile{
				Context: filepath.Join(".", "testdata"),
			},
			ExposedPorts: []string{"6379/tcp"},
			WaitingFor:   wait.ForLog("Ready to accept connections"),
		}
		ctr, err := GenericContainer(ctx, GenericContainerRequest{
			ProviderType:     providerType,
			ContainerRequest: req,
			Started:          true,
		})
		CleanupContainer(t, ctr)
		require.NoError(t, err)
		containerID := ctr.GetContainerID()
		resp, err := dockerClient.ContainerInspect(ctx, containerID)
		require.NoError(t, err)
		imageID := resp.Config.Image

		err = ctr.Terminate(ctx)
		require.NoError(t, err)

		_, _, err = dockerClient.ImageInspectWithRaw(ctx, imageID)
		if err == nil {
			t.Fatal("custom built image should have been removed", err)
		}
	})
}

func TestTwoContainersExposingTheSamePort(t *testing.T) {
	ctx := context.Background()
	nginxA, err := GenericContainer(ctx, GenericContainerRequest{
		ProviderType: providerType,
		ContainerRequest: ContainerRequest{
			Image: nginxAlpineImage,
			ExposedPorts: []string{
				nginxDefaultPort,
			},
			WaitingFor: wait.ForHTTP("/").WithPort(nginxDefaultPort),
		},
		Started: true,
	})
	CleanupContainer(t, nginxA)
	require.NoError(t, err)

	nginxB, err := GenericContainer(ctx, GenericContainerRequest{
		ProviderType: providerType,
		ContainerRequest: ContainerRequest{
			Image: nginxAlpineImage,
			ExposedPorts: []string{
				nginxDefaultPort,
			},
			WaitingFor: wait.ForHTTP("/").WithPort(nginxDefaultPort),
		},
		Started: true,
	})
	CleanupContainer(t, nginxB)
	require.NoError(t, err)

	endpointA, err := nginxA.PortEndpoint(ctx, nginxDefaultPort, "http")
	require.NoError(t, err)

	resp, err := http.Get(endpointA)
	require.NoError(t, err)
	defer resp.Body.Close()

	if resp.StatusCode != http.StatusOK {
		t.Errorf("Expected status code %d. Got %d.", http.StatusOK, resp.StatusCode)
	}

	endpointB, err := nginxB.PortEndpoint(ctx, nginxDefaultPort, "http")
	require.NoError(t, err)

	resp, err = http.Get(endpointB)
	require.NoError(t, err)
	defer resp.Body.Close()

	if resp.StatusCode != http.StatusOK {
		t.Errorf("Expected status code %d. Got %d.", http.StatusOK, resp.StatusCode)
	}
}

func TestContainerCreation(t *testing.T) {
	ctx := context.Background()

	nginxC, err := GenericContainer(ctx, GenericContainerRequest{
		ProviderType: providerType,
		ContainerRequest: ContainerRequest{
			Image: nginxAlpineImage,
			ExposedPorts: []string{
				nginxDefaultPort,
			},
			WaitingFor: wait.ForHTTP("/").WithPort(nginxDefaultPort),
		},
		Started: true,
	})
	CleanupContainer(t, nginxC)
	require.NoError(t, err)

	endpoint, err := nginxC.PortEndpoint(ctx, nginxDefaultPort, "http")
	require.NoError(t, err)

	resp, err := http.Get(endpoint)
	require.NoError(t, err)
	defer resp.Body.Close()

	if resp.StatusCode != http.StatusOK {
		t.Errorf("Expected status code %d. Got %d.", http.StatusOK, resp.StatusCode)
	}
	networkIP, err := nginxC.ContainerIP(ctx)
	require.NoError(t, err)
	if len(networkIP) == 0 {
		t.Errorf("Expected an IP address, got %v", networkIP)
	}
	networkAliases, err := nginxC.NetworkAliases(ctx)
	require.NoError(t, err)
	if len(networkAliases) != 1 {
		fmt.Printf("%v", networkAliases)
		t.Errorf("Expected number of connected networks %d. Got %d.", 0, len(networkAliases))
	}

	if len(networkAliases["bridge"]) != 0 {
		t.Errorf("Expected number of aliases for 'bridge' network %d. Got %d.", 0, len(networkAliases["bridge"]))
	}
}

func TestContainerCreationWithName(t *testing.T) {
	ctx := context.Background()

	creationName := fmt.Sprintf("%s_%d", "test_container", time.Now().Unix())
	expectedName := "/" + creationName // inspect adds '/' in the beginning

	nginxC, err := GenericContainer(ctx, GenericContainerRequest{
		ProviderType: providerType,
		ContainerRequest: ContainerRequest{
			Image: nginxAlpineImage,
			ExposedPorts: []string{
				nginxDefaultPort,
			},
			WaitingFor: wait.ForHTTP("/").WithPort(nginxDefaultPort),
			Name:       creationName,
			Networks:   []string{"bridge"},
		},
		Started: true,
	})
	CleanupContainer(t, nginxC)
	require.NoError(t, err)

	inspect, err := nginxC.Inspect(ctx)
	require.NoError(t, err)

	name := inspect.Name
	if name != expectedName {
		t.Errorf("Expected container name '%s'. Got '%s'.", expectedName, name)
	}
	networks, err := nginxC.Networks(ctx)
	require.NoError(t, err)
	if len(networks) != 1 {
		t.Errorf("Expected networks 1. Got '%d'.", len(networks))
	}
	network := networks[0]
	switch providerType {
	case ProviderDocker:
		if network != Bridge {
			t.Errorf("Expected network name '%s'. Got '%s'.", Bridge, network)
		}
	case ProviderPodman:
		if network != Podman {
			t.Errorf("Expected network name '%s'. Got '%s'.", Podman, network)
		}
	}

	endpoint, err := nginxC.PortEndpoint(ctx, nginxDefaultPort, "http")
	require.NoError(t, err)

	resp, err := http.Get(endpoint)
	require.NoError(t, err)
	defer resp.Body.Close()

	if resp.StatusCode != http.StatusOK {
		t.Errorf("Expected status code %d. Got %d.", http.StatusOK, resp.StatusCode)
	}
}

func TestContainerCreationAndWaitForListeningPortLongEnough(t *testing.T) {
	ctx := context.Background()

	// delayed-nginx will wait 2s before opening port
	nginxC, err := GenericContainer(ctx, GenericContainerRequest{
		ProviderType: providerType,
		ContainerRequest: ContainerRequest{
			Image: nginxDelayedImage,
			ExposedPorts: []string{
				nginxDefaultPort,
			},
			WaitingFor: wait.ForHTTP("/").WithPort(nginxDefaultPort), // default startupTimeout is 60s
		},
		Started: true,
	})
	CleanupContainer(t, nginxC)
	require.NoError(t, err)

	origin, err := nginxC.PortEndpoint(ctx, nginxDefaultPort, "http")
	require.NoError(t, err)
	resp, err := http.Get(origin)
	require.NoError(t, err)
	defer resp.Body.Close()

	if resp.StatusCode != http.StatusOK {
		t.Errorf("Expected status code %d. Got %d.", http.StatusOK, resp.StatusCode)
	}
}

func TestContainerCreationTimesOut(t *testing.T) {
	ctx := context.Background()
	// delayed-nginx will wait 2s before opening port
	nginxC, err := GenericContainer(ctx, GenericContainerRequest{
		ProviderType: providerType,
		ContainerRequest: ContainerRequest{
			Image: nginxDelayedImage,
			ExposedPorts: []string{
				nginxDefaultPort,
			},
			WaitingFor: wait.ForListeningPort(nginxDefaultPort).WithStartupTimeout(1 * time.Second),
		},
		Started: true,
	})
	CleanupContainer(t, nginxC)

	if err == nil {
		t.Error("Expected timeout")
	}
}

func TestContainerRespondsWithHttp200ForIndex(t *testing.T) {
	ctx := context.Background()

	nginxC, err := GenericContainer(ctx, GenericContainerRequest{
		ProviderType: providerType,
		ContainerRequest: ContainerRequest{
			Image: nginxAlpineImage,
			ExposedPorts: []string{
				nginxDefaultPort,
			},
			WaitingFor: wait.ForHTTP("/").WithStartupTimeout(10 * time.Second),
		},
		Started: true,
	})
	CleanupContainer(t, nginxC)
	require.NoError(t, err)

	origin, err := nginxC.PortEndpoint(ctx, nginxDefaultPort, "http")
	require.NoError(t, err)
	resp, err := http.Get(origin)
	require.NoError(t, err)
	defer resp.Body.Close()

	if resp.StatusCode != http.StatusOK {
		t.Errorf("Expected status code %d. Got %d.", http.StatusOK, resp.StatusCode)
	}
}

func TestContainerCreationTimesOutWithHttp(t *testing.T) {
	ctx := context.Background()
	// delayed-nginx will wait 2s before opening port
	nginxC, err := GenericContainer(ctx, GenericContainerRequest{
		ProviderType: providerType,
		ContainerRequest: ContainerRequest{
			Image: nginxDelayedImage,
			ExposedPorts: []string{
				nginxDefaultPort,
			},
			WaitingFor: wait.ForHTTP("/").WithStartupTimeout(time.Millisecond * 500),
		},
		Started: true,
	})
	CleanupContainer(t, nginxC)
	require.Error(t, err, "expected timeout")
}

func TestContainerCreationWaitsForLogContextTimeout(t *testing.T) {
	ctx := context.Background()
	req := ContainerRequest{
		Image:        mysqlImage,
		ExposedPorts: []string{"3306/tcp", "33060/tcp"},
		Env: map[string]string{
			"MYSQL_ROOT_PASSWORD": "password",
			"MYSQL_DATABASE":      "database",
		},
		WaitingFor: wait.ForLog("test context timeout").WithStartupTimeout(1 * time.Second),
	}
	c, err := GenericContainer(ctx, GenericContainerRequest{
		ProviderType:     providerType,
		ContainerRequest: req,
		Started:          true,
	})
	CleanupContainer(t, c)
	if err == nil {
		t.Error("Expected timeout")
	}
}

func TestContainerCreationWaitsForLog(t *testing.T) {
	ctx := context.Background()
	req := ContainerRequest{
		Image:        mysqlImage,
		ExposedPorts: []string{"3306/tcp", "33060/tcp"},
		Env: map[string]string{
			"MYSQL_ROOT_PASSWORD": "password",
			"MYSQL_DATABASE":      "database",
		},
		WaitingFor: wait.ForLog("port: 3306  MySQL Community Server - GPL"),
	}
	mysqlC, err := GenericContainer(ctx, GenericContainerRequest{
		ProviderType:     providerType,
		ContainerRequest: req,
		Started:          true,
	})
	CleanupContainer(t, mysqlC)
	require.NoError(t, err)
}

func Test_BuildContainerFromDockerfileWithBuildArgs(t *testing.T) {
	ctx := context.Background()

	// fromDockerfileWithBuildArgs {
	ba := "build args value"
	req := ContainerRequest{
		FromDockerfile: FromDockerfile{
			Context:    filepath.Join(".", "testdata"),
			Dockerfile: "args.Dockerfile",
			BuildArgs: map[string]*string{
				"FOO": &ba,
			},
		},
		ExposedPorts: []string{"8080/tcp"},
		WaitingFor:   wait.ForLog("ready"),
	}
	// }

	genContainerReq := GenericContainerRequest{
		ProviderType:     providerType,
		ContainerRequest: req,
		Started:          true,
	}

	c, err := GenericContainer(ctx, genContainerReq)
	CleanupContainer(t, c)
	require.NoError(t, err)

	ep, err := c.Endpoint(ctx, "http")
	require.NoError(t, err)

	resp, err := http.Get(ep + "/env")
	require.NoError(t, err)
	defer resp.Body.Close()

	body, err := io.ReadAll(resp.Body)
	require.NoError(t, err)
	require.Equal(t, http.StatusAccepted, resp.StatusCode)
	require.Equal(t, ba, string(body))
}

func Test_BuildContainerFromDockerfileWithBuildLog(t *testing.T) {
	r, w, err := os.Pipe()
	require.NoError(t, err)

	oldStderr := os.Stderr
	os.Stderr = w
	t.Cleanup(func() {
		os.Stderr = oldStderr
	})

	ctx := context.Background()

	// fromDockerfile {
	req := ContainerRequest{
		FromDockerfile: FromDockerfile{
			Context:       filepath.Join(".", "testdata"),
			Dockerfile:    "buildlog.Dockerfile",
			PrintBuildLog: true,
		},
	}
	// }

	genContainerReq := GenericContainerRequest{
		ProviderType:     providerType,
		ContainerRequest: req,
		Started:          true,
	}

	c, err := GenericContainer(ctx, genContainerReq)
	CleanupContainer(t, c)
	require.NoError(t, err)

	err = w.Close()
	require.NoError(t, err)

	out, err := io.ReadAll(r)
	require.NoError(t, err)

	temp := strings.Split(string(out), "\n")

	if !regexp.MustCompile(`^Step\s*1/\d+\s*:\s*FROM alpine$`).MatchString(temp[0]) {
		t.Errorf("Expected stdout first line to be %s. Got '%s'.", "Step 1/* : FROM alpine", temp[0])
	}
}

func TestContainerCreationWaitsForLogAndPortContextTimeout(t *testing.T) {
	ctx := context.Background()
	req := ContainerRequest{
		Image:        mysqlImage,
		ExposedPorts: []string{"3306/tcp", "33060/tcp"},
		Env: map[string]string{
			"MYSQL_ROOT_PASSWORD": "password",
			"MYSQL_DATABASE":      "database",
		},
		WaitingFor: wait.ForAll(
			wait.ForLog("I love testcontainers-go"),
			wait.ForListeningPort("3306/tcp"),
		),
	}
	c, err := GenericContainer(ctx, GenericContainerRequest{
		ProviderType:     providerType,
		ContainerRequest: req,
		Started:          true,
	})
	CleanupContainer(t, c)
	if err == nil {
		t.Fatal("Expected timeout")
	}
}

func TestContainerCreationWaitingForHostPort(t *testing.T) {
	ctx := context.Background()
	// exposePorts {
	req := ContainerRequest{
		Image:        nginxAlpineImage,
		ExposedPorts: []string{nginxDefaultPort},
		WaitingFor:   wait.ForListeningPort(nginxDefaultPort),
	}
	// }
	nginx, err := GenericContainer(ctx, GenericContainerRequest{
		ProviderType:     providerType,
		ContainerRequest: req,
		Started:          true,
	})
	CleanupContainer(t, nginx)
	require.NoError(t, err)
}

func TestContainerCreationWaitingForHostPortWithoutBashThrowsAnError(t *testing.T) {
	ctx := context.Background()
	req := ContainerRequest{
		Image:        nginxAlpineImage,
		ExposedPorts: []string{nginxDefaultPort},
		WaitingFor:   wait.ForListeningPort(nginxDefaultPort),
	}
	nginx, err := GenericContainer(ctx, GenericContainerRequest{
		ProviderType:     providerType,
		ContainerRequest: req,
		Started:          true,
	})
	CleanupContainer(t, nginx)
	require.NoError(t, err)
}

func TestCMD(t *testing.T) {
	/*
		echo a unique statement to ensure that we
		can pass in a command to the ContainerRequest
		and it will be run when we run the container
	*/

	ctx := context.Background()

	req := ContainerRequest{
		Image: "alpine",
		WaitingFor: wait.ForAll(
			wait.ForLog("command override!"),
		),
		Cmd: []string{"echo", "command override!"},
	}

	c, err := GenericContainer(ctx, GenericContainerRequest{
		ProviderType:     providerType,
		ContainerRequest: req,
		Started:          true,
	})
	CleanupContainer(t, c)
	require.NoError(t, err)
}

func TestEntrypoint(t *testing.T) {
	/*
		echo a unique statement to ensure that we
		can pass in an entrypoint to the ContainerRequest
		and it will be run when we run the container
	*/

	ctx := context.Background()

	req := ContainerRequest{
		Image: "alpine",
		WaitingFor: wait.ForAll(
			wait.ForLog("entrypoint override!"),
		),
		Entrypoint: []string{"echo", "entrypoint override!"},
	}

	c, err := GenericContainer(ctx, GenericContainerRequest{
		ProviderType:     providerType,
		ContainerRequest: req,
		Started:          true,
	})
	CleanupContainer(t, c)
	require.NoError(t, err)
}

func TestWorkingDir(t *testing.T) {
	/*
		print the current working directory to ensure that
		we can specify working directory in the
		ContainerRequest and it will be used for the container
	*/

	ctx := context.Background()

	req := ContainerRequest{
		Image: "alpine",
		WaitingFor: wait.ForAll(
			wait.ForLog("/var/tmp/test"),
		),
		Entrypoint: []string{"pwd"},
		WorkingDir: "/var/tmp/test",
	}

	c, err := GenericContainer(ctx, GenericContainerRequest{
		ProviderType:     providerType,
		ContainerRequest: req,
		Started:          true,
	})
	CleanupContainer(t, c)
	require.NoError(t, err)
}

func ExampleDockerProvider_CreateContainer() {
	ctx := context.Background()
	req := ContainerRequest{
		Image:        "nginx:alpine",
		ExposedPorts: []string{"80/tcp"},
		WaitingFor:   wait.ForHTTP("/").WithStartupTimeout(10 * time.Second),
	}
	nginxC, err := GenericContainer(ctx, GenericContainerRequest{
		ContainerRequest: req,
		Started:          true,
	})
	defer func() {
		if err := TerminateContainer(nginxC); err != nil {
			log.Printf("failed to terminate container: %s", err)
		}
	}()
	if err != nil {
		log.Printf("failed to create container: %s", err)
		return
	}

	state, err := nginxC.State(ctx)
	if err != nil {
		log.Printf("failed to get container state: %s", err)
		return
	}

	fmt.Println(state.Running)

	// Output:
	// true
}

func ExampleContainer_Host() {
	ctx := context.Background()
	req := ContainerRequest{
		Image:        "nginx:alpine",
		ExposedPorts: []string{"80/tcp"},
		WaitingFor:   wait.ForHTTP("/").WithStartupTimeout(10 * time.Second),
	}
	nginxC, err := GenericContainer(ctx, GenericContainerRequest{
		ContainerRequest: req,
		Started:          true,
	})
	defer func() {
		if err := TerminateContainer(nginxC); err != nil {
			log.Printf("failed to terminate container: %s", err)
		}
	}()
	if err != nil {
		log.Printf("failed to create container: %s", err)
		return
	}
	// containerHost {
	ip, err := nginxC.Host(ctx)
	if err != nil {
		log.Printf("failed to create container: %s", err)
		return
	}
	// }
	fmt.Println(ip)

	state, err := nginxC.State(ctx)
	if err != nil {
		log.Printf("failed to get container state: %s", err)
		return
	}

	fmt.Println(state.Running)

	// Output:
	// localhost
	// true
}

func ExampleContainer_Start() {
	ctx := context.Background()
	req := ContainerRequest{
		Image:        "nginx:alpine",
		ExposedPorts: []string{"80/tcp"},
		WaitingFor:   wait.ForHTTP("/").WithStartupTimeout(10 * time.Second),
	}
	nginxC, err := GenericContainer(ctx, GenericContainerRequest{
		ContainerRequest: req,
	})
	defer func() {
		if err := TerminateContainer(nginxC); err != nil {
			log.Printf("failed to terminate container: %s", err)
		}
	}()
	if err != nil {
		log.Printf("failed to create container: %s", err)
		return
	}

	if err = nginxC.Start(ctx); err != nil {
		log.Printf("failed to start container: %s", err)
		return
	}

	state, err := nginxC.State(ctx)
	if err != nil {
		log.Printf("failed to get container state: %s", err)
		return
	}

	fmt.Println(state.Running)

	// Output:
	// true
}

func ExampleContainer_Stop() {
	ctx := context.Background()
	req := ContainerRequest{
		Image:        "nginx:alpine",
		ExposedPorts: []string{"80/tcp"},
		WaitingFor:   wait.ForHTTP("/").WithStartupTimeout(10 * time.Second),
	}
	nginxC, err := GenericContainer(ctx, GenericContainerRequest{
		ContainerRequest: req,
	})
	defer func() {
		if err := TerminateContainer(nginxC); err != nil {
			log.Printf("failed to terminate container: %s", err)
		}
	}()
	if err != nil {
		log.Printf("failed to create and start container: %s", err)
		return
	}

	fmt.Println("Container has been started")
	timeout := 10 * time.Second
	if err = nginxC.Stop(ctx, &timeout); err != nil {
		log.Printf("failed to terminate container: %s", err)
		return
	}

	fmt.Println("Container has been stopped")

	// Output:
	// Container has been started
	// Container has been stopped
}

func ExampleContainer_MappedPort() {
	ctx := context.Background()
	req := ContainerRequest{
		Image:        "nginx:alpine",
		ExposedPorts: []string{"80/tcp"},
		WaitingFor:   wait.ForHTTP("/").WithStartupTimeout(10 * time.Second),
	}
	nginxC, err := GenericContainer(ctx, GenericContainerRequest{
		ContainerRequest: req,
		Started:          true,
	})
	defer func() {
		if err := TerminateContainer(nginxC); err != nil {
			log.Printf("failed to terminate container: %s", err)
		}
	}()
	if err != nil {
		log.Printf("failed to create and start container: %s", err)
		return
	}

	// buildingAddresses {
	ip, _ := nginxC.Host(ctx)
	port, _ := nginxC.MappedPort(ctx, "80")
	_, _ = http.Get(fmt.Sprintf("http://%s:%s", ip, port.Port()))
	// }

	state, err := nginxC.State(ctx)
	if err != nil {
		log.Printf("failed to get container state: %s", err)
		return
	}

	fmt.Println(state.Running)

	// Output:
	// true
}

func TestContainerCreationWithVolumeAndFileWritingToIt(t *testing.T) {
	absPath, err := filepath.Abs(filepath.Join(".", "testdata", "hello.sh"))
	require.NoError(t, err)
	ctx, cnl := context.WithTimeout(context.Background(), 30*time.Second)
	defer cnl()

	// Create the volume.
	volumeName := "volumeName"

	// Create the container that writes into the mounted volume.
	bashC, err := GenericContainer(ctx, GenericContainerRequest{
		ProviderType: providerType,
		ContainerRequest: ContainerRequest{
			Image: "bash:5.2.26",
			Files: []ContainerFile{
				{
					HostFilePath:      absPath,
					ContainerFilePath: "/hello.sh",
				},
			},
			Mounts:     Mounts(VolumeMount(volumeName, "/data")),
			Cmd:        []string{"bash", "/hello.sh"},
			WaitingFor: wait.ForLog("done"),
		},
		Started: true,
	})
	CleanupContainer(t, bashC, RemoveVolumes(volumeName))
	require.NoError(t, err)
}

func TestContainerWithTmpFs(t *testing.T) {
	ctx := context.Background()
	req := ContainerRequest{
		Image: "busybox",
		Cmd:   []string{"sleep", "10"},
		Tmpfs: map[string]string{"/testtmpfs": "rw"},
	}

	ctr, err := GenericContainer(ctx, GenericContainerRequest{
		ProviderType:     providerType,
		ContainerRequest: req,
		Started:          true,
	})
	CleanupContainer(t, ctr)
	require.NoError(t, err)

	path := "/testtmpfs/test.file"

	// exec_reader_example {
	c, reader, err := ctr.Exec(ctx, []string{"ls", path})
	require.NoError(t, err)
	if c != 1 {
		t.Fatalf("File %s should not have existed, expected return code 1, got %v", path, c)
	}

	buf := new(strings.Builder)
	_, err = io.Copy(buf, reader)
	require.NoError(t, err)

	// See the logs from the command execution.
	t.Log(buf.String())
	// }

	// exec_example {
	c, _, err = ctr.Exec(ctx, []string{"touch", path})
	require.NoError(t, err)
	if c != 0 {
		t.Fatalf("File %s should have been created successfully, expected return code 0, got %v", path, c)
	}
	// }

	c, _, err = ctr.Exec(ctx, []string{"ls", path})
	require.NoError(t, err)
	if c != 0 {
		t.Fatalf("File %s should exist, expected return code 0, got %v", path, c)
	}
}

func TestContainerNonExistentImage(t *testing.T) {
	t.Run("if the image not found don't propagate the error", func(t *testing.T) {
		ctr, err := GenericContainer(context.Background(), GenericContainerRequest{
			ContainerRequest: ContainerRequest{
				Image: "postgres:nonexistent-version",
			},
			Started: true,
		})
		CleanupContainer(t, ctr)

		var nf errdefs.ErrNotFound
		if !errors.As(err, &nf) {
			t.Fatalf("the error should have been an errdefs.ErrNotFound: %v", err)
		}
	})

	t.Run("the context cancellation is propagated to container creation", func(t *testing.T) {
		ctx, cancel := context.WithTimeout(context.Background(), 100*time.Millisecond)
		defer cancel()
		c, err := GenericContainer(ctx, GenericContainerRequest{
			ProviderType: providerType,
			ContainerRequest: ContainerRequest{
				Image:      "postgres:12",
				WaitingFor: wait.ForLog("log"),
			},
			Started: true,
		})
		CleanupContainer(t, c)
		if !errors.Is(err, ctx.Err()) {
			t.Fatalf("err should be a ctx cancelled error %v", err)
		}
	})
}

func TestContainerCustomPlatformImage(t *testing.T) {
	if providerType == ProviderPodman {
		t.Skip("Incompatible Docker API version for Podman")
	}
	t.Run("error with a non-existent platform", func(t *testing.T) {
		t.Parallel()
		nonExistentPlatform := "windows/arm12"
		ctx, cancel := context.WithTimeout(context.Background(), 1*time.Second)
		defer cancel()
		c, err := GenericContainer(ctx, GenericContainerRequest{
			ProviderType: providerType,
			ContainerRequest: ContainerRequest{
				Image:         "redis:latest",
				ImagePlatform: nonExistentPlatform,
			},
			Started: false,
		})
		CleanupContainer(t, c)
		require.Error(t, err)
	})

	t.Run("specific platform should be propagated", func(t *testing.T) {
		t.Parallel()
		ctx := context.Background()

		c, err := GenericContainer(ctx, GenericContainerRequest{
			ProviderType: providerType,
			ContainerRequest: ContainerRequest{
				Image:         "mysql:8.0.36",
				ImagePlatform: "linux/amd64",
			},
			Started: false,
		})
		CleanupContainer(t, c)
		require.NoError(t, err)

		dockerCli, err := NewDockerClientWithOpts(ctx)
		require.NoError(t, err)
		defer dockerCli.Close()

		ctr, err := dockerCli.ContainerInspect(ctx, c.GetContainerID())
		require.NoError(t, err)

		img, _, err := dockerCli.ImageInspectWithRaw(ctx, ctr.Image)
		require.NoError(t, err)
		assert.Equal(t, "linux", img.Os)
		assert.Equal(t, "amd64", img.Architecture)
	})
}

func TestContainerWithCustomHostname(t *testing.T) {
	ctx := context.Background()
	name := fmt.Sprintf("some-nginx-%s-%d", t.Name(), rand.Int())
	hostname := fmt.Sprintf("my-nginx-%s-%d", t.Name(), rand.Int())
	req := ContainerRequest{
		Name:     name,
		Image:    nginxImage,
		Hostname: hostname,
	}
	ctr, err := GenericContainer(ctx, GenericContainerRequest{
		ProviderType:     providerType,
		ContainerRequest: req,
		Started:          true,
	})
	CleanupContainer(t, ctr)
	require.NoError(t, err)

	if actualHostname := readHostname(t, ctr.GetContainerID()); actualHostname != hostname {
		t.Fatalf("expected hostname %s, got %s", hostname, actualHostname)
	}
}

func TestContainerInspect_RawInspectIsCleanedOnStop(t *testing.T) {
	ctr, err := GenericContainer(context.Background(), GenericContainerRequest{
		ContainerRequest: ContainerRequest{
			Image: nginxImage,
		},
		Started: true,
	})
	CleanupContainer(t, ctr)
	require.NoError(t, err)

	inspect, err := ctr.Inspect(context.Background())
	require.NoError(t, err)

	require.NotEmpty(t, inspect.ID)

	require.NoError(t, ctr.Stop(context.Background(), nil))
}

func readHostname(tb testing.TB, containerId string) string {
	tb.Helper()
	containerClient, err := NewDockerClientWithOpts(context.Background())
	if err != nil {
		tb.Fatalf("Failed to create Docker client: %v", err)
	}
	defer containerClient.Close()

	containerDetails, err := containerClient.ContainerInspect(context.Background(), containerId)
	if err != nil {
		tb.Fatalf("Failed to inspect container: %v", err)
	}

	return containerDetails.Config.Hostname
}

func TestDockerContainerCopyFileToContainer(t *testing.T) {
	ctx := context.Background()

	tests := []struct {
		name           string
		copiedFileName string
	}{
		{
			name:           "success copy",
			copiedFileName: "/hello_copy.sh",
		},
		{
			name:           "success copy with dir",
			copiedFileName: "/test/hello_copy.sh",
		},
	}

	for _, tc := range tests {
		t.Run(tc.name, func(t *testing.T) {
			nginxC, err := GenericContainer(ctx, GenericContainerRequest{
				ProviderType: providerType,
				ContainerRequest: ContainerRequest{
					Image:        nginxImage,
					ExposedPorts: []string{nginxDefaultPort},
					WaitingFor:   wait.ForListeningPort(nginxDefaultPort),
				},
				Started: true,
			})
			CleanupContainer(t, nginxC)
			require.NoError(t, err)

			_ = nginxC.CopyFileToContainer(ctx, filepath.Join(".", "testdata", "hello.sh"), tc.copiedFileName, 700)
			c, _, err := nginxC.Exec(ctx, []string{"bash", tc.copiedFileName})
			require.NoError(t, err)
			if c != 0 {
				t.Fatalf("File %s should exist, expected return code 0, got %v", tc.copiedFileName, c)
			}
		})
	}
}

func TestDockerContainerCopyDirToContainer(t *testing.T) {
	ctx := context.Background()

	nginxC, err := GenericContainer(ctx, GenericContainerRequest{
		ProviderType: providerType,
		ContainerRequest: ContainerRequest{
			Image:        nginxImage,
			ExposedPorts: []string{nginxDefaultPort},
			WaitingFor:   wait.ForListeningPort(nginxDefaultPort),
		},
		Started: true,
	})
	CleanupContainer(t, nginxC)
	require.NoError(t, err)

	p := filepath.Join(".", "testdata", "Dokerfile")
	err = nginxC.CopyDirToContainer(ctx, p, "/tmp/testdata/Dockerfile", 700)
	require.Error(t, err) // copying a file using the directory method will raise an error

	p = filepath.Join(".", "testdata")
	err = nginxC.CopyDirToContainer(ctx, p, "/tmp/testdata", 700)
	require.NoError(t, err)

	assertExtractedFiles(t, ctx, nginxC, p, "/tmp/testdata/")
}

func TestDockerCreateContainerWithFiles(t *testing.T) {
	ctx := context.Background()
	hostFileName := filepath.Join(".", "testdata", "hello.sh")
	copiedFileName := "/hello_copy.sh"
	tests := []struct {
		name   string
		files  []ContainerFile
		errMsg string
	}{
		{
			name: "success copy",
			files: []ContainerFile{
				{
					HostFilePath:      hostFileName,
					ContainerFilePath: copiedFileName,
					FileMode:          700,
				},
			},
		},
		{
			name: "host file not found",
			files: []ContainerFile{
				{
					HostFilePath:      hostFileName + "123",
					ContainerFilePath: copiedFileName,
					FileMode:          700,
				},
			},
			errMsg: "can't copy " +
				hostFileName + "123 to container: open " + hostFileName + "123",
		},
	}

	for _, tc := range tests {
		t.Run(tc.name, func(t *testing.T) {
			nginxC, err := GenericContainer(ctx, GenericContainerRequest{
				ContainerRequest: ContainerRequest{
					Image:        "nginx:1.17.6",
					ExposedPorts: []string{"80/tcp"},
					WaitingFor:   wait.ForListeningPort("80/tcp"),
					Files:        tc.files,
				},
				Started: false,
			})
			CleanupContainer(t, nginxC)

			if err != nil {
				require.ErrorContains(t, err, tc.errMsg)
			} else {
				for _, f := range tc.files {
					require.NoError(t, err)

					hostFileData, err := os.ReadFile(f.HostFilePath)
					require.NoError(t, err)

					fd, err := nginxC.CopyFileFromContainer(ctx, f.ContainerFilePath)
					require.NoError(t, err)
					defer fd.Close()
					containerFileData, err := io.ReadAll(fd)
					require.NoError(t, err)

					require.Equal(t, hostFileData, containerFileData)
				}
			}
		})
	}
}

func TestDockerCreateContainerWithDirs(t *testing.T) {
	ctx := context.Background()
	hostDirName := "testdata"

	abs, err := filepath.Abs(filepath.Join(".", hostDirName))
	require.NoError(t, err)

	tests := []struct {
		name     string
		dir      ContainerFile
		hasError bool
	}{
		{
			name: "success copy directory with full path",
			dir: ContainerFile{
				HostFilePath:      abs,
				ContainerFilePath: "/tmp/" + hostDirName, // the parent dir must exist
				FileMode:          700,
			},
			hasError: false,
		},
		{
			name: "success copy directory",
			dir: ContainerFile{
				HostFilePath:      filepath.Join(".", hostDirName),
				ContainerFilePath: "/tmp/" + hostDirName, // the parent dir must exist
				FileMode:          700,
			},
			hasError: false,
		},
		{
			name: "host dir not found",
			dir: ContainerFile{
				HostFilePath:      filepath.Join(".", "testdata123"), // does not exist
				ContainerFilePath: "/tmp/" + hostDirName,             // the parent dir must exist
				FileMode:          700,
			},
			hasError: true,
		},
		{
			name: "container dir not found",
			dir: ContainerFile{
				HostFilePath:      filepath.Join(".", hostDirName),
				ContainerFilePath: "/parent-does-not-exist/testdata123", // does not exist
				FileMode:          700,
			},
			hasError: true,
		},
	}

	for _, tc := range tests {
		t.Run(tc.name, func(t *testing.T) {
			nginxC, err := GenericContainer(ctx, GenericContainerRequest{
				ContainerRequest: ContainerRequest{
					Image:        "nginx:1.17.6",
					ExposedPorts: []string{"80/tcp"},
					WaitingFor:   wait.ForListeningPort("80/tcp"),
					Files:        []ContainerFile{tc.dir},
				},
				Started: false,
			})
			CleanupContainer(t, nginxC)

			require.Equal(t, (err != nil), tc.hasError)
			if err == nil {
				dir := tc.dir

				assertExtractedFiles(t, ctx, nginxC, dir.HostFilePath, dir.ContainerFilePath)
			}
		})
	}
}

func TestDockerContainerCopyToContainer(t *testing.T) {
	ctx := context.Background()

	tests := []struct {
		name           string
		copiedFileName string
	}{
		{
			name:           "success copy",
			copiedFileName: "hello_copy.sh",
		},
		{
			name:           "success copy with dir",
			copiedFileName: "/test/hello_copy.sh",
		},
	}

	for _, tc := range tests {
		t.Run(tc.name, func(t *testing.T) {
			nginxC, err := GenericContainer(ctx, GenericContainerRequest{
				ProviderType: providerType,
				ContainerRequest: ContainerRequest{
					Image:        nginxImage,
					ExposedPorts: []string{nginxDefaultPort},
					WaitingFor:   wait.ForListeningPort(nginxDefaultPort),
				},
				Started: true,
			})
			CleanupContainer(t, nginxC)
			require.NoError(t, err)

			fileContent, err := os.ReadFile(filepath.Join(".", "testdata", "hello.sh"))
			require.NoError(t, err)
			err = nginxC.CopyToContainer(ctx, fileContent, tc.copiedFileName, 700)
			require.NoError(t, err)
			c, _, err := nginxC.Exec(ctx, []string{"bash", tc.copiedFileName})
			require.NoError(t, err)
			if c != 0 {
				t.Fatalf("File %s should exist, expected return code 0, got %v", tc.copiedFileName, c)
			}
		})
	}
}

func TestDockerContainerCopyFileFromContainer(t *testing.T) {
	fileContent, err := os.ReadFile(filepath.Join(".", "testdata", "hello.sh"))
	require.NoError(t, err)
	ctx := context.Background()

	nginxC, err := GenericContainer(ctx, GenericContainerRequest{
		ProviderType: providerType,
		ContainerRequest: ContainerRequest{
			Image:        nginxImage,
			ExposedPorts: []string{nginxDefaultPort},
			WaitingFor:   wait.ForListeningPort(nginxDefaultPort),
		},
		Started: true,
	})
	CleanupContainer(t, nginxC)
	require.NoError(t, err)

	copiedFileName := "hello_copy.sh"
	_ = nginxC.CopyFileToContainer(ctx, filepath.Join(".", "testdata", "hello.sh"), "/"+copiedFileName, 700)
	c, _, err := nginxC.Exec(ctx, []string{"bash", copiedFileName})
	require.NoError(t, err)
	if c != 0 {
		t.Fatalf("File %s should exist, expected return code 0, got %v", copiedFileName, c)
	}

	reader, err := nginxC.CopyFileFromContainer(ctx, "/"+copiedFileName)
	require.NoError(t, err)
	defer reader.Close()

	fileContentFromContainer, err := io.ReadAll(reader)
	require.NoError(t, err)
	assert.Equal(t, fileContent, fileContentFromContainer)
}

func TestDockerContainerCopyEmptyFileFromContainer(t *testing.T) {
	ctx := context.Background()

	nginxC, err := GenericContainer(ctx, GenericContainerRequest{
		ProviderType: providerType,
		ContainerRequest: ContainerRequest{
			Image:        nginxImage,
			ExposedPorts: []string{nginxDefaultPort},
			WaitingFor:   wait.ForListeningPort(nginxDefaultPort),
		},
		Started: true,
	})
	CleanupContainer(t, nginxC)
	require.NoError(t, err)

	copiedFileName := "hello_copy.sh"
	_ = nginxC.CopyFileToContainer(ctx, filepath.Join(".", "testdata", "empty.sh"), "/"+copiedFileName, 700)
	c, _, err := nginxC.Exec(ctx, []string{"bash", copiedFileName})
	require.NoError(t, err)
	if c != 0 {
		t.Fatalf("File %s should exist, expected return code 0, got %v", copiedFileName, c)
	}

	reader, err := nginxC.CopyFileFromContainer(ctx, "/"+copiedFileName)
	require.NoError(t, err)
	defer reader.Close()

	fileContentFromContainer, err := io.ReadAll(reader)
	require.NoError(t, err)
	require.Empty(t, fileContentFromContainer)
}

func TestDockerContainerResources(t *testing.T) {
	if providerType == ProviderPodman {
		t.Skip("Rootless Podman does not support setting rlimit")
	}
	if os.Getenv("XDG_RUNTIME_DIR") != "" {
		t.Skip("Rootless Docker does not support setting rlimit")
	}

	ctx := context.Background()

	expected := []*container.Ulimit{
		{
			Name: "memlock",
			Hard: -1,
			Soft: -1,
		},
		{
			Name: "nofile",
			Hard: 65536,
			Soft: 65536,
		},
	}

	nginxC, err := GenericContainer(ctx, GenericContainerRequest{
		ProviderType: providerType,
		ContainerRequest: ContainerRequest{
			Image:        nginxAlpineImage,
			ExposedPorts: []string{nginxDefaultPort},
			WaitingFor:   wait.ForListeningPort(nginxDefaultPort),
			HostConfigModifier: func(hc *container.HostConfig) {
				hc.Resources = container.Resources{
					Ulimits: expected,
				}
			},
		},
		Started: true,
	})
	CleanupContainer(t, nginxC)
	require.NoError(t, err)

	c, err := NewDockerClientWithOpts(ctx)
	require.NoError(t, err)
	defer c.Close()

	containerID := nginxC.GetContainerID()

	resp, err := c.ContainerInspect(ctx, containerID)
	require.NoError(t, err)

	assert.Equal(t, expected, resp.HostConfig.Ulimits)
}

func TestContainerCapAdd(t *testing.T) {
	if providerType == ProviderPodman {
		t.Skip("Rootless Podman does not support setting cap-add/cap-drop")
	}

	ctx := context.Background()

	expected := "IPC_LOCK"

	nginx, err := GenericContainer(ctx, GenericContainerRequest{
		ProviderType: providerType,
		ContainerRequest: ContainerRequest{
			Image:        nginxAlpineImage,
			ExposedPorts: []string{nginxDefaultPort},
			WaitingFor:   wait.ForListeningPort(nginxDefaultPort),
			HostConfigModifier: func(hc *container.HostConfig) {
				hc.CapAdd = []string{expected}
			},
		},
		Started: true,
	})
	CleanupContainer(t, nginx)
	require.NoError(t, err)

	dockerClient, err := NewDockerClientWithOpts(ctx)
	require.NoError(t, err)
	defer dockerClient.Close()

	containerID := nginx.GetContainerID()
	resp, err := dockerClient.ContainerInspect(ctx, containerID)
	require.NoError(t, err)

	assert.Equal(t, strslice.StrSlice{expected}, resp.HostConfig.CapAdd)
}

func TestContainerRunningCheckingStatusCode(t *testing.T) {
	ctx := context.Background()
	req := ContainerRequest{
		Image:         "influxdb:1.8.10-alpine",
		ExposedPorts:  []string{"8086/tcp"},
		ImagePlatform: "linux/amd64", // influxdb doesn't provide an alpine+arm build (https://github.com/influxdata/influxdata-docker/issues/335)
		WaitingFor: wait.ForAll(
			wait.ForHTTP("/ping").WithPort("8086/tcp").WithStatusCodeMatcher(
				func(status int) bool {
					return status == http.StatusNoContent
				},
			),
		),
	}

	influx, err := GenericContainer(ctx, GenericContainerRequest{
		ContainerRequest: req,
		Started:          true,
	})
	CleanupContainer(t, influx)
	require.NoError(t, err)
}

func TestContainerWithUserID(t *testing.T) {
	ctx := context.Background()
	req := ContainerRequest{
		Image:      "alpine:latest",
		User:       "60125",
		Cmd:        []string{"sh", "-c", "id -u"},
		WaitingFor: wait.ForExit(),
	}
	ctr, err := GenericContainer(ctx, GenericContainerRequest{
		ProviderType:     providerType,
		ContainerRequest: req,
		Started:          true,
	})
	CleanupContainer(t, ctr)
	require.NoError(t, err)

	r, err := ctr.Logs(ctx)
	require.NoError(t, err)
	defer r.Close()
	b, err := io.ReadAll(r)
	require.NoError(t, err)
	actual := regexp.MustCompile(`\D+`).ReplaceAllString(string(b), "")
	assert.Equal(t, req.User, actual)
}

func TestContainerWithNoUserID(t *testing.T) {
	ctx := context.Background()
	req := ContainerRequest{
		Image:      "alpine:latest",
		Cmd:        []string{"sh", "-c", "id -u"},
		WaitingFor: wait.ForExit(),
	}
	ctr, err := GenericContainer(ctx, GenericContainerRequest{
		ProviderType:     providerType,
		ContainerRequest: req,
		Started:          true,
	})
	CleanupContainer(t, ctr)
	require.NoError(t, err)

	r, err := ctr.Logs(ctx)
	require.NoError(t, err)
	defer r.Close()
	b, err := io.ReadAll(r)
	require.NoError(t, err)
	actual := regexp.MustCompile(`\D+`).ReplaceAllString(string(b), "")
	assert.Equal(t, "0", actual)
}

func TestGetGatewayIP(t *testing.T) {
	// When using docker compose with DinD mode, and using host port or http wait strategy
	// It's need to invoke GetGatewayIP for get the host
	provider, err := providerType.GetProvider(WithLogger(TestLogger(t)))
	require.NoError(t, err)
	defer provider.Close()

<<<<<<< HEAD
	dockerProvider, ok := provider.(*DockerProvider)
	if !ok {
		t.Skip("provider is not a DockerProvider")
=======
	ip, err := provider.(*DockerProvider).GetGatewayIP(context.Background())
	require.NoError(t, err)
	if ip == "" {
		t.Fatal("could not get gateway ip")
>>>>>>> 11eb8097
	}

	ip, err := dockerProvider.GetGatewayIP(context.Background())
	require.NoError(t, err)
	require.NotEmpty(t, ip)
}

func TestNetworkModeWithContainerReference(t *testing.T) {
	ctx := context.Background()
	nginxA, err := GenericContainer(ctx, GenericContainerRequest{
		ProviderType: providerType,
		ContainerRequest: ContainerRequest{
			Image: nginxAlpineImage,
		},
		Started: true,
	})
	CleanupContainer(t, nginxA)
	require.NoError(t, err)

	networkMode := fmt.Sprintf("container:%v", nginxA.GetContainerID())
	nginxB, err := GenericContainer(ctx, GenericContainerRequest{
		ProviderType: providerType,
		ContainerRequest: ContainerRequest{
			Image: nginxAlpineImage,
			HostConfigModifier: func(hc *container.HostConfig) {
				hc.NetworkMode = container.NetworkMode(networkMode)
			},
		},
		Started: true,
	})
	CleanupContainer(t, nginxB)
	require.NoError(t, err)
}

// creates a temporary dir in which the files will be extracted. Then it will compare the bytes of each file in the source with the bytes from the copied-from-container file
func assertExtractedFiles(t *testing.T, ctx context.Context, container Container, hostFilePath string, containerFilePath string) {
	t.Helper()
	// create all copied files into a temporary dir
	tmpDir := t.TempDir()

	// compare the bytes of each file in the source with the bytes from the copied-from-container file
	srcFiles, err := os.ReadDir(hostFilePath)
	require.NoError(t, err)

	for _, srcFile := range srcFiles {
		if srcFile.IsDir() {
			continue
		}
		srcBytes, err := os.ReadFile(filepath.Join(hostFilePath, srcFile.Name()))
		if err != nil {
			require.NoError(t, err)
		}

		fp := filepath.Join(containerFilePath, srcFile.Name())
		// copy file by file, as there is a limitation in the Docker client to copy an entiry directory from the container
		// paths for the container files are using Linux path separators
		fd, err := container.CopyFileFromContainer(ctx, fp)
		require.NoError(t, err, "Path not found in container: %s", fp)
		defer fd.Close()

		targetPath := filepath.Join(tmpDir, srcFile.Name())
		dst, err := os.Create(targetPath)
		if err != nil {
			require.NoError(t, err)
		}
		defer dst.Close()

		_, err = io.Copy(dst, fd)
		if err != nil {
			require.NoError(t, err)
		}

		untarBytes, err := os.ReadFile(targetPath)
		if err != nil {
			require.NoError(t, err)
		}
		assert.Equal(t, srcBytes, untarBytes)
	}
}

func TestDockerProviderFindContainerByName(t *testing.T) {
	ctx := context.Background()
	provider, err := NewDockerProvider(WithLogger(TestLogger(t)))
	require.NoError(t, err)
	defer provider.Close()

	c1, err := GenericContainer(ctx, GenericContainerRequest{
		ProviderType: providerType,
		ContainerRequest: ContainerRequest{
			Name:       "test",
			Image:      "nginx:1.17.6",
			WaitingFor: wait.ForExposedPort(),
		},
		Started: true,
	})
	CleanupContainer(t, c1)
	require.NoError(t, err)

	c1Inspect, err := c1.Inspect(ctx)
	require.NoError(t, err)
	CleanupContainer(t, c1)

	c1Name := c1Inspect.Name

	c2, err := GenericContainer(ctx, GenericContainerRequest{
		ProviderType: providerType,
		ContainerRequest: ContainerRequest{
			Name:       "test2",
			Image:      "nginx:1.17.6",
			WaitingFor: wait.ForExposedPort(),
		},
		Started: true,
	})
	CleanupContainer(t, c2)
	require.NoError(t, err)

	c, err := provider.findContainerByName(ctx, "test")
	require.NoError(t, err)
	require.NotNil(t, c)
	assert.Contains(t, c.Names, c1Name)
}

func TestImageBuiltFromDockerfile_KeepBuiltImage(t *testing.T) {
	tests := []struct {
		keepBuiltImage bool
	}{
		{keepBuiltImage: true},
		{keepBuiltImage: false},
	}

	for _, tt := range tests {
		t.Run(fmt.Sprintf("Keep built image: %t", tt.keepBuiltImage), func(t *testing.T) {
			ctx := context.Background()
			// Set up CLI.
			provider, err := NewDockerProvider()
			require.NoError(t, err, "get docker provider should not fail")
			defer func() { _ = provider.Close() }()
			cli := provider.Client()
			// Create container.
			c, err := GenericContainer(ctx, GenericContainerRequest{
				ProviderType: providerType,
				ContainerRequest: ContainerRequest{
					FromDockerfile: FromDockerfile{
						Context:    "testdata",
						Dockerfile: "echo.Dockerfile",
						KeepImage:  tt.keepBuiltImage,
					},
				},
			})
			CleanupContainer(t, c)
			require.NoError(t, err, "create container should not fail")
			// Get the image ID.
			containerInspect, err := c.Inspect(ctx)
			require.NoError(t, err, "container inspect should not fail")

			containerName := containerInspect.Name
			containerDetails, err := cli.ContainerInspect(ctx, containerName)
			require.NoError(t, err, "inspect container should not fail")
			containerImage := containerDetails.Image
			t.Cleanup(func() {
				_, _ = cli.ImageRemove(ctx, containerImage, image.RemoveOptions{
					Force:         true,
					PruneChildren: true,
				})
			})
			// Now, we terminate the container and check whether the image still exists.
			err = c.Terminate(ctx)
			require.NoError(t, err, "terminate container should not fail")
			_, _, err = cli.ImageInspectWithRaw(ctx, containerImage)
			if tt.keepBuiltImage {
				require.NoError(t, err, "image should still exist")
			} else {
				require.Error(t, err, "image should not exist any more")
			}
		})
	}
}

// errMockCli is a mock implementation of client.APIClient, which is handy for simulating
// error returns in retry scenarios.
type errMockCli struct {
	client.APIClient

	err                error
	imageBuildCount    int
	containerListCount int
	imagePullCount     int
}

func (f *errMockCli) ImageBuild(_ context.Context, _ io.Reader, _ types.ImageBuildOptions) (types.ImageBuildResponse, error) {
	f.imageBuildCount++
	return types.ImageBuildResponse{Body: io.NopCloser(&bytes.Buffer{})}, f.err
}

func (f *errMockCli) ContainerList(_ context.Context, _ container.ListOptions) ([]types.Container, error) {
	f.containerListCount++
	return []types.Container{{}}, f.err
}

func (f *errMockCli) ImagePull(_ context.Context, _ string, _ image.PullOptions) (io.ReadCloser, error) {
	f.imagePullCount++
	return io.NopCloser(&bytes.Buffer{}), f.err
}

func (f *errMockCli) Close() error {
	return nil
}

func TestDockerProvider_BuildImage_Retries(t *testing.T) {
	tests := []struct {
		name        string
		errReturned error
		shouldRetry bool
	}{
		{
			name:        "no retry on success",
			errReturned: nil,
			shouldRetry: false,
		},
		{
			name:        "no retry when a resource is not found",
			errReturned: errdefs.NotFound(errors.New("not available")),
			shouldRetry: false,
		},
		{
			name:        "no retry when parameters are invalid",
			errReturned: errdefs.InvalidParameter(errors.New("invalid")),
			shouldRetry: false,
		},
		{
			name:        "no retry when resource access not authorized",
			errReturned: errdefs.Unauthorized(errors.New("not authorized")),
			shouldRetry: false,
		},
		{
			name:        "no retry when resource access is forbidden",
			errReturned: errdefs.Forbidden(errors.New("forbidden")),
			shouldRetry: false,
		},
		{
			name:        "no retry when not implemented by provider",
			errReturned: errdefs.NotImplemented(errors.New("unknown method")),
			shouldRetry: false,
		},
		{
			name:        "no retry on system error",
			errReturned: errdefs.System(errors.New("system error")),
			shouldRetry: false,
		},
		{
			name:        "retry on non-permanent error",
			errReturned: errors.New("whoops"),
			shouldRetry: true,
		},
	}

	for _, tt := range tests {
		t.Run(tt.name, func(t *testing.T) {
			p, err := NewDockerProvider()
			require.NoError(t, err)
			m := &errMockCli{err: tt.errReturned}
			p.client = m

			// give a chance to retry
			ctx, cancel := context.WithTimeout(context.Background(), 1*time.Second)
			defer cancel()
			_, err = p.BuildImage(ctx, &ContainerRequest{
				FromDockerfile: FromDockerfile{
					Context: filepath.Join(".", "testdata", "retry"),
				},
			})
			if tt.errReturned != nil {
				require.Error(t, err)
			} else {
				require.NoError(t, err)
			}

			assert.Positive(t, m.imageBuildCount)
			assert.Equal(t, tt.shouldRetry, m.imageBuildCount > 1)
		})
	}
}

func TestDockerProvider_waitContainerCreation_retries(t *testing.T) {
	tests := []struct {
		name        string
		errReturned error
		shouldRetry bool
	}{
		{
			name:        "no retry on success",
			errReturned: nil,
			shouldRetry: false,
		},
		{
			name:        "no retry when parameters are invalid",
			errReturned: errdefs.InvalidParameter(errors.New("invalid")),
			shouldRetry: false,
		},
		{
			name:        "no retry when not implemented by provider",
			errReturned: errdefs.NotImplemented(errors.New("unknown method")),
			shouldRetry: false,
		},
		{
			name:        "retry when not found",
			errReturned: errdefs.NotFound(errors.New("not there yet")),
			shouldRetry: true,
		},
		{
			name:        "retry on non-permanent error",
			errReturned: errors.New("whoops"),
			shouldRetry: true,
		},
	}

	for _, tt := range tests {
		t.Run(tt.name, func(t *testing.T) {
			p, err := NewDockerProvider()
			require.NoError(t, err)
			m := &errMockCli{err: tt.errReturned}
			p.client = m

			// give a chance to retry
			ctx, cancel := context.WithTimeout(context.Background(), 1*time.Second)
			defer cancel()
			_, _ = p.waitContainerCreation(ctx, "someID")

			assert.Positive(t, m.containerListCount)
			assert.Equal(t, tt.shouldRetry, m.containerListCount > 1)
		})
	}
}

func TestDockerProvider_attemptToPullImage_retries(t *testing.T) {
	tests := []struct {
		name        string
		errReturned error
		shouldRetry bool
	}{
		{
			name:        "no retry on success",
			errReturned: nil,
			shouldRetry: false,
		},
		{
			name:        "no retry when a resource is not found",
			errReturned: errdefs.NotFound(errors.New("not available")),
			shouldRetry: false,
		},
		{
			name:        "no retry when parameters are invalid",
			errReturned: errdefs.InvalidParameter(errors.New("invalid")),
			shouldRetry: false,
		},
		{
			name:        "no retry when resource access not authorized",
			errReturned: errdefs.Unauthorized(errors.New("not authorized")),
			shouldRetry: false,
		},
		{
			name:        "no retry when resource access is forbidden",
			errReturned: errdefs.Forbidden(errors.New("forbidden")),
			shouldRetry: false,
		},
		{
			name:        "no retry when not implemented by provider",
			errReturned: errdefs.NotImplemented(errors.New("unknown method")),
			shouldRetry: false,
		},
		{
			name:        "retry on non-permanent error",
			errReturned: errors.New("whoops"),
			shouldRetry: true,
		},
	}

	for _, tt := range tests {
		t.Run(tt.name, func(t *testing.T) {
			p, err := NewDockerProvider()
			require.NoError(t, err)
			m := &errMockCli{err: tt.errReturned}
			p.client = m

			// give a chance to retry
			ctx, cancel := context.WithTimeout(context.Background(), 1*time.Second)
			defer cancel()
			_ = p.attemptToPullImage(ctx, "someTag", image.PullOptions{})

			assert.Positive(t, m.imagePullCount)
			assert.Equal(t, tt.shouldRetry, m.imagePullCount > 1)
		})
	}
}

func TestCustomPrefixTrailingSlashIsProperlyRemovedIfPresent(t *testing.T) {
	hubPrefixWithTrailingSlash := "public.ecr.aws/"
	dockerImage := "amazonlinux/amazonlinux:2023"

	ctx := context.Background()
	req := ContainerRequest{
		Image:             dockerImage,
		ImageSubstitutors: []ImageSubstitutor{newPrependHubRegistry(hubPrefixWithTrailingSlash)},
	}

	c, err := GenericContainer(ctx, GenericContainerRequest{
		ContainerRequest: req,
		Started:          true,
	})
	CleanupContainer(t, c)
	require.NoError(t, err)

	// enforce the concrete type, as GenericContainer returns an interface,
	// which will be changed in future implementations of the library
	dockerContainer := c.(*DockerContainer)
	require.Equal(t, fmt.Sprintf("%s%s", hubPrefixWithTrailingSlash, dockerImage), dockerContainer.Image)
}<|MERGE_RESOLUTION|>--- conflicted
+++ resolved
@@ -1790,16 +1790,9 @@
 	require.NoError(t, err)
 	defer provider.Close()
 
-<<<<<<< HEAD
 	dockerProvider, ok := provider.(*DockerProvider)
 	if !ok {
 		t.Skip("provider is not a DockerProvider")
-=======
-	ip, err := provider.(*DockerProvider).GetGatewayIP(context.Background())
-	require.NoError(t, err)
-	if ip == "" {
-		t.Fatal("could not get gateway ip")
->>>>>>> 11eb8097
 	}
 
 	ip, err := dockerProvider.GetGatewayIP(context.Background())
