--- conflicted
+++ resolved
@@ -662,22 +662,12 @@
 	TerminateContainerOnEnd(t, ctx, mysqlC)
 }
 
-<<<<<<< HEAD
 func TestBuildContainerFromDockerfileWithBuildArgs(t *testing.T) {
-	t.Log("getting ctx")
-=======
-func Test_BuildContainerFromDockerfileWithBuildArgs(t *testing.T) {
->>>>>>> a3b6173c
 	ctx := context.Background()
 
 	// fromDockerfileWithBuildArgs {
 	ba := "build args value"
-<<<<<<< HEAD
-
 	req := Request{
-=======
-	req := ContainerRequest{
->>>>>>> a3b6173c
 		FromDockerfile: FromDockerfile{
 			Context:    filepath.Join(".", "testdata"),
 			Dockerfile: "args.Dockerfile",
