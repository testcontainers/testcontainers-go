package testcontainers

import (
	"context"
	"encoding/base64"
	"encoding/json"
	"os"

	"github.com/cpuguy83/dockercfg"
	"github.com/docker/docker/api/types/registry"
	"github.com/testcontainers/testcontainers-go/internal/testcontainersdocker"
)

// DockerImageAuth returns the auth config for the given Docker image, extracting first its Docker registry.
// Finally, it will use the credential helpers to extract the information from the docker config file
// for that registry, if it exists.
<<<<<<< HEAD
func DockerImageAuth(ctx context.Context, image string) (string, types.AuthConfig, error) {
	r := defaultRegistry(ctx)
	registry := testcontainersdocker.ExtractRegistry(image, r)
=======
func DockerImageAuth(ctx context.Context, image string) (string, registry.AuthConfig, error) {
	defaultRegistry := defaultRegistry(ctx)
	reg := testcontainersdocker.ExtractRegistry(image, defaultRegistry)
>>>>>>> 56c5f627

	cfgs, err := getDockerAuthConfigs()
	if err != nil {
		return reg, registry.AuthConfig{}, err
	}

	if cfg, ok := cfgs[reg]; ok {
		return reg, cfg, nil
	}

	return reg, registry.AuthConfig{}, dockercfg.ErrCredentialsNotFound
}

// defaultRegistry returns the default registry to use when pulling images
// It will use the docker daemon to get the default registry, returning "https://index.docker.io/v1/" if
// it fails to get the information from the daemon
func defaultRegistry(ctx context.Context) string {
	client, err := testcontainersdocker.NewClient(ctx)
	if err != nil {
		return testcontainersdocker.IndexDockerIO
	}
	defer client.Close()

	info, err := client.Info(ctx)
	if err != nil {
		return testcontainersdocker.IndexDockerIO
	}

	return info.IndexServerAddress
}

// getDockerAuthConfigs returns a map with the auth configs from the docker config file
// using the registry as the key
func getDockerAuthConfigs() (map[string]registry.AuthConfig, error) {
	cfg, err := getDockerConfig()
	if err != nil {
		return nil, err
	}

	cfgs := map[string]registry.AuthConfig{}
	for k, v := range cfg.AuthConfigs {
		ac := registry.AuthConfig{
			Auth:          v.Auth,
			Email:         v.Email,
			IdentityToken: v.IdentityToken,
			Password:      v.Password,
			RegistryToken: v.RegistryToken,
			ServerAddress: v.ServerAddress,
			Username:      v.Username,
		}

		if v.Username == "" && v.Password == "" {
			u, p, _ := dockercfg.GetRegistryCredentials(k)
			ac.Username = u
			ac.Password = p
		}

		if v.Auth == "" {
			ac.Auth = base64.StdEncoding.EncodeToString([]byte(ac.Username + ":" + ac.Password))
		}

		cfgs[k] = ac
	}

	// in the case where the auth field in the .docker/conf.json is empty, and the user has credential helpers registered
	// the auth comes from there
	for k := range cfg.CredentialHelpers {
		ac := types.AuthConfig{}
		u, p, _ := dockercfg.GetRegistryCredentials(k)
		ac.Username = u
		ac.Password = p

		cfgs[k] = ac
	}

	return cfgs, nil
}

// getDockerConfig returns the docker config file. It will internally check, in this particular order:
// 1. the DOCKER_AUTH_CONFIG environment variable, unmarshalling it into a dockercfg.Config
// 2. the DOCKER_CONFIG environment variable, as the path to the config file
// 3. else it will load the default config file, which is ~/.docker/config.json
func getDockerConfig() (dockercfg.Config, error) {
	dockerAuthConfig := os.Getenv("DOCKER_AUTH_CONFIG")
	if dockerAuthConfig != "" {
		cfg := dockercfg.Config{}
		err := json.Unmarshal([]byte(dockerAuthConfig), &cfg)
		if err == nil {
			return cfg, nil
		}
	}

	cfg, err := dockercfg.LoadDefaultConfig()
	if err != nil {
		return cfg, err
	}

	return cfg, nil
}<|MERGE_RESOLUTION|>--- conflicted
+++ resolved
@@ -14,15 +14,9 @@
 // DockerImageAuth returns the auth config for the given Docker image, extracting first its Docker registry.
 // Finally, it will use the credential helpers to extract the information from the docker config file
 // for that registry, if it exists.
-<<<<<<< HEAD
-func DockerImageAuth(ctx context.Context, image string) (string, types.AuthConfig, error) {
-	r := defaultRegistry(ctx)
-	registry := testcontainersdocker.ExtractRegistry(image, r)
-=======
 func DockerImageAuth(ctx context.Context, image string) (string, registry.AuthConfig, error) {
 	defaultRegistry := defaultRegistry(ctx)
 	reg := testcontainersdocker.ExtractRegistry(image, defaultRegistry)
->>>>>>> 56c5f627
 
 	cfgs, err := getDockerAuthConfigs()
 	if err != nil {
@@ -90,7 +84,7 @@
 	// in the case where the auth field in the .docker/conf.json is empty, and the user has credential helpers registered
 	// the auth comes from there
 	for k := range cfg.CredentialHelpers {
-		ac := types.AuthConfig{}
+		ac := registry.AuthConfig{}
 		u, p, _ := dockercfg.GetRegistryCredentials(k)
 		ac.Username = u
 		ac.Password = p
