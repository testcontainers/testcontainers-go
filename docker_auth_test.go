--- conflicted
+++ resolved
@@ -129,13 +129,8 @@
 	}`)
 
 	ctx := context.Background()
-<<<<<<< HEAD
 	req := Request{
-		Image:           "localhost:5001/redis:5.0-alpine",
-=======
-	req := ContainerRequest{
 		Image:           "localhost:" + mappedPort + "/redis:5.0-alpine",
->>>>>>> 59cf0640
 		AlwaysPullImage: true, // make sure the authentication takes place
 		ExposedPorts:    []string{"6379/tcp"},
 		WaitingFor:      wait.ForLog("Ready to accept connections"),
@@ -192,21 +187,6 @@
 
 	_, cancel := context.WithCancel(context.Background())
 	t.Cleanup(cancel)
-<<<<<<< HEAD
-=======
 
 	return mp
-}
-
-func prepareRedisImage(ctx context.Context, req ContainerRequest, t *testing.T) (Container, error) {
-	genContainerReq := GenericContainerRequest{
-		ProviderType:     providerType,
-		ContainerRequest: req,
-		Started:          true,
-	}
-
-	redisC, err := GenericContainer(ctx, genContainerReq)
-
-	return redisC, err
->>>>>>> 59cf0640
 }