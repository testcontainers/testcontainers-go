package testcontainers

import (
	"context"
	_ "embed"
	"encoding/base64"
	"fmt"
	"net"
	"os"
	"path/filepath"
	"testing"

	"github.com/cpuguy83/dockercfg"
	"github.com/docker/docker/api/types/image"
	"github.com/docker/docker/api/types/registry"
	"github.com/docker/docker/client"
	"github.com/stretchr/testify/require"

	"github.com/testcontainers/testcontainers-go/wait"
)

const (
	exampleAuth     = "https://example-auth.com"
	privateRegistry = "https://my.private.registry"
	exampleRegistry = "https://example.com"
)

<<<<<<< HEAD
=======
func Test_getDockerConfig(t *testing.T) {
	expectedConfig := &dockercfg.Config{
		AuthConfigs: map[string]dockercfg.AuthConfig{
			core.IndexDockerIO: {},
			exampleRegistry:    {},
			privateRegistry:    {},
		},
		CredentialsStore: "desktop",
	}
	t.Run("HOME/valid", func(t *testing.T) {
		testDockerConfigHome(t, "testdata")

		cfg, err := getDockerConfig()
		require.NoError(t, err)
		require.Equal(t, expectedConfig, cfg)
	})

	t.Run("HOME/not-found", func(t *testing.T) {
		testDockerConfigHome(t, "testdata", "not-found")

		cfg, err := getDockerConfig()
		require.ErrorIs(t, err, os.ErrNotExist)
		require.Nil(t, cfg)
	})

	t.Run("HOME/invalid-config", func(t *testing.T) {
		testDockerConfigHome(t, "testdata", "invalid-config")

		cfg, err := getDockerConfig()
		require.ErrorContains(t, err, "json: cannot unmarshal array")
		require.Nil(t, cfg)
	})

	t.Run("DOCKER_AUTH_CONFIG/valid", func(t *testing.T) {
		testDockerConfigHome(t, "testdata", "not-found")
		t.Setenv("DOCKER_AUTH_CONFIG", dockerConfig)

		cfg, err := getDockerConfig()
		require.NoError(t, err)
		require.Equal(t, expectedConfig, cfg)
	})

	t.Run("DOCKER_AUTH_CONFIG/invalid-config", func(t *testing.T) {
		testDockerConfigHome(t, "testdata", "not-found")
		t.Setenv("DOCKER_AUTH_CONFIG", `{"auths": []}`)

		cfg, err := getDockerConfig()
		require.ErrorContains(t, err, "json: cannot unmarshal array")
		require.Nil(t, cfg)
	})

	t.Run("DOCKER_CONFIG/valid", func(t *testing.T) {
		testDockerConfigHome(t, "testdata", "not-found")
		t.Setenv("DOCKER_CONFIG", filepath.Join("testdata", ".docker"))

		cfg, err := getDockerConfig()
		require.NoError(t, err)
		require.Equal(t, expectedConfig, cfg)
	})

	t.Run("DOCKER_CONFIG/invalid-config", func(t *testing.T) {
		testDockerConfigHome(t, "testdata", "not-found")
		t.Setenv("DOCKER_CONFIG", filepath.Join("testdata", "invalid-config", ".docker"))

		cfg, err := getDockerConfig()
		require.ErrorContains(t, err, "json: cannot unmarshal array")
		require.Nil(t, cfg)
	})
}

>>>>>>> 1b269070
func TestDockerImageAuth(t *testing.T) {
	t.Run("retrieve auth with DOCKER_AUTH_CONFIG env var", func(t *testing.T) {
		username, password := "gopher", "secret"
		creds := setAuthConfig(t, exampleAuth, username, password)

		registry, cfg, err := DockerImageAuth(context.Background(), exampleAuth+"/my/image:latest")
		require.NoError(t, err)
		require.Equal(t, exampleAuth, registry)
		require.Equal(t, username, cfg.Username)
		require.Equal(t, password, cfg.Password)
		require.Equal(t, creds, cfg.Auth)
	})

	t.Run("match registry authentication by host", func(t *testing.T) {
		imageReg := "example-auth.com"
		imagePath := "/my/image:latest"
		base64 := setAuthConfig(t, exampleAuth, "gopher", "secret")

		registry, cfg, err := DockerImageAuth(context.Background(), imageReg+imagePath)
		require.NoError(t, err)
		require.Equal(t, imageReg, registry)
		require.Equal(t, "gopher", cfg.Username)
		require.Equal(t, "secret", cfg.Password)
		require.Equal(t, base64, cfg.Auth)
	})

	t.Run("fail to match registry authentication due to invalid host", func(t *testing.T) {
		imageReg := "example-auth.com"
		imagePath := "/my/image:latest"
		invalidRegistryURL := "://invalid-host"

		setAuthConfig(t, invalidRegistryURL, "gopher", "secret")

		registry, cfg, err := DockerImageAuth(context.Background(), imageReg+imagePath)
		require.ErrorIs(t, err, dockercfg.ErrCredentialsNotFound)
		require.Empty(t, cfg)
		require.Equal(t, imageReg, registry)
	})

	t.Run("fail to match registry authentication by host with empty URL scheme creds and missing default", func(t *testing.T) {
		origDefaultRegistryFn := defaultRegistryFn
		t.Cleanup(func() {
			defaultRegistryFn = origDefaultRegistryFn
		})
		defaultRegistryFn = func(ctx context.Context) string {
			return ""
		}

		imageReg := ""
		imagePath := "image:latest"

		setAuthConfig(t, "example-auth.com", "gopher", "secret")

		registry, cfg, err := DockerImageAuth(context.Background(), imageReg+imagePath)
		require.ErrorIs(t, err, dockercfg.ErrCredentialsNotFound)
		require.Empty(t, cfg)
		require.Equal(t, imageReg, registry)
	})
}

func TestBuildContainerFromDockerfile(t *testing.T) {
	ctx := context.Background()
	req := ContainerRequest{
		FromDockerfile: FromDockerfile{
			Context: "./testdata",
		},
		AlwaysPullImage: true, // make sure the authentication takes place
		ExposedPorts:    []string{"6379/tcp"},
		WaitingFor:      wait.ForLog("Ready to accept connections"),
	}

	redisC, err := prepareRedisImage(ctx, req)
	CleanupContainer(t, redisC)
	require.NoError(t, err)
}

// removeImageFromLocalCache removes the image from the local cache
func removeImageFromLocalCache(t *testing.T, img string) {
	t.Helper()
	ctx := context.Background()

	testcontainersClient, err := NewDockerClientWithOpts(ctx, client.WithVersion(daemonMaxVersion))
	if err != nil {
		t.Log("could not create client to cleanup registry: ", err)
	}
	defer testcontainersClient.Close()

	_, err = testcontainersClient.ImageRemove(ctx, img, image.RemoveOptions{
		Force:         true,
		PruneChildren: true,
	})
	if err != nil && !client.IsErrNotFound(err) {
		t.Logf("could not remove image %s: %v\n", img, err)
	}
}

func TestBuildContainerFromDockerfileWithDockerAuthConfig(t *testing.T) {
	registryHost := prepareLocalRegistryWithAuth(t)

	// using the same credentials as in the Docker Registry
	setAuthConfig(t, registryHost, "testuser", "testpassword")

	ctx := context.Background()

	req := ContainerRequest{
		FromDockerfile: FromDockerfile{
			Context:    "./testdata",
			Dockerfile: "auth.Dockerfile",
			BuildArgs: map[string]*string{
				"REGISTRY_HOST": &registryHost,
			},
			Repo: "localhost",
		},
		AlwaysPullImage: true, // make sure the authentication takes place
		ExposedPorts:    []string{"6379/tcp"},
		WaitingFor:      wait.ForLog("Ready to accept connections"),
	}

	redisC, err := prepareRedisImage(ctx, req)
	CleanupContainer(t, redisC)
	require.NoError(t, err)
}

func TestBuildContainerFromDockerfileShouldFailWithWrongDockerAuthConfig(t *testing.T) {
	registryHost := prepareLocalRegistryWithAuth(t)

	// using different credentials than in the Docker Registry
	setAuthConfig(t, registryHost, "foo", "bar")

	ctx := context.Background()

	req := ContainerRequest{
		FromDockerfile: FromDockerfile{
			Context:    "./testdata",
			Dockerfile: "auth.Dockerfile",
			BuildArgs: map[string]*string{
				"REGISTRY_HOST": &registryHost,
			},
		},
		AlwaysPullImage: true, // make sure the authentication takes place
		ExposedPorts:    []string{"6379/tcp"},
		WaitingFor:      wait.ForLog("Ready to accept connections"),
	}

	redisC, err := prepareRedisImage(ctx, req)
	CleanupContainer(t, redisC)
	require.Error(t, err)
}

func TestCreateContainerFromPrivateRegistry(t *testing.T) {
	registryHost := prepareLocalRegistryWithAuth(t)

	// using the same credentials as in the Docker Registry
	setAuthConfig(t, registryHost, "testuser", "testpassword")

	ctx := context.Background()
	req := ContainerRequest{
		Image:           registryHost + "/redis:5.0-alpine",
		AlwaysPullImage: true, // make sure the authentication takes place
		ExposedPorts:    []string{"6379/tcp"},
		WaitingFor:      wait.ForLog("Ready to accept connections"),
	}

	redisContainer, err := GenericContainer(ctx, GenericContainerRequest{
		ContainerRequest: req,
		Started:          true,
	})
	CleanupContainer(t, redisContainer)
	require.NoError(t, err)
}

func prepareLocalRegistryWithAuth(t *testing.T) string {
	t.Helper()
	ctx := context.Background()
	wd, err := os.Getwd()
	require.NoError(t, err)
	// copyDirectoryToContainer {
	req := ContainerRequest{
		Image:        "registry:2",
		ExposedPorts: []string{"5000/tcp"},
		Env: map[string]string{
			"REGISTRY_AUTH":                             "htpasswd",
			"REGISTRY_AUTH_HTPASSWD_REALM":              "Registry",
			"REGISTRY_AUTH_HTPASSWD_PATH":               "/auth/htpasswd",
			"REGISTRY_STORAGE_FILESYSTEM_ROOTDIRECTORY": "/data",
		},
		Files: []ContainerFile{
			{
				HostFilePath:      wd + "/testdata/auth",
				ContainerFilePath: "/auth",
			},
			{
				HostFilePath:      wd + "/testdata/data",
				ContainerFilePath: "/data",
			},
		},
		WaitingFor: wait.ForHTTP("/").WithPort("5000/tcp"),
	}
	// }

	genContainerReq := GenericContainerRequest{
		ContainerRequest: req,
		Started:          true,
	}

	registryC, err := GenericContainer(ctx, genContainerReq)
	CleanupContainer(t, registryC)
	require.NoError(t, err)

	mappedPort, err := registryC.MappedPort(ctx, "5000/tcp")
	require.NoError(t, err)

	ip := localAddress(t)
	mp := mappedPort.Port()
	addr := ip + ":" + mp

	t.Cleanup(func() {
		removeImageFromLocalCache(t, addr+"/redis:5.0-alpine")
	})

	return addr
}

func prepareRedisImage(ctx context.Context, req ContainerRequest) (Container, error) {
	genContainerReq := GenericContainerRequest{
		ContainerRequest: req,
		Started:          true,
	}

	return GenericContainer(ctx, genContainerReq)
}

// setAuthConfig sets the DOCKER_AUTH_CONFIG environment variable with
// authentication for with the given host, username and password.
// It returns the base64 encoded credentials.
func setAuthConfig(t *testing.T, host, username, password string) string {
	t.Helper()

	var creds string
	if username != "" || password != "" {
		creds = base64.StdEncoding.EncodeToString([]byte(username + ":" + password))
	}

	auth := fmt.Sprintf(`{
	"auths": {
		%q: {
			"username": %q,
			"password": %q,
			"auth": %q
		}
	},
	"credsStore": "desktop"
}`,
		host,
		username,
		password,
		creds,
	)
	t.Setenv("DOCKER_AUTH_CONFIG", auth)

	return creds
}

// localAddress returns the local address of the machine
// which can be used to connect to the local registry.
// This avoids the issues with localhost on WSL.
func localAddress(t *testing.T) string {
	t.Helper()
	if os.Getenv("WSL_DISTRO_NAME") == "" {
		return "localhost"
	}

	conn, err := net.Dial("udp", "golang.org:80")
	require.NoError(t, err)
	defer conn.Close()

	localAddr := conn.LocalAddr().(*net.UDPAddr)

	return localAddr.IP.String()
}

//go:embed testdata/.docker/config.json
var dockerConfig string

// reset resets the credentials cache.
func (c *credentialsCache) reset() {
	c.mtx.Lock()
	defer c.mtx.Unlock()
	c.entries = make(map[string]credentials)
}

func Test_getDockerAuthConfigs(t *testing.T) {
	t.Run("HOME/valid", func(t *testing.T) {
		testDockerConfigHome(t, "testdata")

		requireValidAuthConfig(t)
	})

	t.Run("HOME/not-found", func(t *testing.T) {
		testDockerConfigHome(t, "testdata", "not-exist")

		authConfigs, err := getDockerAuthConfigs()
		require.NoError(t, err)
		require.NotNil(t, authConfigs)
		require.Empty(t, authConfigs)
	})

	t.Run("HOME/invalid-config", func(t *testing.T) {
		testDockerConfigHome(t, "testdata", "invalid-config")

		authConfigs, err := getDockerAuthConfigs()
		require.ErrorContains(t, err, "json: cannot unmarshal array")
		require.Nil(t, authConfigs)
	})

	t.Run("DOCKER_AUTH_CONFIG/valid", func(t *testing.T) {
		testDockerConfigHome(t, "testdata", "not-exist")
		t.Setenv("DOCKER_AUTH_CONFIG", dockerConfig)

		requireValidAuthConfig(t)
	})

	t.Run("DOCKER_AUTH_CONFIG/invalid-config", func(t *testing.T) {
		testDockerConfigHome(t, "testdata", "not-exist")
		t.Setenv("DOCKER_AUTH_CONFIG", `{"auths": []}`)

		authConfigs, err := getDockerAuthConfigs()
		require.ErrorContains(t, err, "json: cannot unmarshal array")
		require.Nil(t, authConfigs)
	})

	t.Run("DOCKER_AUTH_CONFIG/identity-token", func(t *testing.T) {
		testDockerConfigHome(t, "testdata", "not-exist")

		// Reset the credentials cache to ensure our mocked method is called.
		creds.reset()

		// Mock getRegistryCredentials to return identity-token for index.docker.io.
		old := getRegistryCredentials
		t.Cleanup(func() {
			getRegistryCredentials = old
			creds.reset() // Ensure our mocked results aren't cached.
		})
		getRegistryCredentials = func(hostname string) (string, string, error) {
			switch hostname {
			case core.IndexDockerIO:
				return "", "identity-token", nil
			default:
				return "username", "password", nil
			}
		}
		t.Setenv("DOCKER_AUTH_CONFIG", dockerConfig)

		authConfigs, err := getDockerAuthConfigs()
		require.NoError(t, err)
		require.Equal(t, map[string]registry.AuthConfig{
			core.IndexDockerIO: {
				IdentityToken: "identity-token",
			},
			privateRegistry: {
				Username: "username",
				Password: "password",
			},
			exampleRegistry: {
				Username: "username",
				Password: "password",
			},
		}, authConfigs)
	})

	t.Run("DOCKER_CONFIG/valid", func(t *testing.T) {
		testDockerConfigHome(t, "testdata", "not-found")
		t.Setenv("DOCKER_CONFIG", filepath.Join("testdata", ".docker"))

		requireValidAuthConfig(t)
	})
}

// requireValidAuthConfig checks that the given authConfigs map contains the expected keys.
func requireValidAuthConfig(t *testing.T) {
	t.Helper()

	authConfigs, err := getDockerAuthConfigs()
	require.NoError(t, err)

	// We can only check the keys as the values are not deterministic as they depend
	// on users environment.
	expected := map[string]registry.AuthConfig{
		core.IndexDockerIO: {},
		exampleRegistry:    {},
		privateRegistry:    {},
	}
	for k := range authConfigs {
		authConfigs[k] = registry.AuthConfig{}
	}
	require.Equal(t, expected, authConfigs)
}

// testDockerConfigHome sets the user's home directory to the given path
// and unsets the DOCKER_CONFIG and DOCKER_AUTH_CONFIG environment variables.
func testDockerConfigHome(t *testing.T, dirs ...string) {
	t.Helper()

	dir := filepath.Join(dirs...)
	t.Setenv("DOCKER_AUTH_CONFIG", "")
	t.Setenv("DOCKER_CONFIG", "")
	t.Setenv("HOME", dir)
	t.Setenv("USERPROFILE", dir) // Windows
}<|MERGE_RESOLUTION|>--- conflicted
+++ resolved
@@ -16,6 +16,7 @@
 	"github.com/docker/docker/client"
 	"github.com/stretchr/testify/require"
 
+	"github.com/testcontainers/testcontainers-go/internal/core"
 	"github.com/testcontainers/testcontainers-go/wait"
 )
 
@@ -25,79 +26,6 @@
 	exampleRegistry = "https://example.com"
 )
 
-<<<<<<< HEAD
-=======
-func Test_getDockerConfig(t *testing.T) {
-	expectedConfig := &dockercfg.Config{
-		AuthConfigs: map[string]dockercfg.AuthConfig{
-			core.IndexDockerIO: {},
-			exampleRegistry:    {},
-			privateRegistry:    {},
-		},
-		CredentialsStore: "desktop",
-	}
-	t.Run("HOME/valid", func(t *testing.T) {
-		testDockerConfigHome(t, "testdata")
-
-		cfg, err := getDockerConfig()
-		require.NoError(t, err)
-		require.Equal(t, expectedConfig, cfg)
-	})
-
-	t.Run("HOME/not-found", func(t *testing.T) {
-		testDockerConfigHome(t, "testdata", "not-found")
-
-		cfg, err := getDockerConfig()
-		require.ErrorIs(t, err, os.ErrNotExist)
-		require.Nil(t, cfg)
-	})
-
-	t.Run("HOME/invalid-config", func(t *testing.T) {
-		testDockerConfigHome(t, "testdata", "invalid-config")
-
-		cfg, err := getDockerConfig()
-		require.ErrorContains(t, err, "json: cannot unmarshal array")
-		require.Nil(t, cfg)
-	})
-
-	t.Run("DOCKER_AUTH_CONFIG/valid", func(t *testing.T) {
-		testDockerConfigHome(t, "testdata", "not-found")
-		t.Setenv("DOCKER_AUTH_CONFIG", dockerConfig)
-
-		cfg, err := getDockerConfig()
-		require.NoError(t, err)
-		require.Equal(t, expectedConfig, cfg)
-	})
-
-	t.Run("DOCKER_AUTH_CONFIG/invalid-config", func(t *testing.T) {
-		testDockerConfigHome(t, "testdata", "not-found")
-		t.Setenv("DOCKER_AUTH_CONFIG", `{"auths": []}`)
-
-		cfg, err := getDockerConfig()
-		require.ErrorContains(t, err, "json: cannot unmarshal array")
-		require.Nil(t, cfg)
-	})
-
-	t.Run("DOCKER_CONFIG/valid", func(t *testing.T) {
-		testDockerConfigHome(t, "testdata", "not-found")
-		t.Setenv("DOCKER_CONFIG", filepath.Join("testdata", ".docker"))
-
-		cfg, err := getDockerConfig()
-		require.NoError(t, err)
-		require.Equal(t, expectedConfig, cfg)
-	})
-
-	t.Run("DOCKER_CONFIG/invalid-config", func(t *testing.T) {
-		testDockerConfigHome(t, "testdata", "not-found")
-		t.Setenv("DOCKER_CONFIG", filepath.Join("testdata", "invalid-config", ".docker"))
-
-		cfg, err := getDockerConfig()
-		require.ErrorContains(t, err, "json: cannot unmarshal array")
-		require.Nil(t, cfg)
-	})
-}
-
->>>>>>> 1b269070
 func TestDockerImageAuth(t *testing.T) {
 	t.Run("retrieve auth with DOCKER_AUTH_CONFIG env var", func(t *testing.T) {
 		username, password := "gopher", "secret"
