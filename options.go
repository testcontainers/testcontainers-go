package testcontainers

import (
	"context"
	"fmt"
	"net/url"
	"time"

	"dario.cat/mergo"
	"github.com/docker/docker/api/types/container"
	"github.com/docker/docker/api/types/network"

	tcexec "github.com/testcontainers/testcontainers-go/exec"
	"github.com/testcontainers/testcontainers-go/internal/core"
	"github.com/testcontainers/testcontainers-go/wait"
)

// ContainerCustomizer is an interface that can be used to configure the Testcontainers container
// request. The passed request will be merged with the default one.
type ContainerCustomizer interface {
	Customize(req *GenericContainerRequest) error
}

// CustomizeRequestOption is a type that can be used to configure the Testcontainers container request.
// The passed request will be merged with the default one.
type CustomizeRequestOption func(req *GenericContainerRequest) error

func (opt CustomizeRequestOption) Customize(req *GenericContainerRequest) error {
	return opt(req)
}

// CustomizeRequest returns a function that can be used to merge the passed container request with the one that is used by the container.
// Slices and Maps will be appended.
func CustomizeRequest(src GenericContainerRequest) CustomizeRequestOption {
	return func(req *GenericContainerRequest) error {
		if err := mergo.Merge(req, &src, mergo.WithOverride, mergo.WithAppendSlice); err != nil {
			return fmt.Errorf("error merging container request, keeping the original one: %w", err)
		}

		return nil
	}
}

// WithDockerfile allows to build a container from a Dockerfile
func WithDockerfile(df FromDockerfile) CustomizeRequestOption {
	return func(req *GenericContainerRequest) error {
		req.FromDockerfile = df

		return nil
	}
}

// WithConfigModifier allows to override the default container config
func WithConfigModifier(modifier func(config *container.Config)) CustomizeRequestOption {
	return func(req *GenericContainerRequest) error {
		req.ConfigModifier = modifier

		return nil
	}
}

// WithEndpointSettingsModifier allows to override the default endpoint settings
func WithEndpointSettingsModifier(modifier func(settings map[string]*network.EndpointSettings)) CustomizeRequestOption {
	return func(req *GenericContainerRequest) error {
		req.EndpointSettingsModifier = modifier

		return nil
	}
}

// WithEnv sets the environment variables for a container.
// If the environment variable already exists, it will be overridden.
func WithEnv(envs map[string]string) CustomizeRequestOption {
	return func(req *GenericContainerRequest) error {
		if req.Env == nil {
			req.Env = map[string]string{}
		}

		for key, val := range envs {
			req.Env[key] = val
		}

		return nil
	}
}

// WithHostConfigModifier allows to override the default host config
func WithHostConfigModifier(modifier func(hostConfig *container.HostConfig)) CustomizeRequestOption {
	return func(req *GenericContainerRequest) error {
		req.HostConfigModifier = modifier

		return nil
	}
}

// WithHostPortAccess allows to expose the host ports to the container
func WithHostPortAccess(ports ...int) CustomizeRequestOption {
	return func(req *GenericContainerRequest) error {
		if req.HostAccessPorts == nil {
			req.HostAccessPorts = []int{}
		}

		req.HostAccessPorts = append(req.HostAccessPorts, ports...)
		return nil
	}
}

// WithImage sets the image for a container
func WithImage(image string) CustomizeRequestOption {
	return func(req *GenericContainerRequest) error {
		req.Image = image

		return nil
	}
}

// imageSubstitutor {

// ImageSubstitutor represents a way to substitute container image names
type ImageSubstitutor interface {
	// Description returns the name of the type and a short description of how it modifies the image.
	// Useful to be printed in logs
	Description() string
	Substitute(image string) (string, error)
}

// }

// CustomHubSubstitutor represents a way to substitute the hub of an image with a custom one,
// using provided value with respect to the HubImageNamePrefix configuration value.
type CustomHubSubstitutor struct {
	hub string
}

// NewCustomHubSubstitutor creates a new CustomHubSubstitutor
func NewCustomHubSubstitutor(hub string) CustomHubSubstitutor {
	return CustomHubSubstitutor{
		hub: hub,
	}
}

// Description returns the name of the type and a short description of how it modifies the image.
func (c CustomHubSubstitutor) Description() string {
	return fmt.Sprintf("CustomHubSubstitutor (replaces hub with %s)", c.hub)
}

// Substitute replaces the hub of the image with the provided one, with certain conditions:
//   - if the hub is empty, the image is returned as is.
//   - if the image already contains a registry, the image is returned as is.
//   - if the HubImageNamePrefix configuration value is set, the image is returned as is.
func (c CustomHubSubstitutor) Substitute(image string) (string, error) {
	registry := core.ExtractRegistry(image, "")
	cfg := ReadConfig()

	exclusions := []func() bool{
		func() bool { return c.hub == "" },
		func() bool { return registry != "" },
		func() bool { return cfg.Config.HubImageNamePrefix != "" },
	}

	for _, exclusion := range exclusions {
		if exclusion() {
			return image, nil
		}
	}

	result, err := url.JoinPath(c.hub, image)
	if err != nil {
		return "", err
	}

	return result, nil
}

// prependHubRegistry represents a way to prepend a custom Hub registry to the image name,
// using the HubImageNamePrefix configuration value
type prependHubRegistry struct {
	prefix string
}

// newPrependHubRegistry creates a new prependHubRegistry
func newPrependHubRegistry(hubPrefix string) prependHubRegistry {
	return prependHubRegistry{
		prefix: hubPrefix,
	}
}

// Description returns the name of the type and a short description of how it modifies the image.
func (p prependHubRegistry) Description() string {
	return fmt.Sprintf("HubImageSubstitutor (prepends %s)", p.prefix)
}

// Substitute prepends the Hub prefix to the image name, with certain conditions:
//   - if the prefix is empty, the image is returned as is.
//   - if the image is a non-hub image (e.g. where another registry is set), the image is returned as is.
//   - if the image is a Docker Hub image where the hub registry is explicitly part of the name
//     (i.e. anything with a registry.hub.docker.com host part), the image is returned as is.
func (p prependHubRegistry) Substitute(image string) (string, error) {
	registry := core.ExtractRegistry(image, "")

	// add the exclusions in the right order
	exclusions := []func() bool{
		func() bool { return p.prefix == "" },                        // no prefix set at the configuration level
		func() bool { return registry != "" },                        // non-hub image
		func() bool { return registry == "docker.io" },               // explicitly including docker.io
		func() bool { return registry == "registry.hub.docker.com" }, // explicitly including registry.hub.docker.com
	}

	for _, exclusion := range exclusions {
		if exclusion() {
			return image, nil
		}
	}

	result, err := url.JoinPath(p.prefix, image)
	if err != nil {
		return "", err
	}

	return result, nil
}

// WithImageSubstitutors sets the image substitutors for a container
func WithImageSubstitutors(fn ...ImageSubstitutor) CustomizeRequestOption {
	return func(req *GenericContainerRequest) error {
		req.ImageSubstitutors = fn

		return nil
	}
}

// WithLogConsumers sets the log consumers for a container
func WithLogConsumers(consumer ...LogConsumer) CustomizeRequestOption {
	return func(req *GenericContainerRequest) error {
		if req.LogConsumerCfg == nil {
			req.LogConsumerCfg = &LogConsumerConfig{}
		}

		req.LogConsumerCfg.Consumers = consumer
		return nil
	}
}

// Executable represents an executable command to be sent to a container, including options,
// as part of the different lifecycle hooks.
type Executable interface {
	AsCommand() []string
	// Options can container two different types of options:
	// - Docker's ExecConfigs (WithUser, WithWorkingDir, WithEnv, etc.)
	// - testcontainers' ProcessOptions (i.e. Multiplexed response)
	Options() []tcexec.ProcessOption
}

// ExecOptions is a struct that provides a default implementation for the Options method
// of the Executable interface.
type ExecOptions struct {
	opts []tcexec.ProcessOption
}

func (ce ExecOptions) Options() []tcexec.ProcessOption {
	return ce.opts
}

// RawCommand is a type that implements Executable and represents a command to be sent to a container
type RawCommand struct {
	ExecOptions
	cmds []string
}

func NewRawCommand(cmds []string) RawCommand {
	return RawCommand{
		cmds: cmds,
		ExecOptions: ExecOptions{
			opts: []tcexec.ProcessOption{},
		},
	}
}

// AsCommand returns the command as a slice of strings
func (r RawCommand) AsCommand() []string {
	return r.cmds
}

// WithStartupCommand will execute the command representation of each Executable into the container.
// It will leverage the container lifecycle hooks to call the command right after the container
// is started.
func WithStartupCommand(execs ...Executable) CustomizeRequestOption {
	return func(req *GenericContainerRequest) error {
		startupCommandsHook := ContainerLifecycleHooks{
			PostStarts: []ContainerHook{},
		}

		for _, exec := range execs {
			execFn := func(ctx context.Context, c Container) error {
				_, _, err := c.Exec(ctx, exec.AsCommand(), exec.Options()...)
				return err
			}

			startupCommandsHook.PostStarts = append(startupCommandsHook.PostStarts, execFn)
		}

		req.LifecycleHooks = append(req.LifecycleHooks, startupCommandsHook)

		return nil
	}
}

// WithAfterReadyCommand will execute the command representation of each Executable into the container.
// It will leverage the container lifecycle hooks to call the command right after the container
// is ready.
func WithAfterReadyCommand(execs ...Executable) CustomizeRequestOption {
	return func(req *GenericContainerRequest) error {
		postReadiesHook := []ContainerHook{}

		for _, exec := range execs {
			execFn := func(ctx context.Context, c Container) error {
				_, _, err := c.Exec(ctx, exec.AsCommand(), exec.Options()...)
				return err
			}

			postReadiesHook = append(postReadiesHook, execFn)
		}

		req.LifecycleHooks = append(req.LifecycleHooks, ContainerLifecycleHooks{
			PostReadies: postReadiesHook,
		})

		return nil
	}
}

// WithWaitStrategy sets the wait strategy for a container, using 60 seconds as deadline
func WithWaitStrategy(strategies ...wait.Strategy) CustomizeRequestOption {
	return WithWaitStrategyAndDeadline(60*time.Second, strategies...)
}

// WithWaitStrategyAndDeadline sets the wait strategy for a container, including deadline
func WithWaitStrategyAndDeadline(deadline time.Duration, strategies ...wait.Strategy) CustomizeRequestOption {
	return func(req *GenericContainerRequest) error {
		req.WaitingFor = wait.ForAll(strategies...).WithDeadline(deadline)

		return nil
	}
}

<<<<<<< HEAD
// WithImageMount mounts an image to a container, passing the source image name,
// the relative subpath to mount in that image, and the mount point in the target container.
// This option validates that the subpath is a relative path, raising an error otherwise.
func WithImageMount(source string, subpath string, target ContainerMountTarget) CustomizeRequestOption {
	return func(req *GenericContainerRequest) error {
		src := NewDockerImageMountSource(source, subpath)

		if err := src.Validate(); err != nil {
			return fmt.Errorf("validate image mount source: %w", err)
		}

		req.Mounts = append(req.Mounts, ContainerMount{
			Source: src,
			Target: target,
		})

=======
// WithEntrypoint completely replaces the entrypoint of a container
func WithEntrypoint(entrypoint ...string) CustomizeRequestOption {
	return func(req *GenericContainerRequest) error {
		req.Entrypoint = entrypoint
		return nil
	}
}

// WithEntrypointArgs appends the entrypoint arguments to the entrypoint of a container
func WithEntrypointArgs(entrypointArgs ...string) CustomizeRequestOption {
	return func(req *GenericContainerRequest) error {
		req.Entrypoint = append(req.Entrypoint, entrypointArgs...)
		return nil
	}
}

// WithExposedPorts appends the ports to the exposed ports for a container
func WithExposedPorts(ports ...string) CustomizeRequestOption {
	return func(req *GenericContainerRequest) error {
		req.ExposedPorts = append(req.ExposedPorts, ports...)
		return nil
	}
}

// WithCmd completely replaces the command for a container
func WithCmd(cmd ...string) CustomizeRequestOption {
	return func(req *GenericContainerRequest) error {
		req.Cmd = cmd
		return nil
	}
}

// WithCmdArgs appends the command arguments to the command for a container
func WithCmdArgs(cmdArgs ...string) CustomizeRequestOption {
	return func(req *GenericContainerRequest) error {
		req.Cmd = append(req.Cmd, cmdArgs...)
		return nil
	}
}

// WithLabels appends the labels to the labels for a container
func WithLabels(labels map[string]string) CustomizeRequestOption {
	return func(req *GenericContainerRequest) error {
		if req.Labels == nil {
			req.Labels = make(map[string]string)
		}
		for k, v := range labels {
			req.Labels[k] = v
		}
		return nil
	}
}

// WithMounts appends the mounts to the mounts for a container
func WithMounts(mounts ...ContainerMount) CustomizeRequestOption {
	return func(req *GenericContainerRequest) error {
		req.Mounts = append(req.Mounts, mounts...)
		return nil
	}
}

// WithTmpfs appends the tmpfs mounts to the tmpfs mounts for a container
func WithTmpfs(tmpfs map[string]string) CustomizeRequestOption {
	return func(req *GenericContainerRequest) error {
		if req.Tmpfs == nil {
			req.Tmpfs = make(map[string]string)
		}
		for k, v := range tmpfs {
			req.Tmpfs[k] = v
		}
		return nil
	}
}

// WithFiles appends the files to the files for a container
func WithFiles(files ...ContainerFile) CustomizeRequestOption {
	return func(req *GenericContainerRequest) error {
		req.Files = append(req.Files, files...)
>>>>>>> d7c1a2f0
		return nil
	}
}<|MERGE_RESOLUTION|>--- conflicted
+++ resolved
@@ -343,7 +343,6 @@
 	}
 }
 
-<<<<<<< HEAD
 // WithImageMount mounts an image to a container, passing the source image name,
 // the relative subpath to mount in that image, and the mount point in the target container.
 // This option validates that the subpath is a relative path, raising an error otherwise.
@@ -359,8 +358,10 @@
 			Source: src,
 			Target: target,
 		})
-
-=======
+		return nil
+	}
+}
+
 // WithEntrypoint completely replaces the entrypoint of a container
 func WithEntrypoint(entrypoint ...string) CustomizeRequestOption {
 	return func(req *GenericContainerRequest) error {
@@ -439,7 +440,6 @@
 func WithFiles(files ...ContainerFile) CustomizeRequestOption {
 	return func(req *GenericContainerRequest) error {
 		req.Files = append(req.Files, files...)
->>>>>>> d7c1a2f0
 		return nil
 	}
 }