package main

import (
	"errors"
	"os"
	"path/filepath"
	"strings"
	"testing"

	"github.com/stretchr/testify/assert"
	"github.com/stretchr/testify/require"

	"github.com/testcontainers/testcontainers-go/modulegen/internal"
	"github.com/testcontainers/testcontainers-go/modulegen/internal/context"
	"github.com/testcontainers/testcontainers-go/modulegen/internal/mkdocs"
)

func TestModule(t *testing.T) {
	expectedContainerName := "Container"

	tests := []struct {
		name               string
		module             context.TestcontainersModule
		expectedEntrypoint string
		expectedTitle      string
	}{
		{
			name: "Module with title",
			module: context.TestcontainersModule{
				Name:      "mongoDB",
				IsModule:  true,
				Image:     "mongodb:latest",
				TitleName: "MongoDB",
			},
			expectedEntrypoint: "Run",
			expectedTitle:      "MongoDB",
		},
		{
			name: "Module without title",
			module: context.TestcontainersModule{
				Name:     "mongoDB",
				IsModule: true,
				Image:    "mongodb:latest",
			},
			expectedEntrypoint: "Run",
			expectedTitle:      "Mongodb",
		},
		{
			name: "Example with title",
			module: context.TestcontainersModule{
				Name:      "mongoDB",
				IsModule:  false,
				Image:     "mongodb:latest",
				TitleName: "MongoDB",
			},
			expectedEntrypoint: "run",
			expectedTitle:      "MongoDB",
		},
		{
			name: "Example without title",
			module: context.TestcontainersModule{
				Name:     "mongoDB",
				IsModule: false,
				Image:    "mongodb:latest",
			},
			expectedEntrypoint: "run",
			expectedTitle:      "Mongodb",
		},
	}

	for _, test := range tests {
		t.Run(test.name, func(t *testing.T) {
			module := test.module

			assert.Equal(t, "mongodb", module.Lower())
			assert.Equal(t, test.expectedTitle, module.Title())
			assert.Equal(t, expectedContainerName, module.ContainerName())
			assert.Equal(t, test.expectedEntrypoint, module.Entrypoint())
		})
	}
}

func TestModule_Validate(outer *testing.T) {
	outer.Parallel()

	tests := []struct {
		name        string
		module      context.TestcontainersModule
		expectedErr error
	}{
		{
			name: "only alphabetical characters in name/title",
			module: context.TestcontainersModule{
				Name:      "AmazingDB",
				TitleName: "AmazingDB",
			},
		},
		{
			name: "alphanumerical characters in name",
			module: context.TestcontainersModule{
				Name:      "AmazingDB4tw",
				TitleName: "AmazingDB",
			},
		},
		{
			name: "alphanumerical characters in title",
			module: context.TestcontainersModule{
				Name:      "AmazingDB",
				TitleName: "AmazingDB4tw",
			},
		},
		{
			name: "non-alphanumerical characters in name",
			module: context.TestcontainersModule{
				Name:      "Amazing DB 4 The Win",
				TitleName: "AmazingDB",
			},
			expectedErr: errors.New("invalid name: Amazing DB 4 The Win. Only alphanumerical characters are allowed (leading character must be a letter)"),
		},
		{
			name: "non-alphanumerical characters in title",
			module: context.TestcontainersModule{
				Name:      "AmazingDB",
				TitleName: "Amazing DB 4 The Win",
			},
			expectedErr: errors.New("invalid title: Amazing DB 4 The Win. Only alphanumerical characters are allowed (leading character must be a letter)"),
		},
		{
			name: "leading numerical character in name",
			module: context.TestcontainersModule{
				Name:      "1AmazingDB",
				TitleName: "AmazingDB",
			},
			expectedErr: errors.New("invalid name: 1AmazingDB. Only alphanumerical characters are allowed (leading character must be a letter)"),
		},
		{
			name: "leading numerical character in title",
			module: context.TestcontainersModule{
				Name:      "AmazingDB",
				TitleName: "1AmazingDB",
			},
			expectedErr: errors.New("invalid title: 1AmazingDB. Only alphanumerical characters are allowed (leading character must be a letter)"),
		},
	}

	for _, test := range tests {
		outer.Run(test.name, func(t *testing.T) {
			assert.Equal(t, test.expectedErr, test.module.Validate())
		})
	}
}

func TestGenerateWrongModuleName(t *testing.T) {
	tmpCtx := context.New(t.TempDir())
	examplesTmp := filepath.Join(tmpCtx.RootDir, "examples")
	examplesDocTmp := filepath.Join(tmpCtx.DocsDir(), "examples")
	githubWorkflowsTmp := tmpCtx.GithubWorkflowsDir()

	err := os.MkdirAll(examplesTmp, 0o777)
	require.NoError(t, err)
	err = os.MkdirAll(examplesDocTmp, 0o777)
	require.NoError(t, err)
	err = os.MkdirAll(githubWorkflowsTmp, 0o777)
	require.NoError(t, err)

	err = copyInitialMkdocsConfig(t, tmpCtx)
	require.NoError(t, err)

	tests := []struct {
		name string
	}{
		{name: " foo"},
		{name: "foo "},
		{name: "foo bar"},
		{name: "foo-bar"},
		{name: "foo/bar"},
		{name: "foo\\bar"},
		{name: "1foo"},
		{name: "foo1"},
		{name: "-foo"},
		{name: "foo-"},
	}

	for _, test := range tests {
		module := context.TestcontainersModule{
			Name:  test.name,
			Image: "docker.io/example/" + test.name + ":latest",
		}

		err = internal.GenerateFiles(tmpCtx, module)
		require.Error(t, err)
	}
}

func TestGenerateWrongModuleTitle(t *testing.T) {
	tmpCtx := context.New(t.TempDir())
	examplesTmp := filepath.Join(tmpCtx.RootDir, "examples")
	examplesDocTmp := filepath.Join(tmpCtx.DocsDir(), "examples")
	githubWorkflowsTmp := tmpCtx.GithubWorkflowsDir()

	err := os.MkdirAll(examplesTmp, 0o777)
	require.NoError(t, err)
	err = os.MkdirAll(examplesDocTmp, 0o777)
	require.NoError(t, err)
	err = os.MkdirAll(githubWorkflowsTmp, 0o777)
	require.NoError(t, err)

	err = copyInitialMkdocsConfig(t, tmpCtx)
	require.NoError(t, err)

	tests := []struct {
		title       string
		expectError bool
	}{
		{title: " fooDB", expectError: true},
		{title: "fooDB ", expectError: true},
		{title: "foo barDB", expectError: true},
		{title: "foo-barDB", expectError: true},
		{title: "foo/barDB", expectError: true},
		{title: "foo\\barDB", expectError: true},
		{title: "1fooDB", expectError: true},
		{title: "foo1DB", expectError: false},
		{title: "-fooDB", expectError: true},
		{title: "foo-DB", expectError: true},
	}

	for _, test := range tests {
		module := context.TestcontainersModule{
			Name:      "foo",
			TitleName: test.title,
			Image:     "docker.io/example/foo:latest",
		}

		err = internal.GenerateFiles(tmpCtx, module)
		if test.expectError {
			require.Error(t, err)
		} else {
			require.NoError(t, err)
		}
	}
}

func TestGenerate(t *testing.T) {
	tmpCtx := context.New(t.TempDir())
	examplesTmp := filepath.Join(tmpCtx.RootDir, "examples")
	examplesDocTmp := filepath.Join(tmpCtx.DocsDir(), "examples")
	githubWorkflowsTmp := tmpCtx.GithubWorkflowsDir()

	err := os.MkdirAll(examplesTmp, 0o777)
	require.NoError(t, err)
	err = os.MkdirAll(examplesDocTmp, 0o777)
	require.NoError(t, err)
	err = os.MkdirAll(githubWorkflowsTmp, 0o777)
	require.NoError(t, err)

	err = copyInitialMkdocsConfig(t, tmpCtx)
	require.NoError(t, err)

	originalConfig, err := mkdocs.ReadConfig(tmpCtx.MkdocsConfigFile())
	require.NoError(t, err)

	module := context.TestcontainersModule{
		Name:      "foodb4tw",
		TitleName: "FooDB4TheWin",
		IsModule:  false,
		Image:     "docker.io/example/foodb:latest",
	}
	moduleNameLower := module.Lower()

	err = internal.GenerateFiles(tmpCtx, module)
	require.NoError(t, err)

	moduleDirPath := filepath.Join(examplesTmp, moduleNameLower)

	moduleDirFileInfo, err := os.Stat(moduleDirPath)
	require.NoError(t, err) // error nil implies the file exist
	assert.True(t, moduleDirFileInfo.IsDir())

	moduleDocFile := filepath.Join(examplesDocTmp, moduleNameLower+".md")
	_, err = os.Stat(moduleDocFile)
	require.NoError(t, err) // error nil implies the file exist

	mainWorkflowFile := filepath.Join(githubWorkflowsTmp, "ci.yml")
	_, err = os.Stat(mainWorkflowFile)
	require.NoError(t, err) // error nil implies the file exist

	assertModuleDocContent(t, module, moduleDocFile)
	assertModuleGithubWorkflowContent(t, mainWorkflowFile)

	generatedTemplatesDir := filepath.Join(examplesTmp, moduleNameLower)
	// do not generate examples_test.go for examples
	assertModuleTestContent(t, module, filepath.Join(generatedTemplatesDir, moduleNameLower+"_test.go"))
	assertModuleContent(t, module, filepath.Join(generatedTemplatesDir, moduleNameLower+".go"))
	assertGoModContent(t, module, originalConfig.Extra.LatestVersion, filepath.Join(generatedTemplatesDir, "go.mod"))
	assertMakefileContent(t, module, filepath.Join(generatedTemplatesDir, "Makefile"))
	assertMkdocsNavItems(t, module, originalConfig, tmpCtx)
}

func TestGenerateModule(t *testing.T) {
	tmpCtx := context.New(t.TempDir())
	modulesTmp := filepath.Join(tmpCtx.RootDir, "modules")
	modulesDocTmp := filepath.Join(tmpCtx.DocsDir(), "modules")
	githubWorkflowsTmp := tmpCtx.GithubWorkflowsDir()

	err := os.MkdirAll(modulesTmp, 0o777)
	require.NoError(t, err)
	err = os.MkdirAll(modulesDocTmp, 0o777)
	require.NoError(t, err)
	err = os.MkdirAll(githubWorkflowsTmp, 0o777)
	require.NoError(t, err)

	err = copyInitialMkdocsConfig(t, tmpCtx)
	require.NoError(t, err)

	originalConfig, err := mkdocs.ReadConfig(tmpCtx.MkdocsConfigFile())
	require.NoError(t, err)

	module := context.TestcontainersModule{
		Name:      "foodb",
		TitleName: "FooDB",
		IsModule:  true,
		Image:     "docker.io/example/foodb:latest",
	}
	moduleNameLower := module.Lower()

	err = internal.GenerateFiles(tmpCtx, module)
	require.NoError(t, err)

	moduleDirPath := filepath.Join(modulesTmp, moduleNameLower)

	moduleDirFileInfo, err := os.Stat(moduleDirPath)
	require.NoError(t, err) // error nil implies the file exist
	assert.True(t, moduleDirFileInfo.IsDir())

	moduleDocFile := filepath.Join(modulesDocTmp, moduleNameLower+".md")
	_, err = os.Stat(moduleDocFile)
	require.NoError(t, err) // error nil implies the file exist

	mainWorkflowFile := filepath.Join(githubWorkflowsTmp, "ci.yml")
	_, err = os.Stat(mainWorkflowFile)
	require.NoError(t, err) // error nil implies the file exist

	assertModuleDocContent(t, module, moduleDocFile)
	assertModuleGithubWorkflowContent(t, mainWorkflowFile)

	generatedTemplatesDir := filepath.Join(modulesTmp, moduleNameLower)
	assertExamplesTestContent(t, module, filepath.Join(generatedTemplatesDir, "examples_test.go"))
	assertModuleTestContent(t, module, filepath.Join(generatedTemplatesDir, moduleNameLower+"_test.go"))
	assertModuleContent(t, module, filepath.Join(generatedTemplatesDir, moduleNameLower+".go"))
	assertGoModContent(t, module, originalConfig.Extra.LatestVersion, filepath.Join(generatedTemplatesDir, "go.mod"))
	assertMakefileContent(t, module, filepath.Join(generatedTemplatesDir, "Makefile"))
	assertMkdocsNavItems(t, module, originalConfig, tmpCtx)
}

// assert content module file in the docs
func assertModuleDocContent(t *testing.T, module context.TestcontainersModule, moduleDocFile string) {
	content, err := os.ReadFile(moduleDocFile)
	require.NoError(t, err)

	lower := module.Lower()
	title := module.Title()

	data := sanitiseContent(content)
	assert.Equal(t, "# "+title, data[0])
	assert.Equal(t, `Not available until the next release of testcontainers-go <a href="https://github.com/testcontainers/testcontainers-go"><span class="tc-version">:material-tag: main</span></a>`, data[2])
	assert.Equal(t, "## Introduction", data[4])
	assert.Equal(t, "The Testcontainers module for "+title+".", data[6])
	assert.Equal(t, "## Adding this module to your project dependencies", data[8])
	assert.Equal(t, "Please run the following command to add the "+title+" module to your Go dependencies:", data[10])
	assert.Equal(t, "go get github.com/testcontainers/testcontainers-go/"+module.ParentDir()+"/"+lower, data[13])
	assert.Equal(t, "<!--codeinclude-->", data[18])
	assert.Equal(t, "[Creating a "+title+" container](../../"+module.ParentDir()+"/"+lower+"/examples_test.go) inside_block:run"+title+"Container", data[19])
	assert.Equal(t, "<!--/codeinclude-->", data[20])
	assert.Equal(t, "The "+title+" module exposes one entrypoint function to create the "+title+" container, and this function receives three parameters:", data[31])
	assert.True(t, strings.HasSuffix(data[34], "(*Container, error)"))
	assert.Equal(t, "If you need to set a different "+title+" Docker image, you can set a valid Docker image as the second argument in the `Run` function.", data[47])
	assert.Equal(t, "E.g. `Run(context.Background(), \""+module.Image+"\")`.", data[48])
}

// assert content module test
func assertExamplesTestContent(t *testing.T, module context.TestcontainersModule, examplesTestFile string) {
	content, err := os.ReadFile(examplesTestFile)
	require.NoError(t, err)

	lower := module.Lower()
	entrypoint := module.Entrypoint()
	title := module.Title()

	data := sanitiseContent(content)
	assert.Equal(t, "package "+lower+"_test", data[0])
	assert.Equal(t, "\t\"github.com/testcontainers/testcontainers-go/modules/"+lower+"\"", data[7])
	assert.Equal(t, "func Example"+entrypoint+"() {", data[10])
	assert.Equal(t, "\t// run"+title+"Container {", data[11])
	assert.Equal(t, "\t"+lower+"Container, err := "+lower+"."+entrypoint+"(ctx, \""+module.Image+"\")", data[14])
	assert.Equal(t, "\tfmt.Println(state.Running)", data[32])
	assert.Equal(t, "\t// Output:", data[34])
	assert.Equal(t, "\t// true", data[35])
}

// assert content module test
func assertModuleTestContent(t *testing.T, module context.TestcontainersModule, exampleTestFile string) {
	content, err := os.ReadFile(exampleTestFile)
	require.NoError(t, err)

	data := sanitiseContent(content)
	assert.Equal(t, "package "+module.Lower()+"_test", data[0])
<<<<<<< HEAD
	assert.Equal(t, "func Test"+module.Title()+"(t *testing.T) {", data[9])
	assert.Equal(t, "\tctr, err := "+module.Lower()+"."+module.Entrypoint()+"(ctx, \""+module.Image+"\")", data[12])
=======
	assert.Equal(t, "func Test"+module.Title()+"(t *testing.T) {", data[11])
	assert.Equal(t, "\tctr, err := "+module.Lower()+"."+module.Entrypoint()+"(ctx, \""+module.Image+"\")", data[14])
>>>>>>> b60497e9
}

// assert content module
func assertModuleContent(t *testing.T, module context.TestcontainersModule, exampleFile string) {
	content, err := os.ReadFile(exampleFile)
	require.NoError(t, err)

	lower := module.Lower()
	containerName := module.ContainerName()
	exampleName := module.Title()
	entrypoint := module.Entrypoint()

	data := sanitiseContent(content)
<<<<<<< HEAD
	assert.Equal(t, "package "+lower, data[0])
	assert.Equal(t, "// "+containerName+" represents the "+exampleName+" container type used in the module", data[9])
	assert.Equal(t, "type "+containerName+" struct {", data[10])
	assert.Equal(t, "\t*testcontainers.DockerContainer", data[11])
	assert.Equal(t, "// "+entrypoint+" creates an instance of the "+exampleName+" container type", data[14])
	assert.Equal(t, "func "+entrypoint+"(ctx context.Context, img string, opts ...testcontainers.RequestCustomizer) (*"+containerName+", error) {", data[15])
	assert.Equal(t, "\t\tImage: img,", data[17])
	assert.Equal(t, "\t\tif err := opt.Customize(&req); err != nil {", data[22])
	assert.Equal(t, "\t\t\treturn nil, fmt.Errorf(\"customize: %w\", err)", data[23])
	assert.Equal(t, "\treturn &"+containerName+"{DockerContainer: ctr}, nil", data[32])
=======
	require.Equal(t, "package "+lower, data[0])
	require.Equal(t, "// "+containerName+" represents the "+exampleName+" container type used in the module", data[9])
	require.Equal(t, "type "+containerName+" struct {", data[10])
	require.Equal(t, "// "+entrypoint+" creates an instance of the "+exampleName+" container type", data[14])
	require.Equal(t, "func "+entrypoint+"(ctx context.Context, img string, opts ...testcontainers.ContainerCustomizer) (*"+containerName+", error) {", data[15])
	require.Equal(t, "\t\tImage: img,", data[17])
	require.Equal(t, "\t\tif err := opt.Customize(&genericContainerReq); err != nil {", data[26])
	require.Equal(t, "\t\t\treturn nil, fmt.Errorf(\"customize: %w\", err)", data[27])
	require.Equal(t, "\tvar c *"+containerName, data[32])
	require.Equal(t, "\t\tc = &"+containerName+"{Container: container}", data[34])
	require.Equal(t, "\treturn c, nil", data[41])
>>>>>>> b60497e9
}

// assert content GitHub workflow for the module
func assertModuleGithubWorkflowContent(t *testing.T, moduleWorkflowFile string) {
	content, err := os.ReadFile(moduleWorkflowFile)
	require.NoError(t, err)

	data := sanitiseContent(content)
	ctx := getTestRootContext(t)

	modulesList, err := ctx.GetModules()
	require.NoError(t, err)
	assert.Equal(t, "        module: ["+strings.Join(modulesList, ", ")+"]", data[96])

	examplesList, err := ctx.GetExamples()
	require.NoError(t, err)
	assert.Equal(t, "        module: ["+strings.Join(examplesList, ", ")+"]", data[111])
}

// assert content go.mod
func assertGoModContent(t *testing.T, module context.TestcontainersModule, tcVersion string, goModFile string) {
	content, err := os.ReadFile(goModFile)
	require.NoError(t, err)

	data := sanitiseContent(content)
	assert.Equal(t, "module github.com/testcontainers/testcontainers-go/"+module.ParentDir()+"/"+module.Lower(), data[0])
	assert.Equal(t, "require github.com/testcontainers/testcontainers-go "+tcVersion, data[4])
	assert.Equal(t, "replace github.com/testcontainers/testcontainers-go => ../..", data[6])
}

// assert content Makefile
func assertMakefileContent(t *testing.T, module context.TestcontainersModule, makefile string) {
	content, err := os.ReadFile(makefile)
	require.NoError(t, err)

	data := sanitiseContent(content)
	assert.Equal(t, data[4], "\t$(MAKE) test-"+module.Lower())
}

// assert content in the nav items from mkdocs.yml
func assertMkdocsNavItems(t *testing.T, module context.TestcontainersModule, originalConfig *mkdocs.Config, tmpCtx context.Context) {
	config, err := mkdocs.ReadConfig(tmpCtx.MkdocsConfigFile())
	require.NoError(t, err)

	parentDir := module.ParentDir()

	navItems := config.Nav[4].Examples
	expectedEntries := originalConfig.Nav[4].Examples
	if module.IsModule {
		navItems = config.Nav[3].Modules
		expectedEntries = originalConfig.Nav[3].Modules
	}

	assert.Len(t, navItems, len(expectedEntries)+1)

	// the module should be in the nav
	found := false
	for _, ex := range navItems {
		markdownModule := module.ParentDir() + "/" + module.Lower() + ".md"
		if markdownModule == ex {
			found = true
		}
	}

	assert.True(t, found)

	// first item is the index
	assert.Equal(t, parentDir+"/index.md", navItems[0], navItems)
}

func sanitiseContent(bytes []byte) []string {
	content := string(bytes)

	// Windows uses \r\n for newlines, but we want to use \n
	content = strings.ReplaceAll(content, "\r\n", "\n")

	data := strings.Split(content, "\n")

	return data
}<|MERGE_RESOLUTION|>--- conflicted
+++ resolved
@@ -404,13 +404,8 @@
 
 	data := sanitiseContent(content)
 	assert.Equal(t, "package "+module.Lower()+"_test", data[0])
-<<<<<<< HEAD
-	assert.Equal(t, "func Test"+module.Title()+"(t *testing.T) {", data[9])
-	assert.Equal(t, "\tctr, err := "+module.Lower()+"."+module.Entrypoint()+"(ctx, \""+module.Image+"\")", data[12])
-=======
 	assert.Equal(t, "func Test"+module.Title()+"(t *testing.T) {", data[11])
 	assert.Equal(t, "\tctr, err := "+module.Lower()+"."+module.Entrypoint()+"(ctx, \""+module.Image+"\")", data[14])
->>>>>>> b60497e9
 }
 
 // assert content module
@@ -424,30 +419,17 @@
 	entrypoint := module.Entrypoint()
 
 	data := sanitiseContent(content)
-<<<<<<< HEAD
-	assert.Equal(t, "package "+lower, data[0])
-	assert.Equal(t, "// "+containerName+" represents the "+exampleName+" container type used in the module", data[9])
-	assert.Equal(t, "type "+containerName+" struct {", data[10])
-	assert.Equal(t, "\t*testcontainers.DockerContainer", data[11])
-	assert.Equal(t, "// "+entrypoint+" creates an instance of the "+exampleName+" container type", data[14])
-	assert.Equal(t, "func "+entrypoint+"(ctx context.Context, img string, opts ...testcontainers.RequestCustomizer) (*"+containerName+", error) {", data[15])
-	assert.Equal(t, "\t\tImage: img,", data[17])
-	assert.Equal(t, "\t\tif err := opt.Customize(&req); err != nil {", data[22])
-	assert.Equal(t, "\t\t\treturn nil, fmt.Errorf(\"customize: %w\", err)", data[23])
-	assert.Equal(t, "\treturn &"+containerName+"{DockerContainer: ctr}, nil", data[32])
-=======
 	require.Equal(t, "package "+lower, data[0])
 	require.Equal(t, "// "+containerName+" represents the "+exampleName+" container type used in the module", data[9])
 	require.Equal(t, "type "+containerName+" struct {", data[10])
 	require.Equal(t, "// "+entrypoint+" creates an instance of the "+exampleName+" container type", data[14])
-	require.Equal(t, "func "+entrypoint+"(ctx context.Context, img string, opts ...testcontainers.ContainerCustomizer) (*"+containerName+", error) {", data[15])
+	require.Equal(t, "func "+entrypoint+"(ctx context.Context, img string, opts ...testcontainers.RequestCustomizer) (*"+containerName+", error) {", data[15])
 	require.Equal(t, "\t\tImage: img,", data[17])
-	require.Equal(t, "\t\tif err := opt.Customize(&genericContainerReq); err != nil {", data[26])
-	require.Equal(t, "\t\t\treturn nil, fmt.Errorf(\"customize: %w\", err)", data[27])
-	require.Equal(t, "\tvar c *"+containerName, data[32])
-	require.Equal(t, "\t\tc = &"+containerName+"{Container: container}", data[34])
-	require.Equal(t, "\treturn c, nil", data[41])
->>>>>>> b60497e9
+	require.Equal(t, "\t\tif err := opt.Customize(&req); err != nil {", data[22])
+	require.Equal(t, "\t\t\treturn nil, fmt.Errorf(\"customize: %w\", err)", data[23])
+	require.Equal(t, "\tvar c *"+containerName, data[28])
+	require.Equal(t, "\t\tc = &"+containerName+"{DockerContainer: ctr}", data[30])
+	require.Equal(t, "\treturn c, nil", data[37])
 }
 
 // assert content GitHub workflow for the module
