package main

import (
	"errors"
	"os"
	"path/filepath"
	"strings"
	"testing"

	"github.com/stretchr/testify/assert"

	"github.com/testcontainers/testcontainers-go/modulegen/internal/dependabot"
	"github.com/testcontainers/testcontainers-go/modulegen/internal/mkdocs"
)

func TestExample(t *testing.T) {
	tests := []struct {
		name                  string
		example               Example
		expectedContainerName string
		expectedEntrypoint    string
		expectedTitle         string
	}{
		{
			name: "Module with title",
			example: Example{
				Name:      "mongoDB",
				IsModule:  true,
				Image:     "mongodb:latest",
				TitleName: "MongoDB",
			},
			expectedContainerName: "MongoDBContainer",
			expectedEntrypoint:    "RunContainer",
			expectedTitle:         "MongoDB",
		},
		{
			name: "Module without title",
			example: Example{
				Name:     "mongoDB",
				IsModule: true,
				Image:    "mongodb:latest",
			},
			expectedContainerName: "MongodbContainer",
			expectedEntrypoint:    "RunContainer",
			expectedTitle:         "Mongodb",
		},
		{
			name: "Example with title",
			example: Example{
				Name:      "mongoDB",
				IsModule:  false,
				Image:     "mongodb:latest",
				TitleName: "MongoDB",
			},
			expectedContainerName: "mongoDBContainer",
			expectedEntrypoint:    "runContainer",
			expectedTitle:         "MongoDB",
		},
		{
			name: "Example without title",
			example: Example{
				Name:     "mongoDB",
				IsModule: false,
				Image:    "mongodb:latest",
			},
			expectedContainerName: "mongodbContainer",
			expectedEntrypoint:    "runContainer",
			expectedTitle:         "Mongodb",
		},
	}

	for _, test := range tests {
		t.Run(test.name, func(t *testing.T) {
			example := test.example

			assert.Equal(t, "mongodb", example.Lower())
			assert.Equal(t, test.expectedTitle, example.Title())
			assert.Equal(t, test.expectedContainerName, example.ContainerName())
			assert.Equal(t, test.expectedEntrypoint, example.Entrypoint())
		})
	}
}

func TestExample_Validate(outer *testing.T) {
	outer.Parallel()

	tests := []struct {
		name        string
		example     Example
		expectedErr error
	}{
		{
			name: "only alphabetical characters in name/title",
			example: Example{
				Name:      "AmazingDB",
				TitleName: "AmazingDB",
			},
		},
		{
			name: "alphanumerical characters in name",
			example: Example{
				Name:      "AmazingDB4tw",
				TitleName: "AmazingDB",
			},
		},
		{
			name: "alphanumerical characters in title",
			example: Example{
				Name:      "AmazingDB",
				TitleName: "AmazingDB4tw",
			},
		},
		{
			name: "non-alphanumerical characters in name",
			example: Example{
				Name:      "Amazing DB 4 The Win",
				TitleName: "AmazingDB",
			},
			expectedErr: errors.New("invalid name: Amazing DB 4 The Win. Only alphanumerical characters are allowed (leading character must be a letter)"),
		},
		{
			name: "non-alphanumerical characters in title",
			example: Example{
				Name:      "AmazingDB",
				TitleName: "Amazing DB 4 The Win",
			},
			expectedErr: errors.New("invalid title: Amazing DB 4 The Win. Only alphanumerical characters are allowed (leading character must be a letter)"),
		},
		{
			name: "leading numerical character in name",
			example: Example{
				Name:      "1AmazingDB",
				TitleName: "AmazingDB",
			},
			expectedErr: errors.New("invalid name: 1AmazingDB. Only alphanumerical characters are allowed (leading character must be a letter)"),
		},
		{
			name: "leading numerical character in title",
			example: Example{
				Name:      "AmazingDB",
				TitleName: "1AmazingDB",
			},
			expectedErr: errors.New("invalid title: 1AmazingDB. Only alphanumerical characters are allowed (leading character must be a letter)"),
		},
	}

	for _, test := range tests {
		outer.Run(test.name, func(t *testing.T) {
			assert.Equal(t, test.expectedErr, test.example.Validate())
		})
	}
}

func TestGenerateWrongExampleName(t *testing.T) {
	tmpCtx := NewContext(t.TempDir())
	examplesTmp := filepath.Join(tmpCtx.RootDir, "examples")
	examplesDocTmp := filepath.Join(tmpCtx.DocsDir(), "examples")
	githubWorkflowsTmp := tmpCtx.GithubWorkflowsDir()

	err := os.MkdirAll(examplesTmp, 0o777)
	assert.Nil(t, err)
	err = os.MkdirAll(examplesDocTmp, 0o777)
	assert.Nil(t, err)
	err = os.MkdirAll(githubWorkflowsTmp, 0o777)
	assert.Nil(t, err)

	err = copyInitialMkdocsConfig(t, tmpCtx)
	assert.Nil(t, err)

	tests := []struct {
		name string
	}{
		{name: " foo"},
		{name: "foo "},
		{name: "foo bar"},
		{name: "foo-bar"},
		{name: "foo/bar"},
		{name: "foo\\bar"},
		{name: "1foo"},
		{name: "foo1"},
		{name: "-foo"},
		{name: "foo-"},
	}

	for _, test := range tests {
		example := Example{
			Name:  test.name,
			Image: "docker.io/example/" + test.name + ":latest",
		}

		err = generate(example, tmpCtx)
		assert.Error(t, err)
	}
}

func TestGenerateWrongExampleTitle(t *testing.T) {
	tmpCtx := NewContext(t.TempDir())
	examplesTmp := filepath.Join(tmpCtx.RootDir, "examples")
	examplesDocTmp := filepath.Join(tmpCtx.DocsDir(), "examples")
	githubWorkflowsTmp := tmpCtx.GithubWorkflowsDir()

	err := os.MkdirAll(examplesTmp, 0o777)
	assert.Nil(t, err)
	err = os.MkdirAll(examplesDocTmp, 0o777)
	assert.Nil(t, err)
	err = os.MkdirAll(githubWorkflowsTmp, 0o777)
	assert.Nil(t, err)

	err = copyInitialMkdocsConfig(t, tmpCtx)
	assert.Nil(t, err)

	tests := []struct {
		title string
	}{
		{title: " fooDB"},
		{title: "fooDB "},
		{title: "foo barDB"},
		{title: "foo-barDB"},
		{title: "foo/barDB"},
		{title: "foo\\barDB"},
		{title: "1fooDB"},
		{title: "foo1DB"},
		{title: "-fooDB"},
		{title: "foo-DB"},
	}

	for _, test := range tests {
		example := Example{
			Name:      "foo",
			TitleName: test.title,
			Image:     "docker.io/example/foo:latest",
		}

		err = generate(example, tmpCtx)
		assert.Error(t, err)
	}
}

func TestGenerate(t *testing.T) {
	tmpCtx := NewContext(t.TempDir())
	examplesTmp := filepath.Join(tmpCtx.RootDir, "examples")
	examplesDocTmp := filepath.Join(tmpCtx.DocsDir(), "examples")
	githubWorkflowsTmp := tmpCtx.GithubWorkflowsDir()

	err := os.MkdirAll(examplesTmp, 0o777)
	assert.Nil(t, err)
	err = os.MkdirAll(examplesDocTmp, 0o777)
	assert.Nil(t, err)
	err = os.MkdirAll(githubWorkflowsTmp, 0o777)
	assert.Nil(t, err)

	err = copyInitialMkdocsConfig(t, tmpCtx)
	assert.Nil(t, err)

	originalConfig, err := mkdocs.ReadConfig(tmpCtx.MkdocsConfigFile())
	assert.Nil(t, err)

	err = copyInitialDependabotConfig(t, tmpCtx)
	assert.Nil(t, err)

	originalDependabotConfigUpdates, err := dependabot.GetUpdates(tmpCtx.DependabotConfigFile())
	assert.Nil(t, err)

	example := Example{
		Name:      "foodb4tw",
		TitleName: "FooDB4TheWin",
		IsModule:  false,
		Image:     "docker.io/example/foodb:latest",
	}
	exampleNameLower := example.Lower()

	err = generate(example, tmpCtx)
	assert.Nil(t, err)

	exampleDirPath := filepath.Join(examplesTmp, exampleNameLower)

	exampleDirFileInfo, err := os.Stat(exampleDirPath)
	assert.Nil(t, err) // error nil implies the file exist
	assert.True(t, exampleDirFileInfo.IsDir())

	exampleDocFile := filepath.Join(examplesDocTmp, exampleNameLower+".md")
	_, err = os.Stat(exampleDocFile)
	assert.Nil(t, err) // error nil implies the file exist

	mainWorkflowFile := filepath.Join(githubWorkflowsTmp, "ci.yml")
	_, err = os.Stat(mainWorkflowFile)
	assert.Nil(t, err) // error nil implies the file exist

	assertExampleDocContent(t, example, exampleDocFile)
	assertExampleGithubWorkflowContent(t, example, mainWorkflowFile)

	generatedTemplatesDir := filepath.Join(examplesTmp, exampleNameLower)
	assertExampleTestContent(t, example, filepath.Join(generatedTemplatesDir, exampleNameLower+"_test.go"))
	assertExampleContent(t, example, filepath.Join(generatedTemplatesDir, exampleNameLower+".go"))
	assertGoModContent(t, example, originalConfig.Extra.LatestVersion, filepath.Join(generatedTemplatesDir, "go.mod"))
	assertMakefileContent(t, example, filepath.Join(generatedTemplatesDir, "Makefile"))
	assertMkdocsExamplesNav(t, example, originalConfig, tmpCtx)
	assertDependabotExamplesUpdates(t, example, originalDependabotConfigUpdates, tmpCtx)
}

func TestGenerateModule(t *testing.T) {
	tmpCtx := NewContext(t.TempDir())
	modulesTmp := filepath.Join(tmpCtx.RootDir, "modules")
	modulesDocTmp := filepath.Join(tmpCtx.DocsDir(), "modules")
	githubWorkflowsTmp := tmpCtx.GithubWorkflowsDir()

	err := os.MkdirAll(modulesTmp, 0o777)
	assert.Nil(t, err)
	err = os.MkdirAll(modulesDocTmp, 0o777)
	assert.Nil(t, err)
	err = os.MkdirAll(githubWorkflowsTmp, 0o777)
	assert.Nil(t, err)

	err = copyInitialMkdocsConfig(t, tmpCtx)
	assert.Nil(t, err)

	originalConfig, err := mkdocs.ReadConfig(tmpCtx.MkdocsConfigFile())
	assert.Nil(t, err)

	err = copyInitialDependabotConfig(t, tmpCtx)
	assert.Nil(t, err)

	originalDependabotConfigUpdates, err := dependabot.GetUpdates(tmpCtx.DependabotConfigFile())
	assert.Nil(t, err)

	example := Example{
		Name:      "foodb",
		TitleName: "FooDB",
		IsModule:  true,
		Image:     "docker.io/example/foodb:latest",
	}
	exampleNameLower := example.Lower()

	err = generate(example, tmpCtx)
	assert.Nil(t, err)

	exampleDirPath := filepath.Join(modulesTmp, exampleNameLower)

	exampleDirFileInfo, err := os.Stat(exampleDirPath)
	assert.Nil(t, err) // error nil implies the file exist
	assert.True(t, exampleDirFileInfo.IsDir())

	exampleDocFile := filepath.Join(modulesDocTmp, exampleNameLower+".md")
	_, err = os.Stat(exampleDocFile)
	assert.Nil(t, err) // error nil implies the file exist

	mainWorkflowFile := filepath.Join(githubWorkflowsTmp, "ci.yml")
	_, err = os.Stat(mainWorkflowFile)
	assert.Nil(t, err) // error nil implies the file exist

	assertExampleDocContent(t, example, exampleDocFile)
	assertExampleGithubWorkflowContent(t, example, mainWorkflowFile)

	generatedTemplatesDir := filepath.Join(modulesTmp, exampleNameLower)
	assertExampleTestContent(t, example, filepath.Join(generatedTemplatesDir, exampleNameLower+"_test.go"))
	assertExampleContent(t, example, filepath.Join(generatedTemplatesDir, exampleNameLower+".go"))
	assertGoModContent(t, example, originalConfig.Extra.LatestVersion, filepath.Join(generatedTemplatesDir, "go.mod"))
	assertMakefileContent(t, example, filepath.Join(generatedTemplatesDir, "Makefile"))
	assertMkdocsExamplesNav(t, example, originalConfig, tmpCtx)
	assertDependabotExamplesUpdates(t, example, originalDependabotConfigUpdates, tmpCtx)
}

// assert content in the Examples nav from mkdocs.yml
func assertDependabotExamplesUpdates(t *testing.T, example Example, originalConfigUpdates dependabot.Updates, tmpCtx *Context) {
	examples, err := dependabot.GetUpdates(tmpCtx.DependabotConfigFile())
	assert.Nil(t, err)

	assert.Equal(t, len(originalConfigUpdates)+1, len(examples))

	// the example should be in the dependabot updates
	found := false
	for _, ex := range examples {
		directory := "/" + example.ParentDir() + "/" + example.Lower()
		if directory == ex.Directory {
			found = true
		}
	}

	assert.True(t, found)

	// first item is the github-actions module
	assert.Equal(t, "/", examples[0].Directory, examples)
	assert.Equal(t, "github-actions", examples[0].PackageEcosystem, "PackageEcosystem should be github-actions")

	// second item is the core module
	assert.Equal(t, "/", examples[1].Directory, examples)
	assert.Equal(t, "gomod", examples[1].PackageEcosystem, "PackageEcosystem should be gomod")

	// third item is the pip module
	assert.Equal(t, "/", examples[2].Directory, examples)
	assert.Equal(t, "pip", examples[2].PackageEcosystem, "PackageEcosystem should be pip")
}

// assert content example file in the docs
func assertExampleDocContent(t *testing.T, example Example, exampleDocFile string) {
	content, err := os.ReadFile(exampleDocFile)
	assert.Nil(t, err)

	lower := example.Lower()
	title := example.Title()

	data := sanitiseContent(content)
	assert.Equal(t, data[0], "# "+title)
	assert.Equal(t, data[2], `Not available until the next release of testcontainers-go <a href="https://github.com/testcontainers/testcontainers-go"><span class="tc-version">:material-tag: main</span></a>`)
	assert.Equal(t, data[4], "## Introduction")
	assert.Equal(t, data[6], "The Testcontainers module for "+title+".")
	assert.Equal(t, data[8], "## Adding this module to your project dependencies")
	assert.Equal(t, data[10], "Please run the following command to add the "+title+" module to your Go dependencies:")
	assert.Equal(t, data[13], "go get github.com/testcontainers/testcontainers-go/"+example.ParentDir()+"/"+lower)
	assert.Equal(t, data[18], "<!--codeinclude-->")
	assert.Equal(t, data[19], "[Creating a "+title+" container](../../"+example.ParentDir()+"/"+lower+"/"+lower+".go)")
	assert.Equal(t, data[20], "<!--/codeinclude-->")
	assert.Equal(t, data[22], "<!--codeinclude-->")
	assert.Equal(t, data[23], "[Test for a "+title+" container](../../"+example.ParentDir()+"/"+lower+"/"+lower+"_test.go)")
	assert.Equal(t, data[24], "<!--/codeinclude-->")
	assert.Equal(t, data[28], "The "+title+" module exposes one entrypoint function to create the "+title+" container, and this function receives two parameters:")
	assert.True(t, strings.HasSuffix(data[31], "(*"+title+"Container, error)"))
	assert.Equal(t, "for "+title+". E.g. `testcontainers.WithImage(\""+example.Image+"\")`.", data[44])
}

// assert content example test
func assertExampleTestContent(t *testing.T, example Example, exampleTestFile string) {
	content, err := os.ReadFile(exampleTestFile)
	assert.Nil(t, err)

	data := sanitiseContent(content)
	assert.Equal(t, data[0], "package "+example.Lower())
	assert.Equal(t, data[7], "func Test"+example.Title()+"(t *testing.T) {")
	assert.Equal(t, data[10], "\tcontainer, err := "+example.Entrypoint()+"(ctx)")
}

// assert content example
func assertExampleContent(t *testing.T, example Example, exampleFile string) {
	content, err := os.ReadFile(exampleFile)
	assert.Nil(t, err)

	lower := example.Lower()
	containerName := example.ContainerName()
	exampleName := example.Title()
	entrypoint := example.Entrypoint()

	data := sanitiseContent(content)
	assert.Equal(t, data[0], "package "+lower)
	assert.Equal(t, data[8], "// "+containerName+" represents the "+exampleName+" container type used in the module")
	assert.Equal(t, data[9], "type "+containerName+" struct {")
	assert.Equal(t, data[13], "// "+entrypoint+" creates an instance of the "+exampleName+" container type")
	assert.Equal(t, data[14], "func "+entrypoint+"(ctx context.Context, opts ...testcontainers.ContainerCustomizer) (*"+containerName+", error) {")
	assert.Equal(t, data[16], "\t\tImage: \""+example.Image+"\",")
	assert.Equal(t, data[33], "\treturn &"+containerName+"{Container: container}, nil")
}

// assert content GitHub workflow for the example
func assertExampleGithubWorkflowContent(t *testing.T, example Example, exampleWorkflowFile string) {
	content, err := os.ReadFile(exampleWorkflowFile)
	assert.Nil(t, err)

	data := sanitiseContent(content)
	ctx := getTestRootContext(t)

	modulesList, err := ctx.GetModules()
	assert.Nil(t, err)
<<<<<<< HEAD
	assert.Equal(t, "        module: ["+strings.Join(modulesList, ", ")+"]", data[96])

	examplesList, err := ctx.GetExamples()
	assert.Nil(t, err)
	assert.Equal(t, "        module: ["+strings.Join(examplesList, ", ")+"]", data[112])
=======
	assert.Equal(t, "        module: ["+strings.Join(modulesList, ", ")+"]", data[94])

	examplesList, err := ctx.GetExamples()
	assert.Nil(t, err)
	assert.Equal(t, "        module: ["+strings.Join(examplesList, ", ")+"]", data[110])
>>>>>>> be661b24
}

// assert content go.mod
func assertGoModContent(t *testing.T, example Example, tcVersion string, goModFile string) {
	content, err := os.ReadFile(goModFile)
	assert.Nil(t, err)

	data := sanitiseContent(content)
	assert.Equal(t, "module github.com/testcontainers/testcontainers-go/"+example.ParentDir()+"/"+example.Lower(), data[0])
	assert.Equal(t, "require github.com/testcontainers/testcontainers-go "+tcVersion, data[4])
	assert.Equal(t, "replace github.com/testcontainers/testcontainers-go => ../..", data[6])
}

// assert content Makefile
func assertMakefileContent(t *testing.T, example Example, makefile string) {
	content, err := os.ReadFile(makefile)
	assert.Nil(t, err)

	data := sanitiseContent(content)
	assert.Equal(t, data[4], "\t$(MAKE) test-"+example.Lower())
}

// assert content in the Examples nav from mkdocs.yml
func assertMkdocsExamplesNav(t *testing.T, example Example, originalConfig *mkdocs.Config, tmpCtx *Context) {
	config, err := mkdocs.ReadConfig(tmpCtx.MkdocsConfigFile())
	assert.Nil(t, err)

	parentDir := example.ParentDir()

	examples := config.Nav[4].Examples
	expectedEntries := originalConfig.Nav[4].Examples
	if example.IsModule {
		examples = config.Nav[3].Modules
		expectedEntries = originalConfig.Nav[3].Modules
	}

	assert.Equal(t, len(expectedEntries)+1, len(examples))

	// the example should be in the nav
	found := false
	for _, ex := range examples {
		markdownExample := example.ParentDir() + "/" + example.Lower() + ".md"
		if markdownExample == ex {
			found = true
		}
	}

	assert.True(t, found)

	// first item is the index
	assert.Equal(t, parentDir+"/index.md", examples[0], examples)
}

func sanitiseContent(bytes []byte) []string {
	content := string(bytes)

	// Windows uses \r\n for newlines, but we want to use \n
	content = strings.ReplaceAll(content, "\r\n", "\n")

	data := strings.Split(content, "\n")

	return data
}

func copyInitialDependabotConfig(t *testing.T, tmpCtx *Context) error {
	ctx := getTestRootContext(t)
	return dependabot.CopyConfig(ctx.DependabotConfigFile(), tmpCtx.DependabotConfigFile())
}<|MERGE_RESOLUTION|>--- conflicted
+++ resolved
@@ -459,19 +459,11 @@
 
 	modulesList, err := ctx.GetModules()
 	assert.Nil(t, err)
-<<<<<<< HEAD
-	assert.Equal(t, "        module: ["+strings.Join(modulesList, ", ")+"]", data[96])
+	assert.Equal(t, "        module: ["+strings.Join(modulesList, ", ")+"]", data[98])
 
 	examplesList, err := ctx.GetExamples()
 	assert.Nil(t, err)
-	assert.Equal(t, "        module: ["+strings.Join(examplesList, ", ")+"]", data[112])
-=======
-	assert.Equal(t, "        module: ["+strings.Join(modulesList, ", ")+"]", data[94])
-
-	examplesList, err := ctx.GetExamples()
-	assert.Nil(t, err)
-	assert.Equal(t, "        module: ["+strings.Join(examplesList, ", ")+"]", data[110])
->>>>>>> be661b24
+	assert.Equal(t, "        module: ["+strings.Join(examplesList, ", ")+"]", data[114])
 }
 
 // assert content go.mod
