--- conflicted
+++ resolved
@@ -126,13 +126,8 @@
 			},
 		},
 		{
-<<<<<<< HEAD
 			name:   "Single volume mount - read-only",
-			mounts: testcontainers.ContainerMounts{{Source: testcontainers.GenericTmpfsMountSource{}, Target: "/data", ReadOnly: true}},
-=======
-			name:   "Single tmpfs mount - read-only",
 			mounts: ContainerMounts{{Source: GenericTmpfsMountSource{}, Target: "/data", ReadOnly: true}},
->>>>>>> 54b1d8aa
 			want: []mount.Mount{
 				{
 					Type:     mount.TypeTmpfs,
@@ -142,13 +137,8 @@
 			},
 		},
 		{
-<<<<<<< HEAD
-			name: "Single volume mount - with options",
-			mounts: testcontainers.ContainerMounts{
-=======
 			name: "Single tmpfs mount - with options",
 			mounts: ContainerMounts{
->>>>>>> 54b1d8aa
 				{
 					Source: testcontainers.DockerTmpfsMountSource{
 						TmpfsOptions: &mount.TmpfsOptions{
