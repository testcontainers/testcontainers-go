--- conflicted
+++ resolved
@@ -406,19 +406,6 @@
 	req.Labels[core.LabelRyuk] = "true"
 	delete(req.Labels, core.LabelReap)
 
-<<<<<<< HEAD
-=======
-	// Attach reaper container to a requested network if it is specified
-	if p, ok := provider.(*DockerProvider); ok {
-		defaultNetwork, err := p.ensureDefaultNetwork(ctx)
-		if err != nil {
-			return nil, fmt.Errorf("ensure default network: %w", err)
-		}
-
-		req.Networks = append(req.Networks, defaultNetwork)
-	}
-
->>>>>>> 1b269070
 	c, err := provider.RunContainer(ctx, req)
 	defer func() {
 		if err != nil {
