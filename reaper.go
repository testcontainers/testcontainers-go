package testcontainers

import (
	"bytes"
	"context"
	"errors"
	"fmt"
	"io"
	"net"
	"os"
	"strings"
	"sync"
	"syscall"
	"time"

	"github.com/cenkalti/backoff/v4"
	"github.com/docker/docker/api/types"
	"github.com/docker/docker/api/types/container"
	"github.com/docker/docker/api/types/filters"
	"github.com/docker/docker/errdefs"
	"github.com/docker/go-connections/nat"

	"github.com/testcontainers/testcontainers-go/internal/config"
	"github.com/testcontainers/testcontainers-go/internal/core"
	"github.com/testcontainers/testcontainers-go/log"
	"github.com/testcontainers/testcontainers-go/wait"
)

const (
	// Deprecated: it has been replaced by the internal core.LabelLang
	TestcontainerLabel = "org.testcontainers.golang"
	// Deprecated: it has been replaced by the internal core.LabelSessionID
	TestcontainerLabelSessionID = TestcontainerLabel + ".sessionId"
	// Deprecated: it has been replaced by the internal core.LabelReaper
	TestcontainerLabelIsReaper = TestcontainerLabel + ".reaper"
)

var (
	// Deprecated: it has been replaced by an internal value
	ReaperDefaultImage = config.ReaperDefaultImage

	// defaultReaperPort is the default port that the reaper listens on if not
	// overridden by the RYUK_PORT environment variable.
	defaultReaperPort = nat.Port("8080/tcp")

	// errReaperNotFound is returned when no reaper container is found.
	errReaperNotFound = errors.New("reaper not found")

	// errReaperDisabled is returned if a reaper is requested but the
	// config has it disabled.
	errReaperDisabled = errors.New("reaper disabled")

	// spawner is the singleton instance of reaperSpawner.
	spawner = &reaperSpawner{}

	// reaperAck is the expected response from the reaper container.
	reaperAck = []byte("ACK\n")
)

// ReaperProvider represents a provider for the reaper to run itself with
// The ContainerProvider interface should usually satisfy this as well, so it is pluggable
type ReaperProvider interface {
	RunContainer(ctx context.Context, req ContainerRequest) (Container, error)

	// Deprecated: use [testcontainers.NewConfig] instead
	Config() TestcontainersConfig
}

// NewReaper creates a Reaper with a sessionID to identify containers and a provider to use
// Deprecated: it's not possible to create a reaper any more. Compose module uses this method
// to create a reaper for the compose stack.
//
// The caller must call Connect at least once on the returned Reaper and use the returned
// result otherwise the reaper will be kept open until the process exits.
func NewReaper(ctx context.Context, sessionID string, provider ReaperProvider, _ string) (*Reaper, error) {
	reaper, err := spawner.reaper(ctx, sessionID, provider)
	if err != nil {
		return nil, fmt.Errorf("reaper: %w", err)
	}

	return reaper, nil
}

// reaperContainerNameFromSessionID returns the container name that uniquely
// identifies the container based on the session id.
func reaperContainerNameFromSessionID(sessionID string) string {
	// The session id is 64 characters, so we will not hit the limit of 128
	// characters for container names.
	return "reaper_" + sessionID
}

// reaperSpawner is a singleton that manages the reaper container.
type reaperSpawner struct {
	instance *Reaper
	mtx      sync.Mutex
}

// port returns the port that a new reaper should listen on.
func (r *reaperSpawner) port() nat.Port {
	if port := os.Getenv("RYUK_PORT"); port != "" {
		natPort, err := nat.NewPort("tcp", port)
		if err != nil {
			panic(fmt.Sprintf("invalid RYUK_PORT value %q: %s", port, err))
		}
		return natPort
	}

	return defaultReaperPort
}

// backoff returns a backoff policy for the reaper spawner.
// It will take at most 20 seconds, doing each attempt every 100ms - 250ms.
func (r *reaperSpawner) backoff() *backoff.ExponentialBackOff {
	// We want random intervals between 100ms and 250ms for concurrent executions
	// to not be synchronized: it could be the case that multiple executions of this
	// function happen at the same time (specifically when called from a different test
	// process execution), and we want to avoid that they all try to find the reaper
	// container at the same time.
	b := &backoff.ExponentialBackOff{
		InitialInterval:     time.Millisecond * 100,
		RandomizationFactor: backoff.DefaultRandomizationFactor,
		Multiplier:          backoff.DefaultMultiplier,
		// Adjust MaxInterval to compensate for randomization factor which can be added to
		// returned interval so we have a maximum of 250ms.
		MaxInterval:    time.Duration(float64(time.Millisecond*250) * backoff.DefaultRandomizationFactor),
		MaxElapsedTime: time.Second * 20,
		Stop:           backoff.Stop,
		Clock:          backoff.SystemClock,
	}
	b.Reset()

	return b
}

// cleanup terminates the reaper container if set.
func (r *reaperSpawner) cleanup() error {
	r.mtx.Lock()
	defer r.mtx.Unlock()

	return r.cleanupLocked()
}

// cleanupLocked terminates the reaper container if set.
// It must be called with the lock held.
func (r *reaperSpawner) cleanupLocked() error {
	if r.instance == nil {
		return nil
	}

	err := TerminateContainer(r.instance.container)
	r.instance = nil

	return err
}

// lookupContainer returns a DockerContainer type with the reaper container in the case
// it's found in the running state, and including the labels for sessionID, reaper, and ryuk.
// It will perform a retry with exponential backoff to allow for the container to be started and
// avoid potential false negatives.
func (r *reaperSpawner) lookupContainer(ctx context.Context, sessionID string) (*DockerContainer, error) {
	dockerClient, err := NewDockerClientWithOpts(ctx)
	if err != nil {
		return nil, fmt.Errorf("new client: %w", err)
	}
	defer dockerClient.Close()

	provider, err := NewDockerProvider()
	if err != nil {
		return nil, fmt.Errorf("new provider: %w", err)
	}

	provider.SetClient(dockerClient)

	opts := container.ListOptions{
		All: true,
		Filters: filters.NewArgs(
			filters.Arg("label", fmt.Sprintf("%s=%s", core.LabelSessionID, sessionID)),
			filters.Arg("label", fmt.Sprintf("%s=%t", core.LabelReaper, true)),
			filters.Arg("label", fmt.Sprintf("%s=%t", core.LabelRyuk, true)),
			filters.Arg("name", reaperContainerNameFromSessionID(sessionID)),
		),
	}

	return backoff.RetryWithData(
		func() (*DockerContainer, error) {
			resp, err := dockerClient.ContainerList(ctx, opts)
			if err != nil {
				return nil, fmt.Errorf("container list: %w", err)
			}

			if len(resp) == 0 {
				// No reaper container not found.
				return nil, backoff.Permanent(errReaperNotFound)
			}

			if len(resp) > 1 {
				return nil, fmt.Errorf("found %d reaper containers for session ID %q", len(resp), sessionID)
			}

			r, err := provider.ContainerFromType(ctx, resp[0])
			if err != nil {
				return nil, fmt.Errorf("from docker: %w", err)
			}

			switch {
			case r.healthStatus == types.Healthy,
				r.healthStatus == types.NoHealthcheck:
				return r, nil
			case r.healthStatus != "":
				return nil, fmt.Errorf("container not healthy: %s", r.healthStatus)
			}

			return r, nil
		},
		backoff.WithContext(r.backoff(), ctx),
	)
}

// isRunning returns an error if the container is not running.
func (r *reaperSpawner) isRunning(ctx context.Context, ctr Container) error {
	state, err := ctr.State(ctx)
	if err != nil {
		return fmt.Errorf("container state: %w", err)
	}

	if !state.Running {
		// Use NotFound error to indicate the container is not running
		// and should be recreated.
		return errdefs.NotFound(fmt.Errorf("container state: %s", state.Status))
	}

	return nil
}

// retryError returns a permanent error if the error is not considered retryable.
func (r *reaperSpawner) retryError(err error) error {
	var timeout interface {
		Timeout() bool
	}
	switch {
	case isCleanupSafe(err),
		createContainerFailDueToNameConflictRegex.MatchString(err.Error()),
		errors.Is(err, syscall.ECONNREFUSED),
		errors.Is(err, syscall.ECONNRESET),
		errors.Is(err, syscall.ECONNABORTED),
		errors.Is(err, syscall.ETIMEDOUT),
		errors.Is(err, os.ErrDeadlineExceeded),
		errors.As(err, &timeout) && timeout.Timeout(),
		errors.Is(err, context.DeadlineExceeded),
		errors.Is(err, context.Canceled):
		// Retryable error.
		return err
	default:
		return backoff.Permanent(err)
	}
}

// reaper returns an existing Reaper instance if it exists and is running, otherwise
// a new Reaper instance will be created with a sessionID to identify containers in
// the same test session/program. If connect is true, the reaper will be connected
// to the reaper container.
// Returns an error if config.RyukDisabled is true.
//
// Safe for concurrent calls.
func (r *reaperSpawner) reaper(ctx context.Context, sessionID string, provider ReaperProvider) (*Reaper, error) {
	cfg, err := NewConfig()
	if err != nil {
		return nil, fmt.Errorf("read config: %w", err)
	}

	if cfg.RyukDisabled {
		return nil, errReaperDisabled
	}

	r.mtx.Lock()
	defer r.mtx.Unlock()

	return backoff.RetryWithData(
		r.retryLocked(ctx, sessionID, provider),
		backoff.WithContext(r.backoff(), ctx),
	)
}

// retryLocked returns a function that can be used to create or reuse a reaper container.
// If connect is true, the reaper will be connected to the reaper container.
// It must be called with the lock held.
func (r *reaperSpawner) retryLocked(ctx context.Context, sessionID string, provider ReaperProvider) func() (*Reaper, error) {
	return func() (reaper *Reaper, err error) {
		reaper, err = r.reuseOrCreate(ctx, sessionID, provider)
		// Ensure that the reaper is terminated if an error occurred.
		defer func() {
			if err != nil {
				if reaper != nil {
					err = errors.Join(err, TerminateContainer(reaper.container))
				}
				err = r.retryError(errors.Join(err, r.cleanupLocked()))
			}
		}()
		if err != nil {
			return nil, err
		}

		if err = r.isRunning(ctx, reaper.container); err != nil {
			return nil, err
		}

		// Check we can still connect.
		termSignal, err := reaper.connect(ctx)
		if err != nil {
			return nil, fmt.Errorf("connect: %w", err)
		}

		reaper.setOrSignal(termSignal)

		r.instance = reaper

		return reaper, nil
	}
}

// reuseOrCreate returns an existing Reaper instance if it exists, otherwise a new Reaper instance.
func (r *reaperSpawner) reuseOrCreate(ctx context.Context, sessionID string, provider ReaperProvider) (*Reaper, error) {
	if r.instance != nil {
		// We already have an associated reaper.
		return r.instance, nil
	}

	// Look for an existing reaper created in the same test session but in a
	// different test process execution e.g. when running tests in parallel.
	container, err := r.lookupContainer(context.Background(), sessionID)
	if err != nil {
		if !errors.Is(err, errReaperNotFound) {
			return nil, fmt.Errorf("look up container: %w", err)
		}

		// The reaper container was not found, continue to create a new one.
		reaper, err := r.newReaper(ctx, sessionID, provider)
		if err != nil {
			return nil, fmt.Errorf("new reaper: %w", err)
		}

		return reaper, nil
	}

	// A reaper container exists re-use it.
	reaper, err := r.fromContainer(ctx, sessionID, provider, container)
	if err != nil {
		return nil, fmt.Errorf("from container %q: %w", container.ID[:8], err)
	}

	return reaper, nil
}

// fromContainer constructs a Reaper from an already running reaper DockerContainer.
func (r *reaperSpawner) fromContainer(ctx context.Context, sessionID string, provider ReaperProvider, dockerContainer *DockerContainer) (*Reaper, error) {
	log.Printf("⏳ Waiting for Reaper %q to be ready", dockerContainer.ID[:8])

	// Reusing an existing container so we determine the port from the container's exposed ports.
	if err := wait.ForExposedPort().
		WithPollInterval(100*time.Millisecond).
		SkipInternalCheck().
		WaitUntilReady(ctx, dockerContainer); err != nil {
		return nil, fmt.Errorf("wait for reaper %s: %w", dockerContainer.ID[:8], err)
	}

	endpoint, err := dockerContainer.Endpoint(ctx, "")
	if err != nil {
		return nil, fmt.Errorf("port endpoint: %w", err)
	}

	log.Printf("🔥 Reaper obtained from Docker for this test session %s", dockerContainer.ID[:8])

	return &Reaper{
		Provider:  provider,
		SessionID: sessionID,
		Endpoint:  endpoint,
		container: dockerContainer,
	}, nil
}

// newReaper creates a connected Reaper with a sessionID to identify containers
// and a provider to use.
func (r *reaperSpawner) newReaper(ctx context.Context, sessionID string, provider ReaperProvider) (reaper *Reaper, err error) {
	dockerHostMount := core.MustExtractDockerSocket(ctx)

	port := r.port()
	// TODO: change deprecated usage of Config() once we have more consistent test for the config and the reaper.
	tcConfig := provider.Config().Config
	req := ContainerRequest{
		Image:        config.ReaperDefaultImage,
		ExposedPorts: []string{string(port)},
		Labels:       core.DefaultLabels(sessionID),
		WaitingFor:   wait.ForListeningPort(port),
		Name:         reaperContainerNameFromSessionID(sessionID),
		HostConfigModifier: func(hc *container.HostConfig) {
			hc.AutoRemove = true
			hc.Binds = []string{dockerHostMount + ":/var/run/docker.sock"}
<<<<<<< HEAD
			hc.NetworkMode = "bridge"
=======
			hc.NetworkMode = Bridge
			hc.Privileged = tcConfig.RyukPrivileged
>>>>>>> 92b9255a
		},
		Env: map[string]string{},
	}
	if to := tcConfig.RyukConnectionTimeout; to > time.Duration(0) {
		req.Env["RYUK_CONNECTION_TIMEOUT"] = to.String()
	}
	if to := tcConfig.RyukReconnectionTimeout; to > time.Duration(0) {
		req.Env["RYUK_RECONNECTION_TIMEOUT"] = to.String()
	}
	if tcConfig.RyukVerbose {
		req.Env["RYUK_VERBOSE"] = "true"
	}

	// Setup reaper-specific labels for the reaper container.
	req.Labels[core.LabelReaper] = "true"
	req.Labels[core.LabelRyuk] = "true"
	delete(req.Labels, core.LabelReap)

	c, err := provider.RunContainer(ctx, req)
	defer func() {
		if err != nil {
			err = errors.Join(err, TerminateContainer(c))
		}
	}()
	if err != nil {
		return nil, fmt.Errorf("run container: %w", err)
	}

	endpoint, err := c.PortEndpoint(ctx, port, "")
	if err != nil {
		return nil, fmt.Errorf("port endpoint: %w", err)
	}

	return &Reaper{
		Provider:  provider,
		SessionID: sessionID,
		Endpoint:  endpoint,
		container: c,
	}, nil
}

// Reaper is used to start a sidecar container that cleans up resources
type Reaper struct {
	Provider   ReaperProvider
	SessionID  string
	Endpoint   string
	container  Container
	mtx        sync.Mutex // Protects termSignal.
	termSignal chan bool
}

// Connect connects to the reaper container and sends the labels to it
// so that it can clean up the containers with the same labels.
//
// It returns a channel that can be closed to terminate the connection.
// Returns an error if config.RyukDisabled is true.
func (r *Reaper) Connect() (chan bool, error) {
	cfg, err := config.Read()
	if err != nil {
		return nil, fmt.Errorf("read config: %w", err)
	}

	if cfg.RyukDisabled {
		return nil, errReaperDisabled
	}

	if termSignal := r.useTermSignal(); termSignal != nil {
		return termSignal, nil
	}

	ctx, cancel := context.WithTimeout(context.Background(), time.Second*5)
	defer cancel()

	return r.connect(ctx)
}

// close signals the connection to close if needed.
// Safe for concurrent calls.
func (r *Reaper) close() {
	r.mtx.Lock()
	defer r.mtx.Unlock()

	if r.termSignal != nil {
		r.termSignal <- true
		r.termSignal = nil
	}
}

// setOrSignal sets the reapers termSignal field if nil
// otherwise consumes by sending true to it.
// Safe for concurrent calls.
func (r *Reaper) setOrSignal(termSignal chan bool) {
	r.mtx.Lock()
	defer r.mtx.Unlock()

	if r.termSignal != nil {
		// Already have an existing connection, close the new one.
		termSignal <- true
		return
	}

	// First or new unused termSignal, assign for caller to reuse.
	r.termSignal = termSignal
}

// useTermSignal if termSignal is not nil returns it
// and sets it to nil, otherwise returns nil.
//
// Safe for concurrent calls.
func (r *Reaper) useTermSignal() chan bool {
	r.mtx.Lock()
	defer r.mtx.Unlock()

	if r.termSignal == nil {
		return nil
	}

	// Use existing connection.
	term := r.termSignal
	r.termSignal = nil

	return term
}

// connect connects to the reaper container and sends the labels to it
// so that it can clean up the containers with the same labels.
//
// It returns a channel that can be sent true to terminate the connection.
// Returns an error if config.RyukDisabled is true.
func (r *Reaper) connect(ctx context.Context) (chan bool, error) {
	var d net.Dialer
	conn, err := d.DialContext(ctx, "tcp", r.Endpoint)
	if err != nil {
		return nil, fmt.Errorf("dial reaper %s: %w", r.Endpoint, err)
	}

	terminationSignal := make(chan bool)
	go func() {
		defer conn.Close()
		if err := r.handshake(conn); err != nil {
			log.Printf("Reaper handshake failed: %s", err)
		}
		<-terminationSignal
	}()
	return terminationSignal, nil
}

// handshake sends the labels to the reaper container and reads the ACK.
func (r *Reaper) handshake(conn net.Conn) error {
	labels := core.DefaultLabels(r.SessionID)
	labelFilters := make([]string, 0, len(labels))
	for l, v := range labels {
		labelFilters = append(labelFilters, fmt.Sprintf("label=%s=%s", l, v))
	}

	filters := []byte(strings.Join(labelFilters, "&") + "\n")
	buf := make([]byte, 4)
	if _, err := conn.Write(filters); err != nil {
		return fmt.Errorf("writing filters: %w", err)
	}

	n, err := io.ReadFull(conn, buf)
	if err != nil {
		return fmt.Errorf("read ack: %w", err)
	}

	if !bytes.Equal(reaperAck, buf[:n]) {
		// We have received the ACK so all done.
		return fmt.Errorf("unexpected reaper response: %s", buf[:n])
	}

	return nil
}

// Labels returns the container labels to use so that this Reaper cleans them up
// Deprecated: internally replaced by core.DefaultLabels(sessionID)
func (r *Reaper) Labels() map[string]string {
	return GenericLabels()
}

// isReaperImage returns true if the image name is the reaper image.
func isReaperImage(name string) bool {
	return strings.HasSuffix(name, config.ReaperDefaultImage)
}<|MERGE_RESOLUTION|>--- conflicted
+++ resolved
@@ -395,12 +395,8 @@
 		HostConfigModifier: func(hc *container.HostConfig) {
 			hc.AutoRemove = true
 			hc.Binds = []string{dockerHostMount + ":/var/run/docker.sock"}
-<<<<<<< HEAD
 			hc.NetworkMode = "bridge"
-=======
-			hc.NetworkMode = Bridge
 			hc.Privileged = tcConfig.RyukPrivileged
->>>>>>> 92b9255a
 		},
 		Env: map[string]string{},
 	}
