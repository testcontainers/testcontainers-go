package testcontainers

import (
	"context"
	"errors"
	"os"
	"strconv"
	"sync"
	"testing"
	"time"

	"github.com/docker/docker/api/types/container"
	"github.com/docker/docker/api/types/network"
	"github.com/docker/docker/errdefs"
	"github.com/docker/go-connections/nat"
	"github.com/stretchr/testify/require"

	"github.com/testcontainers/testcontainers-go/internal/config"
	"github.com/testcontainers/testcontainers-go/internal/core"
	"github.com/testcontainers/testcontainers-go/wait"
)

// testSessionID the tests need to create a reaper in a different session, so that it does not interfere with other tests
const testSessionID = "this-is-a-different-session-id"

type mockReaperProvider struct {
	req              ContainerRequest
	hostConfig       *container.HostConfig
	endpointSettings map[string]*network.EndpointSettings
	config           TestcontainersConfig
}

func newMockReaperProvider(cfg config.Config) *mockReaperProvider {
	m := &mockReaperProvider{
		config: TestcontainersConfig{
			Config: cfg,
		},
	}

	return m
}

var errExpected = errors.New("expected")

func (m *mockReaperProvider) RunContainer(ctx context.Context, req ContainerRequest) (Container, error) {
	m.req = req

	m.hostConfig = &container.HostConfig{}
	m.endpointSettings = map[string]*network.EndpointSettings{}

	if req.HostConfigModifier == nil {
		req.HostConfigModifier = defaultHostConfigModifier(req)
	}
	req.HostConfigModifier(m.hostConfig)

	if req.EnpointSettingsModifier != nil {
		req.EnpointSettingsModifier(m.endpointSettings)
	}

	// we're only interested in the request, so instead of mocking the Docker client
	// we'll error out here
	return nil, errExpected
}

func (m *mockReaperProvider) Config() TestcontainersConfig {
	return m.config
}

// expectedReaperRequest creates the expected reaper container request with the given customizations.
func expectedReaperRequest(customize ...func(*ContainerRequest)) ContainerRequest {
	req := ContainerRequest{
		Image:        config.ReaperDefaultImage,
		ExposedPorts: []string{"8080/tcp"},
		Labels:       core.DefaultLabels(testSessionID),
		HostConfigModifier: func(hostConfig *container.HostConfig) {
			hostConfig.Binds = []string{core.MustExtractDockerSocket(context.Background()) + ":/var/run/docker.sock"}
		},
		WaitingFor: wait.ForListeningPort(nat.Port("8080/tcp")),
		Env: map[string]string{
			"RYUK_CONNECTION_TIMEOUT":   "1m0s",
			"RYUK_RECONNECTION_TIMEOUT": "10s",
		},
	}

	req.Labels[core.LabelReaper] = "true"
	req.Labels[core.LabelRyuk] = "true"
	delete(req.Labels, core.LabelReap)

	for _, customize := range customize {
		customize(&req)
	}

	return req
}

// reaperDisable disables / enables the reaper for the duration of the test.
func reaperDisable(t *testing.T, disabled bool) {
	t.Helper()

	config.Reset()
	t.Setenv("TESTCONTAINERS_RYUK_DISABLED", strconv.FormatBool(disabled))
	t.Cleanup(config.Reset)
}

func testContainerStart(t *testing.T) {
	t.Helper()
	ctx := context.Background()

	ctr, err := GenericContainer(ctx, GenericContainerRequest{
		ContainerRequest: ContainerRequest{
			Image: nginxAlpineImage,
			ExposedPorts: []string{
				nginxDefaultPort,
			},
		},
		Started: true,
	})
	CleanupContainer(t, ctr)
	require.NoError(t, err)
}

// testReaperRunning validates that a reaper is running.
func testReaperRunning(t *testing.T) {
	t.Helper()

	ctx := context.Background()
	sessionID := core.SessionID()
	reaperContainer, err := spawner.lookupContainer(ctx, sessionID)
	require.NoError(t, err)
	require.NotNil(t, reaperContainer)
}

func TestContainer(t *testing.T) {
	reaperDisable(t, false)

	t.Run("start/reaper-enabled", func(t *testing.T) {
		testContainerStart(t)
		testReaperRunning(t)
	})

<<<<<<< HEAD
	c, err := GenericContainer(ctx, GenericContainerRequest{
		ContainerRequest: ContainerRequest{
			Image: nginxAlpineImage,
			ExposedPorts: []string{
				nginxDefaultPort,
			},
		},
		Started: true,
=======
	t.Run("stop/reaper-enabled", func(t *testing.T) {
		testContainerStop(t)
		testReaperRunning(t)
>>>>>>> 5e988ffd
	})

	t.Run("terminate/reaper-enabled", func(t *testing.T) {
		testContainerTerminate(t)
		testReaperRunning(t)
	})

	reaperDisable(t, true)

	t.Run("start/reaper-disabled", func(t *testing.T) {
		testContainerStart(t)
	})

	t.Run("stop/reaper-disabled", func(t *testing.T) {
		testContainerStop(t)
	})

	t.Run("terminate/reaper-disabled", func(t *testing.T) {
		testContainerTerminate(t)
	})
}

// testContainerStop tests stopping a container.
func testContainerStop(t *testing.T) {
	t.Helper()

	ctx := context.Background()

	nginxA, err := GenericContainer(ctx, GenericContainerRequest{
		ContainerRequest: ContainerRequest{
			Image: nginxAlpineImage,
			ExposedPorts: []string{
				nginxDefaultPort,
			},
		},
		Started: true,
	})
	CleanupContainer(t, nginxA)
	require.NoError(t, err)

	state, err := nginxA.State(ctx)
	require.NoError(t, err)
	require.True(t, state.Running)

	stopTimeout := 10 * time.Second
	err = nginxA.Stop(ctx, &stopTimeout)
	require.NoError(t, err)

	state, err = nginxA.State(ctx)
	require.NoError(t, err)
	require.False(t, state.Running)
	require.Equal(t, "exited", state.Status)
}

// testContainerTerminate tests terminating a container.
func testContainerTerminate(t *testing.T) {
	ctx := context.Background()

	nginxA, err := GenericContainer(ctx, GenericContainerRequest{
		ContainerRequest: ContainerRequest{
			Image: nginxAlpineImage,
			ExposedPorts: []string{
				nginxDefaultPort,
			},
		},
		Started: true,
	})
	CleanupContainer(t, nginxA)
	require.NoError(t, err)

	state, err := nginxA.State(ctx)
	require.NoError(t, err)
	require.True(t, state.Running)

	err = nginxA.Terminate(ctx)
	require.NoError(t, err)

	_, err = nginxA.State(ctx)
	require.Error(t, err)
}

func Test_NewReaper(t *testing.T) {
	reaperDisable(t, false)

	ctx := context.Background()

<<<<<<< HEAD
	nginxA, err := GenericContainer(ctx, GenericContainerRequest{
		ContainerRequest: ContainerRequest{
			Image: nginxAlpineImage,
			ExposedPorts: []string{
				nginxDefaultPort,
=======
	t.Run("non-privileged", func(t *testing.T) {
		testNewReaper(ctx, t,
			config.Config{
				RyukConnectionTimeout:   time.Minute,
				RyukReconnectionTimeout: 10 * time.Second,
>>>>>>> 5e988ffd
			},
			expectedReaperRequest(),
		)
	})

	t.Run("privileged", func(t *testing.T) {
		testNewReaper(ctx, t,
			config.Config{
				RyukPrivileged:          true,
				RyukConnectionTimeout:   time.Minute,
				RyukReconnectionTimeout: 10 * time.Second,
			},
			expectedReaperRequest(),
		)
	})

	t.Run("custom-timeouts", func(t *testing.T) {
		testNewReaper(ctx, t,
			config.Config{
				RyukPrivileged:          true,
				RyukConnectionTimeout:   2 * time.Minute,
				RyukReconnectionTimeout: 20 * time.Second,
			},
			expectedReaperRequest(func(req *ContainerRequest) {
				req.Env = map[string]string{
					"RYUK_CONNECTION_TIMEOUT":   "2m0s",
					"RYUK_RECONNECTION_TIMEOUT": "20s",
				}
			}),
		)
	})

	t.Run("verbose", func(t *testing.T) {
		testNewReaper(ctx, t,
			config.Config{
				RyukPrivileged: true,
				RyukVerbose:    true,
			},
			expectedReaperRequest(func(req *ContainerRequest) {
				req.Env = map[string]string{
					"RYUK_VERBOSE": "true",
				}
			}),
		)
	})

	t.Run("docker-host", func(t *testing.T) {
		testNewReaper(context.WithValue(ctx, core.DockerHostContextKey, core.DockerSocketPathWithSchema), t,
			config.Config{
				RyukConnectionTimeout:   time.Minute,
				RyukReconnectionTimeout: 10 * time.Second,
			},
			expectedReaperRequest(func(req *ContainerRequest) {
				req.HostConfigModifier = func(hostConfig *container.HostConfig) {
					hostConfig.Binds = []string{core.MustExtractDockerSocket(ctx) + ":/var/run/docker.sock"}
				}
			}),
		)
	})

	t.Run("hub-prefix", func(t *testing.T) {
		testNewReaper(context.WithValue(ctx, core.DockerHostContextKey, core.DockerSocketPathWithSchema), t,
			config.Config{
				HubImageNamePrefix:      "registry.mycompany.com/mirror",
				RyukPrivileged:          true,
				RyukConnectionTimeout:   time.Minute,
				RyukReconnectionTimeout: 10 * time.Second,
			},
			expectedReaperRequest(func(req *ContainerRequest) {
				req.Image = config.ReaperDefaultImage
				req.Privileged = true
			}),
		)
	})

	t.Run("hub-prefix-env", func(t *testing.T) {
		config.Reset()
		t.Cleanup(config.Reset)

		t.Setenv("TESTCONTAINERS_HUB_IMAGE_NAME_PREFIX", "registry.mycompany.com/mirror")
		testNewReaper(context.WithValue(ctx, core.DockerHostContextKey, core.DockerSocketPathWithSchema), t,
			config.Config{
				RyukPrivileged:          true,
				RyukConnectionTimeout:   time.Minute,
				RyukReconnectionTimeout: 10 * time.Second,
			},
			expectedReaperRequest(func(req *ContainerRequest) {
				req.Image = config.ReaperDefaultImage
				req.Privileged = true
			}),
		)
	})
}

func testNewReaper(ctx context.Context, t *testing.T, cfg config.Config, expected ContainerRequest) {
	t.Helper()

	if prefix := os.Getenv("TESTCONTAINERS_HUB_IMAGE_NAME_PREFIX"); prefix != "" {
		cfg.HubImageNamePrefix = prefix
	}

	provider := newMockReaperProvider(cfg)

	// We need a new reaperSpawner for each test case to avoid reusing
	// an existing reaper instance.
	spawner := &reaperSpawner{}
	reaper, err := spawner.reaper(ctx, testSessionID, provider)
	cleanupReaper(t, reaper, spawner)
	// We should have errored out see mockReaperProvider.RunContainer.
	require.ErrorIs(t, err, errExpected)

	require.Equal(t, expected.Image, provider.req.Image, "expected image doesn't match the submitted request")
	require.Equal(t, expected.ExposedPorts, provider.req.ExposedPorts, "expected exposed ports don't match the submitted request")
	require.Equal(t, expected.Labels, provider.req.Labels, "expected labels don't match the submitted request")
	require.Equal(t, expected.Mounts, provider.req.Mounts, "expected mounts don't match the submitted request")
	require.Equal(t, expected.WaitingFor, provider.req.WaitingFor, "expected waitingFor don't match the submitted request")
	require.Equal(t, expected.Env, provider.req.Env, "expected env doesn't match the submitted request")

<<<<<<< HEAD
			// checks for reaper's preCreationCallback fields
			assert.Equal(t, container.NetworkMode("bridge"), provider.hostConfig.NetworkMode, "expected networkMode doesn't match the submitted request")
			assert.True(t, provider.hostConfig.AutoRemove, "expected networkMode doesn't match the submitted request")
		})
	}
=======
	// checks for reaper's preCreationCallback fields
	require.Equal(t, container.NetworkMode(Bridge), provider.hostConfig.NetworkMode, "expected networkMode doesn't match the submitted request")
	require.True(t, provider.hostConfig.AutoRemove, "expected networkMode doesn't match the submitted request")
>>>>>>> 5e988ffd
}

func Test_ReaperReusedIfHealthy(t *testing.T) {
	reaperDisable(t, false)

	SkipIfProviderIsNotHealthy(t)

	ctx := context.Background()
	// As other integration tests run with the (shared) Reaper as well, re-use the instance to not interrupt other tests
	if spawner.instance != nil {
		t.Cleanup(func() {
			require.NoError(t, spawner.cleanup())
		})
	}

	provider, err := ProviderDocker.GetProvider()
	require.NoError(t, err)

	reaper, err := spawner.reaper(context.WithValue(ctx, core.DockerHostContextKey, provider.(*DockerProvider).host), testSessionID, provider)
	cleanupReaper(t, reaper, spawner)
	require.NoError(t, err, "creating the Reaper should not error")

	reaperReused, err := spawner.reaper(context.WithValue(ctx, core.DockerHostContextKey, provider.(*DockerProvider).host), testSessionID, provider)
	cleanupReaper(t, reaper, spawner)
	require.NoError(t, err, "reusing the Reaper should not error")

	// Ensure the internal state of both reaper instances is the same
	require.Equal(t, reaper.SessionID, reaperReused.SessionID, "expecting the same SessionID")
	require.Equal(t, reaper.Endpoint, reaperReused.Endpoint, "expecting the same reaper endpoint")
	require.Equal(t, reaper.Provider, reaperReused.Provider, "expecting the same container provider")
	require.Equal(t, reaper.container.GetContainerID(), reaperReused.container.GetContainerID(), "expecting the same container ID")
	require.Equal(t, reaper.container.SessionID(), reaperReused.container.SessionID(), "expecting the same session ID")

	termSignal, err := reaper.Connect()
	cleanupTermSignal(t, termSignal)
	require.NoError(t, err, "connecting to Reaper should be successful")
}

func Test_RecreateReaperIfTerminated(t *testing.T) {
	reaperDisable(t, false)

	SkipIfProviderIsNotHealthy(t)

	provider, err := ProviderDocker.GetProvider()
	require.NoError(t, err)

	ctx := context.Background()
	reaper, err := spawner.reaper(context.WithValue(ctx, core.DockerHostContextKey, provider.(*DockerProvider).host), testSessionID, provider)
	cleanupReaper(t, reaper, spawner)
	require.NoError(t, err, "creating the Reaper should not error")

	termSignal, err := reaper.Connect()
	if termSignal != nil {
		termSignal <- true
	}
	require.NoError(t, err)

	// Wait for up to ryuk's default reconnect timeout + 1s to allow for a graceful shutdown/cleanup of the container.
	timeout := time.NewTimer(time.Second * 11)
	t.Cleanup(func() {
		timeout.Stop()
	})
	for {
		state, err := reaper.container.State(ctx)
		if err != nil {
			if errdefs.IsNotFound(err) {
				break
			}
			require.NoError(t, err)
		}

		if !state.Running {
			break
		}

		select {
		case <-timeout.C:
			t.Fatal("reaper container should have been terminated")
		default:
		}

		time.Sleep(time.Millisecond * 100)
	}

	recreatedReaper, err := spawner.reaper(context.WithValue(ctx, core.DockerHostContextKey, provider.(*DockerProvider).host), testSessionID, provider)
	cleanupReaper(t, recreatedReaper, spawner)
	require.NoError(t, err, "creating the Reaper should not error")
	require.NotEqual(t, reaper.container.GetContainerID(), recreatedReaper.container.GetContainerID(), "expected different container ID")

	recreatedTermSignal, err := recreatedReaper.Connect()
	cleanupTermSignal(t, recreatedTermSignal)
	require.NoError(t, err, "connecting to Reaper should be successful")
}

func TestReaper_reuseItFromOtherTestProgramUsingDocker(t *testing.T) {
	reaperDisable(t, false)

	// Explicitly set the reaper instance to nil to simulate another test
	// program in the same session accessing the same reaper.
	spawner.instance = nil

	SkipIfProviderIsNotHealthy(t)

	ctx := context.Background()
	// As other integration tests run with the (shared) Reaper as well,
	// re-use the instance to not interrupt other tests.
	if spawner.instance != nil {
		t.Cleanup(func() {
			require.NoError(t, spawner.cleanup())
		})
	}

	provider, err := ProviderDocker.GetProvider()
	require.NoError(t, err)

	reaper, err := spawner.reaper(context.WithValue(ctx, core.DockerHostContextKey, provider.(*DockerProvider).host), testSessionID, provider)
	cleanupReaper(t, reaper, spawner)
	require.NoError(t, err, "creating the Reaper should not error")

	// Explicitly reset the reaper instance to nil to simulate another test
	// program in the same session accessing the same reaper.
	spawner.instance = nil

	reaperReused, err := spawner.reaper(context.WithValue(ctx, core.DockerHostContextKey, provider.(*DockerProvider).host), testSessionID, provider)
	cleanupReaper(t, reaper, spawner)
	require.NoError(t, err, "reusing the Reaper should not error")

	// Ensure that the internal state of both reaper instances is the same.
	require.Equal(t, reaper.SessionID, reaperReused.SessionID, "expecting the same SessionID")
	require.Equal(t, reaper.Endpoint, reaperReused.Endpoint, "expecting the same reaper endpoint")
	require.Equal(t, reaper.Provider, reaperReused.Provider, "expecting the same container provider")
	require.Equal(t, reaper.container.GetContainerID(), reaperReused.container.GetContainerID(), "expecting the same container ID")
	require.Equal(t, reaper.container.SessionID(), reaperReused.container.SessionID(), "expecting the same session ID")

	termSignal, err := reaper.Connect()
	cleanupTermSignal(t, termSignal)
	require.NoError(t, err, "connecting to Reaper should be successful")
}

// TestReaper_ReuseRunning tests whether reusing the reaper if using
// testcontainers from concurrently multiple packages works as expected. In this
// case, global locks are without any effect as Go tests different packages
// isolated. Therefore, this test does not use the same logic with locks on
// purpose. We expect reaper creation to still succeed in case a reaper is
// already running for the same session id by returning its container instance
// instead.
func TestReaper_ReuseRunning(t *testing.T) {
	reaperDisable(t, false)

	const concurrency = 64

	timeout, cancel := context.WithTimeout(context.Background(), time.Minute)
	defer cancel()

	sessionID := SessionID()

	dockerProvider, err := NewDockerProvider()
	require.NoError(t, err, "new docker provider should not fail")

	obtainedReaperContainerIDs := make([]string, concurrency)
	var wg sync.WaitGroup
	for i := 0; i < concurrency; i++ {
		wg.Add(1)
		go func(i int) {
			defer wg.Done()
			spawner := &reaperSpawner{}
			reaper, err := spawner.reaper(timeout, sessionID, dockerProvider)
			cleanupReaper(t, reaper, spawner)
			require.NoError(t, err)

			obtainedReaperContainerIDs[i] = reaper.container.GetContainerID()
		}(i)
	}
	wg.Wait()

	// Assure that all calls returned the same container.
	firstContainerID := obtainedReaperContainerIDs[0]
	for i, containerID := range obtainedReaperContainerIDs {
		require.Equal(t, firstContainerID, containerID, "call %d should have returned same container id", i)
	}
}

func TestSpawnerBackoff(t *testing.T) {
	b := spawner.backoff()
	for i := 0; i < 100; i++ {
		require.LessOrEqual(t, b.NextBackOff(), time.Millisecond*250, "backoff should not exceed max interval")
	}
}

// cleanupReaper schedules reaper for cleanup if it's not nil.
func cleanupReaper(t *testing.T, reaper *Reaper, spawner *reaperSpawner) {
	t.Helper()

	if reaper == nil {
		return
	}

	t.Cleanup(func() {
		reaper.close()
		require.NoError(t, spawner.cleanup())
	})
}

// cleanupTermSignal ensures that termSignal
func cleanupTermSignal(t *testing.T, termSignal chan bool) {
	t.Helper()

	t.Cleanup(func() {
		if termSignal != nil {
			termSignal <- true
		}
	})
}<|MERGE_RESOLUTION|>--- conflicted
+++ resolved
@@ -138,20 +138,9 @@
 		testReaperRunning(t)
 	})
 
-<<<<<<< HEAD
-	c, err := GenericContainer(ctx, GenericContainerRequest{
-		ContainerRequest: ContainerRequest{
-			Image: nginxAlpineImage,
-			ExposedPorts: []string{
-				nginxDefaultPort,
-			},
-		},
-		Started: true,
-=======
 	t.Run("stop/reaper-enabled", func(t *testing.T) {
 		testContainerStop(t)
 		testReaperRunning(t)
->>>>>>> 5e988ffd
 	})
 
 	t.Run("terminate/reaper-enabled", func(t *testing.T) {
@@ -238,19 +227,11 @@
 
 	ctx := context.Background()
 
-<<<<<<< HEAD
-	nginxA, err := GenericContainer(ctx, GenericContainerRequest{
-		ContainerRequest: ContainerRequest{
-			Image: nginxAlpineImage,
-			ExposedPorts: []string{
-				nginxDefaultPort,
-=======
 	t.Run("non-privileged", func(t *testing.T) {
 		testNewReaper(ctx, t,
 			config.Config{
 				RyukConnectionTimeout:   time.Minute,
 				RyukReconnectionTimeout: 10 * time.Second,
->>>>>>> 5e988ffd
 			},
 			expectedReaperRequest(),
 		)
@@ -369,17 +350,9 @@
 	require.Equal(t, expected.WaitingFor, provider.req.WaitingFor, "expected waitingFor don't match the submitted request")
 	require.Equal(t, expected.Env, provider.req.Env, "expected env doesn't match the submitted request")
 
-<<<<<<< HEAD
-			// checks for reaper's preCreationCallback fields
-			assert.Equal(t, container.NetworkMode("bridge"), provider.hostConfig.NetworkMode, "expected networkMode doesn't match the submitted request")
-			assert.True(t, provider.hostConfig.AutoRemove, "expected networkMode doesn't match the submitted request")
-		})
-	}
-=======
 	// checks for reaper's preCreationCallback fields
 	require.Equal(t, container.NetworkMode(Bridge), provider.hostConfig.NetworkMode, "expected networkMode doesn't match the submitted request")
 	require.True(t, provider.hostConfig.AutoRemove, "expected networkMode doesn't match the submitted request")
->>>>>>> 5e988ffd
 }
 
 func Test_ReaperReusedIfHealthy(t *testing.T) {
