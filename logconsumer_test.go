--- conflicted
+++ resolved
@@ -459,70 +459,32 @@
 	assert.Equal(t, "0", strings.TrimSpace(string(b)))
 }
 
-<<<<<<< HEAD
 func TestContainerLogsEnableAtStart(t *testing.T) {
 	ctx := context.Background()
-=======
-func Test_StartLogProducerStillStartsWithTooLowTimeout(t *testing.T) {
-	ctx := context.Background()
-	req := ContainerRequest{
-		FromDockerfile: FromDockerfile{
-			Context:    "./testdata/",
-			Dockerfile: "echoserver.Dockerfile",
-		},
-		ExposedPorts: []string{"8080/tcp"},
-		WaitingFor:   wait.ForLog("ready"),
-	}
-
-	gReq := GenericContainerRequest{
-		ContainerRequest: req,
-		Started:          true,
-	}
-
-	c, err := GenericContainer(ctx, gReq)
-	require.NoError(t, err)
-	terminateContainerOnEnd(t, ctx, c)
-
->>>>>>> 62d62142
 	g := TestLogConsumer{
 		Msgs:     []string{},
 		Done:     make(chan bool),
 		Accepted: devNullAcceptorChan(),
 	}
 
-<<<<<<< HEAD
-=======
-	c.FollowOutput(&g)
-
-	err = c.StartLogProducer(ctx, WithLogProducerTimeout(4*time.Second))
-	require.NoError(t, err, "should still start with too low timeout")
-}
-
-func Test_StartLogProducerStillStartsWithTooHighTimeout(t *testing.T) {
-	ctx := context.Background()
->>>>>>> 62d62142
-	req := ContainerRequest{
-		FromDockerfile: FromDockerfile{
-			Context:    "./testdata/",
-			Dockerfile: "echoserver.Dockerfile",
-		},
-		ExposedPorts: []string{"8080/tcp"},
-		WaitingFor:   wait.ForLog("ready"),
-<<<<<<< HEAD
+	req := ContainerRequest{
+		FromDockerfile: FromDockerfile{
+			Context:    "./testdata/",
+			Dockerfile: "echoserver.Dockerfile",
+		},
+		ExposedPorts: []string{"8080/tcp"},
+		WaitingFor:   wait.ForLog("ready"),
 		LogProducer:  true,
 		LogConsumers: []LogConsumer{&g},
-=======
->>>>>>> 62d62142
-	}
-
-	gReq := GenericContainerRequest{
-		ContainerRequest: req,
-		Started:          true,
-	}
-
-	c, err := GenericContainer(ctx, gReq)
-	require.NoError(t, err)
-<<<<<<< HEAD
+	}
+
+	gReq := GenericContainerRequest{
+		ContainerRequest: req,
+		Started:          true,
+	}
+
+	c, err := GenericContainer(ctx, gReq)
+	require.NoError(t, err)
 
 	ep, err := c.Endpoint(ctx, "http")
 	require.NoError(t, err)
@@ -544,7 +506,58 @@
 	assert.Equal(t, []string{"ready\n", "echo hello\n", "echo there\n"}, g.Msgs)
 
 	terminateContainerOnEnd(t, ctx, c)
-=======
+}
+
+func Test_StartLogProducerStillStartsWithTooLowTimeout(t *testing.T) {
+	ctx := context.Background()
+	req := ContainerRequest{
+		FromDockerfile: FromDockerfile{
+			Context:    "./testdata/",
+			Dockerfile: "echoserver.Dockerfile",
+		},
+		ExposedPorts: []string{"8080/tcp"},
+		WaitingFor:   wait.ForLog("ready"),
+	}
+
+	gReq := GenericContainerRequest{
+		ContainerRequest: req,
+		Started:          true,
+	}
+
+	c, err := GenericContainer(ctx, gReq)
+	require.NoError(t, err)
+	terminateContainerOnEnd(t, ctx, c)
+
+	g := TestLogConsumer{
+		Msgs:     []string{},
+		Done:     make(chan bool),
+		Accepted: devNullAcceptorChan(),
+	}
+
+	c.FollowOutput(&g)
+
+	err = c.StartLogProducer(ctx, WithLogProducerTimeout(4*time.Second))
+	require.NoError(t, err, "should still start with too low timeout")
+}
+
+func Test_StartLogProducerStillStartsWithTooHighTimeout(t *testing.T) {
+	ctx := context.Background()
+	req := ContainerRequest{
+		FromDockerfile: FromDockerfile{
+			Context:    "./testdata/",
+			Dockerfile: "echoserver.Dockerfile",
+		},
+		ExposedPorts: []string{"8080/tcp"},
+		WaitingFor:   wait.ForLog("ready"),
+	}
+
+	gReq := GenericContainerRequest{
+		ContainerRequest: req,
+		Started:          true,
+	}
+
+	c, err := GenericContainer(ctx, gReq)
+	require.NoError(t, err)
 	terminateContainerOnEnd(t, ctx, c)
 
 	g := TestLogConsumer{
@@ -557,5 +570,4 @@
 
 	err = c.StartLogProducer(ctx, WithLogProducerTimeout(61*time.Second))
 	require.NoError(t, err, "should still start with too high timeout")
->>>>>>> 62d62142
 }