name: Run tests for a Go project
run-name: "${{ inputs.project-directory }} ${{ inputs.go-version }} ${{ inputs.platforms }}"

on:
  workflow_call:
    inputs:
      go-version:
        required: true
        type: string
        description: "The version of Go to use for the test."
      fail-fast:
        required: false
        type: boolean
        default: true
        description: "Fail the workflow if any of the jobs fail."
      platforms:
        required: true
        type: string
        default: "ubuntu-latest"
        description: "The platforms in which the project will be run"
      project-directory:
        required: true
        type: string
        default: "."
        description: "The directory where the Go project is located."
      rootless-docker:
        required: false
        type: boolean
        default: false
        description: "Run the test with rootless docker."
      ryuk-disabled:
        required: false
        type: boolean
        default: false
        description: "Disable the ryuk container for the test."

permissions:
  contents: read
  # Optional: allow read access to pull request. Use with `only-new-issues` option.
  # pull-requests: read

jobs:
  test-go-project:
    name: "test: ${{ inputs.project-directory }}/${{ inputs.go-version }}"
    # Modulegen can run the tests on all platforms
    continue-on-error: ${{ !inputs.fail-fast }}
    env:
      TESTCONTAINERS_RYUK_DISABLED: "${{ inputs.ryuk-disabled }}"
      RYUK_CONNECTION_TIMEOUT: "${{ inputs.project-directory == 'modules/compose' && '5m' || '60s' }}"
      RYUK_RECONNECTION_TIMEOUT: "${{ inputs.project-directory == 'modules/compose' && '30s' || '10s' }}"
    strategy:
      matrix:
        platform: ${{ fromJSON(inputs.platforms) }}
    runs-on: ${{ matrix.platform }}
    steps:
      - name: Setup rootless Docker
        if: ${{ inputs.rootless-docker }}
        uses: docker/setup-docker-action@370a7dad4b8ce8dbf00f9363e1652e5074dd6abe # v4
        with:
          rootless: true

      - name: Check out code into the Go module directory
        uses: actions/checkout@692973e3d937129bcbf40652eb9f2f61becf3332 # v4

      - name: Set up Go
        uses: actions/setup-go@f111f3307d8850f501ac008e886eec1fd1932a34 # v5
        with:
            go-version: '${{ inputs.go-version }}'
            cache-dependency-path: '${{ inputs.project-directory }}/go.sum'
        id: go

      - name: ensure compilation
        working-directory: ./${{ inputs.project-directory }}
        run: go build

      - name: Install dependencies
        shell: bash
        run: |
          SCRIPT_PATH="./.github/scripts/${{ inputs.project-directory }}/install-dependencies.sh"
          if [ -f "$SCRIPT_PATH" ]; then
            $SCRIPT_PATH
          else
            echo "No dependencies script found at $SCRIPT_PATH - skipping installation"
          fi

      - name: go test
<<<<<<< HEAD
=======
        # only run tests on linux, there are a number of things that won't allow the tests to run on anything else
        # many (maybe, all?) images used can only be build on Linux, they don't have Windows in their manifest, and
        # we can't put Windows Server in "Linux Mode" in GitHub actions
        # another, host mode is only available on Linux, and we have tests around that, do we skip them?
        if: ${{ inputs.run-tests }}
>>>>>>> 4a693d12
        working-directory: ./${{ inputs.project-directory }}
        timeout-minutes: 30
        run: make test-unit

      - name: Set sonar artifact name
        # For the core library, where the project directory is '.', we'll use "core" as artifact name.
        # For the modules, we'll remove the slashes, keeping the name of the module
        if: ${{ github.ref_name == 'main' && github.repository_owner == 'testcontainers' && inputs.platform == 'ubuntu-latest' && inputs.run-tests && !inputs.rootless-docker && !inputs.ryuk-disabled }}
        run: |
          echo "ARTIFACT_NAME=$(basename ${{ inputs.project-directory == '.' && 'core' || inputs.project-directory }})-${{ inputs.go-version }}-${{ inputs.platform }}" >> $GITHUB_ENV

      - name: Upload SonarCloud files
<<<<<<< HEAD
        if: ${{ github.ref_name == 'main' && github.repository_owner == 'testcontainers' && matrix.platform == 'ubuntu-latest' && !inputs.rootless-docker && !inputs.ryuk-disabled }}
        uses: actions/upload-artifact@b4b15b8c7c6ac21ea08fcf65892d2ee8f75cf882 # v4.4.3
=======
        if: ${{ github.ref_name == 'main' && github.repository_owner == 'testcontainers' && inputs.platform == 'ubuntu-latest' && inputs.run-tests && !inputs.rootless-docker && !inputs.ryuk-disabled }}
        uses: actions/upload-artifact@65c4c4a1ddee5b72f698fdd19549f0f0fb45cf08 # v4.6.0
>>>>>>> 4a693d12
        with:
          name: sonarcloud-${{ env.ARTIFACT_NAME }}
          path: |
            ./sonar-project.properties
            ${{ inputs.project-directory }}/TEST-unit.xml
            ${{ inputs.project-directory }}/coverage.out

      - name: Run checker
        run: |
            ./scripts/check_environment.sh

      - name: Test Summary
        uses: test-summary/action@31493c76ec9e7aa675f1585d3ed6f1da69269a86 # v2.4
        with:
            paths: "**/${{ inputs.project-directory }}/TEST-unit*.xml"
        if: always()<|MERGE_RESOLUTION|>--- conflicted
+++ resolved
@@ -84,14 +84,6 @@
           fi
 
       - name: go test
-<<<<<<< HEAD
-=======
-        # only run tests on linux, there are a number of things that won't allow the tests to run on anything else
-        # many (maybe, all?) images used can only be build on Linux, they don't have Windows in their manifest, and
-        # we can't put Windows Server in "Linux Mode" in GitHub actions
-        # another, host mode is only available on Linux, and we have tests around that, do we skip them?
-        if: ${{ inputs.run-tests }}
->>>>>>> 4a693d12
         working-directory: ./${{ inputs.project-directory }}
         timeout-minutes: 30
         run: make test-unit
@@ -104,13 +96,8 @@
           echo "ARTIFACT_NAME=$(basename ${{ inputs.project-directory == '.' && 'core' || inputs.project-directory }})-${{ inputs.go-version }}-${{ inputs.platform }}" >> $GITHUB_ENV
 
       - name: Upload SonarCloud files
-<<<<<<< HEAD
         if: ${{ github.ref_name == 'main' && github.repository_owner == 'testcontainers' && matrix.platform == 'ubuntu-latest' && !inputs.rootless-docker && !inputs.ryuk-disabled }}
-        uses: actions/upload-artifact@b4b15b8c7c6ac21ea08fcf65892d2ee8f75cf882 # v4.4.3
-=======
-        if: ${{ github.ref_name == 'main' && github.repository_owner == 'testcontainers' && inputs.platform == 'ubuntu-latest' && inputs.run-tests && !inputs.rootless-docker && !inputs.ryuk-disabled }}
         uses: actions/upload-artifact@65c4c4a1ddee5b72f698fdd19549f0f0fb45cf08 # v4.6.0
->>>>>>> 4a693d12
         with:
           name: sonarcloud-${{ env.ARTIFACT_NAME }}
           path: |
