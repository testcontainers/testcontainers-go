name: Run tests for a Go project
run-name: "${{ inputs.project-directory }} ${{ inputs.go-version }} ${{ inputs.platform }}"

on:
  workflow_call:
    inputs:
      go-version:
        required: true
        type: string
        description: "The version of Go to use for the test."
      platform:
        required: true
        type: string
        description: "The platform to run the test on."
      fail-fast:
        required: false
        type: boolean
        default: true
        description: "Fail the workflow if any of the jobs fail."
      project-directory:
        required: true
        type: string
        default: "."
        description: "The directory where the Go project is located."
      rootless-docker:
        required: false
        type: boolean
        default: false
        description: "Run the test with rootless docker."
      run-tests:
        required: false
        type: boolean
        default: true
        description: "Run the tests under conditions controlled by the caller workflow."
      ryuk-disabled:
        required: false
        type: boolean
        default: false
        description: "Disable the ryuk container for the test."

permissions:
  contents: read
  # Optional: allow read access to pull request. Use with `only-new-issues` option.
  # pull-requests: read

jobs:
  test-go-project:
    name: "${{ inputs.project-directory }}/${{ inputs.platform }}/${{ inputs.go-version }}"
    runs-on: ${{ inputs.platform }}
    continue-on-error: ${{ !inputs.fail-fast }}
    env:
      TESTCONTAINERS_RYUK_DISABLED: "${{ inputs.ryuk-disabled }}"
    steps:
      - name: Setup rootless Docker
        if: ${{ inputs.rootless-docker }}
        uses: ScribeMD/rootless-docker@6bd157a512c2fafa4e0243a8aa87d964eb890886  # v0.2.2

      - name: Remove Docket root socket
        if: ${{ inputs.rootless-docker }}
        run: sudo rm -rf /var/run/docker.sock

      - name: Check out code into the Go module directory
        uses: actions/checkout@b4ffde65f46336ab88eb53be808477a3936bae11 # v4

      - name: Set up Go
        uses: actions/setup-go@0c52d547c9bc32b1aa3301fd7a9cb496313a4491 # v5
        with:
            go-version: '${{ inputs.go-version }}'
            cache-dependency-path: '${{ inputs.project-directory }}/go.sum'
        id: go

      - name: golangci-lint
        # TODO: Remove each example/module once it passes the golangci-lint
<<<<<<< HEAD
        if: ${{ inputs.platform == 'ubuntu-latest' && inputs.go-version == '1.20.x' && !contains(fromJSON('["examples/cockroachdb", "examples/toxiproxy", "modules/redis"]'), inputs.project-directory) }}
=======
        if: ${{ inputs.platform == 'ubuntu-latest' && inputs.go-version == '1.20.x' && !contains(fromJSON('["modules/compose"]'), inputs.project-directory) }}
>>>>>>> e52d1b16
        uses: golangci/golangci-lint-action@3a919529898de77ec3da873e3063ca4b10e7f5cc # v3
        with:
          # Optional: version of golangci-lint to use in form of v1.2 or v1.2.3 or `latest` to use the latest version
          version: v1.55.2
          # Optional: working directory, useful for monorepos
          working-directory: ${{ inputs.project-directory }}
          # Optional: golangci-lint command line arguments.
          args: --verbose
          # Optional: if set to true then the all caching functionality will be complete disabled,
          #           takes precedence over all other caching options.
          skip-cache: true

      - name: modVerify
        working-directory: ./${{ inputs.project-directory }}
        run: go mod verify

      - name: modTidy
        working-directory: ./${{ inputs.project-directory }}
        run: make tools-tidy

      - name: ensure compilation
        working-directory: ./${{ inputs.project-directory }}
        run: go build

      - name: go test
        # only run tests on linux, there are a number of things that won't allow the tests to run on anything else
        # many (maybe, all?) images used can only be build on Linux, they don't have Windows in their manifest, and
        # we can't put Windows Server in "Linux Mode" in Github actions
        # another, host mode is only available on Linux, and we have tests around that, do we skip them?
        if: ${{ inputs.run-tests }}
        working-directory: ./${{ inputs.project-directory }}
        timeout-minutes: 30
        run: make test-unit

      - name: Upload SonarCloud files
        if: ${{ github.ref_name == 'main' && github.repository_owner == 'testcontainers' && inputs.run-tests && !inputs.rootless-docker }}
        uses: actions/upload-artifact@a8a3f3ad30e3422c9c7b888a15615d19a852ae32 # v3
        with:
          name: sonarcloud
          path: |
            ./sonar-project.properties
            ${{ inputs.project-directory }}/TEST-unit.xml
            ${{ inputs.project-directory }}/coverage.out

      - name: Run checker
        run: |
            ./scripts/check_environment.sh

      - name: Test Summary
        uses: test-summary/action@fee35d7df20790255fe6aa92cf0f6d28092ecf2f # v2
        with:
            paths: "**/${{ inputs.project-directory }}/TEST-unit*.xml"
        if: always()<|MERGE_RESOLUTION|>--- conflicted
+++ resolved
@@ -71,11 +71,7 @@
 
       - name: golangci-lint
         # TODO: Remove each example/module once it passes the golangci-lint
-<<<<<<< HEAD
-        if: ${{ inputs.platform == 'ubuntu-latest' && inputs.go-version == '1.20.x' && !contains(fromJSON('["examples/cockroachdb", "examples/toxiproxy", "modules/redis"]'), inputs.project-directory) }}
-=======
-        if: ${{ inputs.platform == 'ubuntu-latest' && inputs.go-version == '1.20.x' && !contains(fromJSON('["modules/compose"]'), inputs.project-directory) }}
->>>>>>> e52d1b16
+        if: ${{ inputs.platform == 'ubuntu-latest' && inputs.go-version == '1.20.x' }}
         uses: golangci/golangci-lint-action@3a919529898de77ec3da873e3063ca4b10e7f5cc # v3
         with:
           # Optional: version of golangci-lint to use in form of v1.2 or v1.2.3 or `latest` to use the latest version
