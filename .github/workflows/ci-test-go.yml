--- conflicted
+++ resolved
@@ -128,13 +128,8 @@
         run: make test-unit
 
       - name: Upload SonarCloud files
-<<<<<<< HEAD
         if: ${{ github.ref_name == 'main' && github.repository_owner == 'testcontainers' && runner.name == 'ubuntu-latest' && !inputs.rootless-docker }}
-        uses: actions/upload-artifact@a8a3f3ad30e3422c9c7b888a15615d19a852ae32 # v3
-=======
-        if: ${{ github.ref_name == 'main' && github.repository_owner == 'testcontainers' && inputs.run-tests && !inputs.rootless-docker }}
-        uses: actions/upload-artifact@b4b15b8c7c6ac21ea08fcf65892d2ee8f75cf882 # v3
->>>>>>> 6652cef6
+        uses: actions/upload-artifact@b4b15b8c7c6ac21ea08fcf65892d2ee8f75cf882 # v4.4.3
         with:
           name: sonarcloud
           path: |
