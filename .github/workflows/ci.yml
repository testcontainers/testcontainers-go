--- conflicted
+++ resolved
@@ -94,11 +94,7 @@
       matrix:
         go-version: [1.22.x, 1.x]
         platform: [ubuntu-latest]
-<<<<<<< HEAD
-        module: [artemis, azurite, cassandra, chroma, clickhouse, cockroachdb, compose, consul, couchbase, dolt, elasticsearch, etcd, gcloud, grafana-lgtm, inbucket, influxdb, k3s, k6, kafka, localstack, mariadb, milvus, minio, mockserver, mongodb, mssql, mysql, nats, neo4j, ollama, openfga, openldap, opensearch, postgres, pulsar, qdrant, rabbitmq, redis, redpanda, registry, surrealdb, valkey, vault, vearch, weaviate]
-=======
-        module: [artemis, azurite, cassandra, chroma, clickhouse, cockroachdb, compose, consul, couchbase, databend, dolt, elasticsearch, gcloud, grafana-lgtm, inbucket, influxdb, k3s, k6, kafka, localstack, mariadb, milvus, minio, mockserver, mongodb, mssql, mysql, nats, neo4j, ollama, openfga, openldap, opensearch, postgres, pulsar, qdrant, rabbitmq, redis, redpanda, registry, surrealdb, valkey, vault, vearch, weaviate]
->>>>>>> c1bb0bbe
+        module: [artemis, azurite, cassandra, chroma, clickhouse, cockroachdb, compose, consul, couchbase, databend, dolt, elasticsearch, etcd, gcloud, grafana-lgtm, inbucket, influxdb, k3s, k6, kafka, localstack, mariadb, milvus, minio, mockserver, mongodb, mssql, mysql, nats, neo4j, ollama, openfga, openldap, opensearch, postgres, pulsar, qdrant, rabbitmq, redis, redpanda, registry, surrealdb, valkey, vault, vearch, weaviate]
     uses: ./.github/workflows/ci-test-go.yml
     with:
       go-version: ${{ matrix.go-version }}
