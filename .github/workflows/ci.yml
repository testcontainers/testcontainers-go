name: Main pipeline

on:
  push:
    paths-ignore:
    - 'mkdocs.yml'
    - 'docs/**'
    - 'README.md'
  pull_request:
    paths-ignore:
    - 'mkdocs.yml'
    - 'docs/**'
    - 'README.md'

concurrency:
  group: ${{ github.workflow }}-${{ github.head_ref || github.sha }}
  cancel-in-progress: true

jobs:
  test:
    strategy:
      matrix:
        go-version: [1.20.x, 1.x]
        platform: [ubuntu-latest, macos-latest]
    uses: ./.github/workflows/ci-test-go.yml
    with:
      go-version: ${{ matrix.go-version }}
      platform: ${{ matrix.platform }}
      project-directory: "."
      rootless-docker: false
      run-tests: ${{ matrix.platform == 'ubuntu-latest' }}
      ryuk-disabled: false

  # The job below is a copy of the job above, but with ryuk disabled.
  # It's executed in a secondary stage to avoid concurrency issues.
  test-reaper-off:
    name: "Test with reaper off"
    needs: test
    strategy:
      matrix:
        go-version: [1.20.x, 1.x]
    uses: ./.github/workflows/ci-test-go.yml
    with:
      go-version: ${{ matrix.go-version }}
      platform: "ubuntu-latest"
      project-directory: "."
      rootless-docker: false
      run-tests: true
      ryuk-disabled: true

  # The job below is a copy of the job above, but with Docker rootless.
  # It's executed in a secondary stage to avoid concurrency issues.
  test-rootless-docker:
    name: "Test with Rootless Docker"
    needs: test
    strategy:
      matrix:
        go-version: [1.20.x, 1.x]
        platform: [ubuntu-latest]
    uses: ./.github/workflows/ci-test-go.yml
    with:
      go-version: ${{ matrix.go-version }}
      platform: "ubuntu-latest"
      project-directory: "."
      rootless-docker: true
      run-tests: true
      ryuk-disabled: false

  test-module-generator:
    strategy:
      matrix:
        go-version: [1.20.x, 1.x]
        platform: [ubuntu-latest, macos-latest, windows-latest]
    uses: ./.github/workflows/ci-test-go.yml
    with:
      go-version: ${{ matrix.go-version }}
      platform: ${{ matrix.platform }}
      project-directory: "modulegen"
      rootless-docker: false
      run-tests: true
      ryuk-disabled: false

  test-modules:
    needs: test
    strategy:
      matrix:
        go-version: [1.20.x, 1.x]
        platform: [ubuntu-latest, macos-latest]
<<<<<<< HEAD
        module: [clickhouse, compose, couchbase, k3s, localstack, mongodb, mysql, neo4j, postgres, pulsar, redis, redpanda, vault]
=======
        module: [artemis, clickhouse, compose, couchbase, k3s, localstack, mongodb, mysql, neo4j, postgres, pulsar, redis, redpanda, vault]
        exclude:
          - module: compose
            go-version: 1.19.x
>>>>>>> d213b73f
    uses: ./.github/workflows/ci-test-go.yml
    with:
      go-version: ${{ matrix.go-version }}
      platform: ${{ matrix.platform }}
      project-directory: modules/${{ matrix.module }}
      rootless-docker: false
      run-tests: ${{ matrix.platform == 'ubuntu-latest' }}
      ryuk-disabled: false

  test-examples:
    needs: test-modules
    strategy:
      matrix:
        go-version: [1.20.x, 1.x]
        platform: [ubuntu-latest, macos-latest]
        module: [bigtable, cockroachdb, consul, datastore, firestore, nats, nginx, pubsub, spanner, toxiproxy]
    uses: ./.github/workflows/ci-test-go.yml
    with:
      go-version: ${{ matrix.go-version }}
      platform: ${{ matrix.platform }}
      project-directory: examples/${{ matrix.module }}
      rootless-docker: false
      run-tests: ${{ matrix.platform == 'ubuntu-latest' }}
      ryuk-disabled: false<|MERGE_RESOLUTION|>--- conflicted
+++ resolved
@@ -86,14 +86,7 @@
       matrix:
         go-version: [1.20.x, 1.x]
         platform: [ubuntu-latest, macos-latest]
-<<<<<<< HEAD
-        module: [clickhouse, compose, couchbase, k3s, localstack, mongodb, mysql, neo4j, postgres, pulsar, redis, redpanda, vault]
-=======
         module: [artemis, clickhouse, compose, couchbase, k3s, localstack, mongodb, mysql, neo4j, postgres, pulsar, redis, redpanda, vault]
-        exclude:
-          - module: compose
-            go-version: 1.19.x
->>>>>>> d213b73f
     uses: ./.github/workflows/ci-test-go.yml
     with:
       go-version: ${{ matrix.go-version }}
