name: Main pipeline

on:
  push:
    branches:
      - main
  pull_request:

concurrency:
  group: ${{ github.workflow }}-${{ github.head_ref || github.sha }}
  cancel-in-progress: true

jobs:
  detect-modules:
    runs-on: ubuntu-latest
    outputs:
      modules: ${{ steps.set-modified-modules.outputs.modules }}
      modules_count: ${{ steps.set-modified-modules-count.outputs.modules_count }}
    steps:
      - name: Check out code into the Go module directory
        uses: actions/checkout@11bd71901bbe5b1630ceea73d27597364c9af683 # v4.2.2

      - id: changed-files
        name: Get changed files
        uses: tj-actions/changed-files@823fcebdb31bb35fdf2229d9f769b400309430d0 # v46.0.3

      - id: set-modified-modules
        name: Set all modified modules
        env:
          ALL_CHANGED_FILES: "${{ steps.changed-files.outputs.all_changed_files }}"
        run: echo "modules=$(./scripts/changed-modules.sh)" >> $GITHUB_OUTPUT

      - id: set-modified-modules-count
        name: Set all modified modules count
        run: echo "modules_count=$(echo ${{ toJSON(steps.set-modified-modules.outputs.modules) }} | jq '. | length')" >> $GITHUB_OUTPUT

      - name: Print out the modules to be used
        run: |
          echo "${{ steps.set-modified-modules-count.outputs.modules_count }} modules in the build"
          echo "${{ steps.set-modified-modules.outputs.modules }}"

  lint:
    # only run if there are modules to lint
    if: ${{ needs.detect-modules.outputs.modules_count > 0  }}
    needs:
      - detect-modules
    strategy:
      matrix:
        module: ${{ fromJSON(needs.detect-modules.outputs.modules) }}
    uses: ./.github/workflows/ci-lint-go.yml
    with:
      project-directory: "${{ matrix.module }}"

  test:
    # only run if there are modules to test
    if: ${{ needs.detect-modules.outputs.modules_count > 0  }}
    needs:
      - detect-modules
      - lint
    strategy:
      # We don't want to fail the build the soonest but identify which modules passed and failed.
      fail-fast: false
      matrix:
        go-version: [1.23.x, 1.24.x]
        module: ${{ fromJSON(needs.detect-modules.outputs.modules) }}
    permissions:
      contents: read  # for actions/checkout to fetch code
      pull-requests: read  # for sonarsource/sonarcloud-github-action to determine which PR to decorate
    uses: ./.github/workflows/ci-test-go.yml
    with:
      go-version: ${{ matrix.go-version }}
      platforms: ${{ matrix.module == 'modulegen' && '["ubuntu-latest", "macos-latest", "windows-latest"]' || '["ubuntu-latest"]' }}
      project-directory: "${{ matrix.module }}"
      rootless-docker: false
      ryuk-disabled: false
    secrets: inherit

  # The job below is a copy of the job above, but with ryuk disabled.
  # It's executed in the first stage to avoid concurrency issues.
  test-reaper-off:
    # the core module is identified by the empty string (the root path)
    if: ${{ contains(fromJSON(needs.detect-modules.outputs.modules), '') }}
    needs:
      - detect-modules
      - lint
    name: "Test with reaper off"
    strategy:
      matrix:
        go-version: [1.23.x, 1.24.x]
    uses: ./.github/workflows/ci-test-go.yml
    with:
      go-version: ${{ matrix.go-version }}
      platforms: '["ubuntu-latest"]'
      project-directory: "."
      rootless-docker: false
      ryuk-disabled: true

  # The job below is a copy of the job above, but with Docker rootless.
  # It's executed in the first stage to avoid concurrency issues.
  test-rootless-docker:
    # the core module is identified by the empty string (the root path)
    if: ${{ contains(fromJSON(needs.detect-modules.outputs.modules), '') }}
    needs:
      - detect-modules
      - lint
    name: "Test with Rootless Docker"
    strategy:
      matrix:
        go-version: [1.23.x, 1.24.x]
    uses: ./.github/workflows/ci-test-go.yml
    with:
      go-version: ${{ matrix.go-version }}
      platforms: '["ubuntu-latest"]'
      project-directory: "."
      rootless-docker: true
      ryuk-disabled: false

<<<<<<< HEAD
  test-module-generator:
    strategy:
      matrix:
        go-version: [1.22.x, 1.x]
        platform: [ubuntu-latest, macos-latest, windows-latest]
    uses: ./.github/workflows/ci-test-go.yml
    with:
      go-version: ${{ matrix.go-version }}
      fail-fast: true
      platform: ${{ matrix.platform }}
      project-directory: "modulegen"
      rootless-docker: false
      run-tests: true
      ryuk-disabled: false

  test-modules:
    needs: test
    strategy:
      matrix:
        go-version: [1.22.x, 1.x]
        platform: [ubuntu-latest]
        module: [artemis, azurite, cassandra, chroma, clickhouse, cockroachdb, compose, consul, couchbase, databend, dolt, dynamodb, elasticsearch, etcd, firebase, gcloud, grafana-lgtm, inbucket, influxdb, k3s, k6, kafka, localstack, mariadb, meilisearch, milvus, minio, mockserver, mongodb, mssql, mysql, nats, neo4j, ollama, openfga, openldap, opensearch, postgres, pulsar, qdrant, rabbitmq, redis, redpanda, registry, surrealdb, valkey, vault, vearch, weaviate, yugabytedb]
    uses: ./.github/workflows/ci-test-go.yml
    with:
      go-version: ${{ matrix.go-version }}
      fail-fast: false
      platform: ${{ matrix.platform }}
      project-directory: modules/${{ matrix.module }}
      rootless-docker: false
      run-tests: ${{ matrix.platform == 'ubuntu-latest' }}
      ryuk-disabled: false

  test-examples:
    needs: test-modules
    strategy:
      matrix:
        module: [nginx, toxiproxy]
    uses: ./.github/workflows/ci-test-go.yml
    with:
      go-version: "1.22.x"
      fail-fast: true
      platform: 'ubuntu-latest'
      project-directory: examples/${{ matrix.module }}
      rootless-docker: false
      run-tests: true
      ryuk-disabled: false

  sonarcloud:
    permissions:
      contents: read  # for actions/checkout to fetch code
      pull-requests: read  # for sonarsource/sonarcloud-github-action to determine which PR to decorate
    if: ${{ github.ref_name == 'main' && github.repository_owner == 'testcontainers' }}
    needs: test-examples
    runs-on: ubuntu-latest 
=======
  # This job serves as confirmation that all test jobs finished
  end:
    if: ${{ needs.detect-modules.outputs.modules_count > 0 }}
    needs:
      - detect-modules
      - test
    runs-on: ubuntu-latest
>>>>>>> a378e35b
    steps:
      - name: Check if any jobs failed
        if: ${{ failure() || cancelled() }}
        run: exit 1

      - run: echo "All tests completed successfully!"<|MERGE_RESOLUTION|>--- conflicted
+++ resolved
@@ -115,62 +115,6 @@
       rootless-docker: true
       ryuk-disabled: false
 
-<<<<<<< HEAD
-  test-module-generator:
-    strategy:
-      matrix:
-        go-version: [1.22.x, 1.x]
-        platform: [ubuntu-latest, macos-latest, windows-latest]
-    uses: ./.github/workflows/ci-test-go.yml
-    with:
-      go-version: ${{ matrix.go-version }}
-      fail-fast: true
-      platform: ${{ matrix.platform }}
-      project-directory: "modulegen"
-      rootless-docker: false
-      run-tests: true
-      ryuk-disabled: false
-
-  test-modules:
-    needs: test
-    strategy:
-      matrix:
-        go-version: [1.22.x, 1.x]
-        platform: [ubuntu-latest]
-        module: [artemis, azurite, cassandra, chroma, clickhouse, cockroachdb, compose, consul, couchbase, databend, dolt, dynamodb, elasticsearch, etcd, firebase, gcloud, grafana-lgtm, inbucket, influxdb, k3s, k6, kafka, localstack, mariadb, meilisearch, milvus, minio, mockserver, mongodb, mssql, mysql, nats, neo4j, ollama, openfga, openldap, opensearch, postgres, pulsar, qdrant, rabbitmq, redis, redpanda, registry, surrealdb, valkey, vault, vearch, weaviate, yugabytedb]
-    uses: ./.github/workflows/ci-test-go.yml
-    with:
-      go-version: ${{ matrix.go-version }}
-      fail-fast: false
-      platform: ${{ matrix.platform }}
-      project-directory: modules/${{ matrix.module }}
-      rootless-docker: false
-      run-tests: ${{ matrix.platform == 'ubuntu-latest' }}
-      ryuk-disabled: false
-
-  test-examples:
-    needs: test-modules
-    strategy:
-      matrix:
-        module: [nginx, toxiproxy]
-    uses: ./.github/workflows/ci-test-go.yml
-    with:
-      go-version: "1.22.x"
-      fail-fast: true
-      platform: 'ubuntu-latest'
-      project-directory: examples/${{ matrix.module }}
-      rootless-docker: false
-      run-tests: true
-      ryuk-disabled: false
-
-  sonarcloud:
-    permissions:
-      contents: read  # for actions/checkout to fetch code
-      pull-requests: read  # for sonarsource/sonarcloud-github-action to determine which PR to decorate
-    if: ${{ github.ref_name == 'main' && github.repository_owner == 'testcontainers' }}
-    needs: test-examples
-    runs-on: ubuntu-latest 
-=======
   # This job serves as confirmation that all test jobs finished
   end:
     if: ${{ needs.detect-modules.outputs.modules_count > 0 }}
@@ -178,7 +122,6 @@
       - detect-modules
       - test
     runs-on: ubuntu-latest
->>>>>>> a378e35b
     steps:
       - name: Check if any jobs failed
         if: ${{ failure() || cancelled() }}
