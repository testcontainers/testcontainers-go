--- conflicted
+++ resolved
@@ -82,11 +82,7 @@
       matrix:
         go-version: [1.19.x, 1.x]
         platform: [ubuntu-latest, macos-latest]
-<<<<<<< HEAD
-        module: [compose, couchbase, k3s, localstack, mongodb, mysql, neo4j, postgres, pulsar, redis, redpanda, vault]
-=======
-        module: [clickhouse, compose, couchbase, k3s, localstack, mysql, neo4j, postgres, pulsar, redis, redpanda, vault]
->>>>>>> b908ddc9
+        module: [clickhouse, compose, couchbase, k3s, localstack, mongodb, mysql, neo4j, postgres, pulsar, redis, redpanda, vault]
         exclude:
           - module: compose
             go-version: 1.19.x
