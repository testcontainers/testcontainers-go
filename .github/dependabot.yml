--- conflicted
+++ resolved
@@ -3,17 +3,7 @@
     - package-ecosystem: gomod
       directory: /
       schedule:
-<<<<<<< HEAD
-        interval: weekly
-      open-pull-requests-limit: 3
-      rebase-strategy: disabled
-    - package-ecosystem: gomod
-      directory: /modulegen
-      schedule:
-        interval: weekly
-=======
         interval: monthly
->>>>>>> dc11c533
       open-pull-requests-limit: 3
       rebase-strategy: disabled
     - package-ecosystem: gomod
@@ -117,22 +107,4 @@
       schedule:
         interval: monthly
       open-pull-requests-limit: 3
-      rebase-strategy: disabled
-    - package-ecosystem: gomod
-      directory: /modulegen
-      schedule:
-        interval: weekly
-      open-pull-requests-limit: 3
-      rebase-strategy: disabled
-    - package-ecosystem: gomod
-      directory: /modules/couchbase
-      schedule:
-        interval: weekly
-      open-pull-requests-limit: 3
-      rebase-strategy: disabled
-    - package-ecosystem: gomod
-      directory: /modules/localstack
-      schedule:
-        interval: weekly
-      open-pull-requests-limit: 3
       rebase-strategy: disabled