version: 2
updates:
    - package-ecosystem: gomod
      directory: /
      schedule:
        interval: monthly
      open-pull-requests-limit: 3
      rebase-strategy: disabled
    - package-ecosystem: gomod
      directory: /modules/pulsar
      schedule:
        interval: weekly
      open-pull-requests-limit: 3
      rebase-strategy: disabled
    - package-ecosystem: gomod
      directory: /examples/bigtable
      schedule:
        interval: monthly
      open-pull-requests-limit: 3
      rebase-strategy: disabled
    - package-ecosystem: gomod
      directory: /examples/cockroachdb
      schedule:
        interval: monthly
      open-pull-requests-limit: 3
      rebase-strategy: disabled
    - package-ecosystem: gomod
      directory: /examples/consul
      schedule:
        interval: monthly
      open-pull-requests-limit: 3
      rebase-strategy: disabled
    - package-ecosystem: gomod
      directory: /examples/datastore
      schedule:
        interval: monthly
      open-pull-requests-limit: 3
      rebase-strategy: disabled
    - package-ecosystem: gomod
      directory: /examples/firestore
      schedule:
        interval: monthly
      open-pull-requests-limit: 3
      rebase-strategy: disabled
    - package-ecosystem: gomod
      directory: /examples/mongodb
      schedule:
        interval: monthly
      open-pull-requests-limit: 3
      rebase-strategy: disabled
    - package-ecosystem: gomod
      directory: /examples/mysql
      schedule:
        interval: monthly
      open-pull-requests-limit: 3
      rebase-strategy: disabled
    - package-ecosystem: gomod
      directory: /examples/nginx
      schedule:
        interval: monthly
      open-pull-requests-limit: 3
      rebase-strategy: disabled
    - package-ecosystem: gomod
      directory: /examples/postgres
      schedule:
        interval: monthly
      open-pull-requests-limit: 3
      rebase-strategy: disabled
    - package-ecosystem: gomod
      directory: /examples/pubsub
      schedule:
        interval: monthly
      open-pull-requests-limit: 3
      rebase-strategy: disabled
    - package-ecosystem: gomod
<<<<<<< HEAD
=======
      directory: /examples/pulsar
      schedule:
        interval: monthly
      open-pull-requests-limit: 3
      rebase-strategy: disabled
    - package-ecosystem: gomod
>>>>>>> 117033a4
      directory: /examples/redis
      schedule:
        interval: monthly
      open-pull-requests-limit: 3
      rebase-strategy: disabled
    - package-ecosystem: gomod
      directory: /examples/spanner
      schedule:
        interval: monthly
      open-pull-requests-limit: 3
      rebase-strategy: disabled
    - package-ecosystem: gomod
      directory: /examples/toxiproxy
      schedule:
        interval: monthly
      open-pull-requests-limit: 3
      rebase-strategy: disabled
    - package-ecosystem: gomod
      directory: /modulegen
      schedule:
        interval: monthly
      open-pull-requests-limit: 3
      rebase-strategy: disabled
    - package-ecosystem: gomod
      directory: /modules/compose
      schedule:
        interval: monthly
      open-pull-requests-limit: 3
      rebase-strategy: disabled
    - package-ecosystem: gomod
      directory: /modules/localstack
      schedule:
        interval: monthly
      open-pull-requests-limit: 3
      rebase-strategy: disabled<|MERGE_RESOLUTION|>--- conflicted
+++ resolved
@@ -4,12 +4,6 @@
       directory: /
       schedule:
         interval: monthly
-      open-pull-requests-limit: 3
-      rebase-strategy: disabled
-    - package-ecosystem: gomod
-      directory: /modules/pulsar
-      schedule:
-        interval: weekly
       open-pull-requests-limit: 3
       rebase-strategy: disabled
     - package-ecosystem: gomod
@@ -73,15 +67,6 @@
       open-pull-requests-limit: 3
       rebase-strategy: disabled
     - package-ecosystem: gomod
-<<<<<<< HEAD
-=======
-      directory: /examples/pulsar
-      schedule:
-        interval: monthly
-      open-pull-requests-limit: 3
-      rebase-strategy: disabled
-    - package-ecosystem: gomod
->>>>>>> 117033a4
       directory: /examples/redis
       schedule:
         interval: monthly
@@ -116,4 +101,10 @@
       schedule:
         interval: monthly
       open-pull-requests-limit: 3
+      rebase-strategy: disabled
+    - package-ecosystem: gomod
+      directory: /modules/pulsar
+      schedule:
+        interval: monthly
+      open-pull-requests-limit: 3
       rebase-strategy: disabled