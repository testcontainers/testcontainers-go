--- conflicted
+++ resolved
@@ -1,73 +1,5 @@
 version: 2
 updates:
-<<<<<<< HEAD
-- package-ecosystem: gomod
-  directory: /
-  schedule:
-    interval: daily
-  open-pull-requests-limit: 3
-  rebase-strategy: disabled
-- package-ecosystem: gomod
-  directory: /e2e
-  schedule:
-    interval: daily
-  open-pull-requests-limit: 3
-  rebase-strategy: disabled
-- package-ecosystem: gomod
-  directory: /examples/cockroachdb
-  schedule:
-    interval: daily
-  open-pull-requests-limit: 3
-  rebase-strategy: disabled
-- package-ecosystem: gomod
-  directory: /examples/datastore
-  schedule:
-    interval: daily
-  open-pull-requests-limit: 3
-  rebase-strategy: disabled
-- package-ecosystem: gomod
-  directory: /examples/firestore
-  schedule:
-    interval: daily
-  open-pull-requests-limit: 3
-  rebase-strategy: disabled
-- package-ecosystem: gomod
-  directory: /examples/nginx
-  schedule:
-    interval: daily
-  open-pull-requests-limit: 3
-  rebase-strategy: disabled
-- package-ecosystem: gomod
-  directory: /examples/pubsub
-  schedule:
-    interval: daily
-  open-pull-requests-limit: 3
-  rebase-strategy: disabled
-- package-ecosystem: gomod
-  directory: /examples/pulsar
-  schedule:
-    interval: daily
-  open-pull-requests-limit: 3
-  rebase-strategy: disabled
-- package-ecosystem: gomod
-  directory: /examples/redis
-  schedule:
-    interval: daily
-  open-pull-requests-limit: 3
-  rebase-strategy: disabled
-- package-ecosystem: gomod
-  directory: /examples/spanner
-  schedule:
-    interval: daily
-  open-pull-requests-limit: 3
-  rebase-strategy: disabled
-- package-ecosystem: gomod
-  directory: /examples/toxiproxy
-  schedule:
-    interval: daily
-  open-pull-requests-limit: 3
-  rebase-strategy: disabled
-=======
     - package-ecosystem: gomod
       directory: /
       schedule:
@@ -80,4 +12,57 @@
         interval: daily
       open-pull-requests-limit: 3
       rebase-strategy: disabled
->>>>>>> e6dce398
+    - package-ecosystem: gomod
+      directory: /examples/cockroachdb
+      schedule:
+        interval: daily
+      open-pull-requests-limit: 3
+      rebase-strategy: disabled
+    - package-ecosystem: gomod
+      directory: /examples/datastore
+      schedule:
+        interval: daily
+      open-pull-requests-limit: 3
+      rebase-strategy: disabled
+    - package-ecosystem: gomod
+      directory: /examples/firestore
+      schedule:
+        interval: daily
+      open-pull-requests-limit: 3
+      rebase-strategy: disabled
+    - package-ecosystem: gomod
+      directory: /examples/nginx
+      schedule:
+        interval: daily
+      open-pull-requests-limit: 3
+      rebase-strategy: disabled
+    - package-ecosystem: gomod
+      directory: /examples/pubsub
+      schedule:
+        interval: daily
+      open-pull-requests-limit: 3
+      rebase-strategy: disabled
+    - package-ecosystem: gomod
+      directory: /examples/pulsar
+      schedule:
+        interval: daily
+      open-pull-requests-limit: 3
+      rebase-strategy: disabled
+    - package-ecosystem: gomod
+      directory: /examples/redis
+      schedule:
+        interval: daily
+      open-pull-requests-limit: 3
+      rebase-strategy: disabled
+    - package-ecosystem: gomod
+      directory: /examples/spanner
+      schedule:
+        interval: daily
+      open-pull-requests-limit: 3
+      rebase-strategy: disabled
+    - package-ecosystem: gomod
+      directory: /examples/toxiproxy
+      schedule:
+        interval: daily
+      open-pull-requests-limit: 3
+      rebase-strategy: disabled