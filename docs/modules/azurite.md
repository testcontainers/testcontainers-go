--- conflicted
+++ resolved
@@ -2,119 +2,5 @@
 
 Since testcontainers-go <a href="https://github.com/testcontainers/testcontainers-go/releases/tag/v0.32.0"><span class="tc-version">:material-tag: v0.32.0</span></a>
 
-<<<<<<< HEAD
 !!!warning
-    This module is deprecated and will be removed in the next major release of _Testcontainers for Go_. Please use [Azurite from the Azure module](../azure/#azurite) instead.
-=======
-## Introduction
-
-The Testcontainers module for Azurite.
-
-## Adding this module to your project dependencies
-
-Please run the following command to add the Azurite module to your Go dependencies:
-
-```
-go get github.com/testcontainers/testcontainers-go/modules/azurite
-```
-
-## Usage example
-
-<!--codeinclude-->
-[Creating an Azurite container](../../modules/azurite/examples_test.go) inside_block:runAzuriteContainer
-<!--/codeinclude-->
-
-## Module Reference
-
-### Run function
-
-- Since testcontainers-go <a href="https://github.com/testcontainers/testcontainers-go/releases/tag/v0.32.0"><span class="tc-version">:material-tag: v0.32.0</span></a>
-
-!!!info
-    The `RunContainer(ctx, opts...)` function is deprecated and will be removed in the next major release of _Testcontainers for Go_.
-
-The Azurite module exposes one entrypoint function to create the Azurite container, and this function receives three parameters:
-
-```golang
-func Run(ctx context.Context, img string, opts ...testcontainers.ContainerCustomizer) (*AzuriteContainer, error)
-```
-
-- `context.Context`, the Go context.
-- `string`, the Docker image to use.
-- `testcontainers.ContainerCustomizer`, a variadic argument for passing options.
-
-### Default Credentials
-
-The Azurite container uses the following default credentials:
-
-<!--codeinclude-->
-[Default Credentials](../../modules/azurite/azurite.go) inside_block:defaultCredentials
-<!--/codeinclude-->
-
-### Container Options
-
-When starting the Azurite container, you can pass options in a variadic way to configure it.
-
-#### Image
-
-Use the second argument in the `Run` function to set a valid Docker image.
-In example: `Run(context.Background(), "mcr.microsoft.com/azure-storage/azurite:3.28.0")`.
-
-{% include "../features/common_functional_options.md" %}
-
-#### WithInMemoryPersistence
-
-- Since testcontainers-go <a href="https://github.com/testcontainers/testcontainers-go/releases/tag/v0.32.0"><span class="tc-version">:material-tag: v0.32.0</span></a>
-
-If you want to use in-memory persistence, you can use `WithInMemoryPersistence(megabytes float64)`. E.g. `azurite.WithInMemoryPersistence(64.0)`.
-
-Please read the [Azurite documentation](https://github.com/Azure/Azurite?tab=readme-ov-file#use-in-memory-storage) for more information.
-
-!!! warning
-    This option is only available in Azurite versions 3.28.0 and later.
-
-### Container Methods
-
-The Azurite container exposes the following methods:
-
-#### ServiceURL
-
-- Since testcontainers-go <a href="https://github.com/testcontainers/testcontainers-go/releases/tag/v0.32.0"><span class="tc-version">:material-tag: v0.32.0</span></a>
-
-Returns the service URL to connect to the Azurite container and an error, passing the Go context and the service name as parameters.
-
-#### MustServiceURL
-
-- Since testcontainers-go <a href="https://github.com/testcontainers/testcontainers-go/releases/tag/v0.32.0"><span class="tc-version">:material-tag: v0.32.0</span></a>
-
-Returns the service URL to connect to the Azurite container, passing the Go context and the service name as parameters. If an error occurs, it will panic.
-
-### Examples
-
-#### Blob Operations
-
-In the following example, we will create a container with Azurite and perform some blob operations. For that, using the default
-credentials, we will create an Azurite container, upload a blob to it, list the blobs, and download the blob. Finally, we will remove the created blob and container.
-
-<!--codeinclude-->
-[Performing blob operations](../../modules/azurite/examples_test.go) inside_block:blobOperations
-<!--/codeinclude-->
-
-#### Queue Operations
-
-In the following example, we will create an Azurite container and perform some queue operations. For that, using the default
-credentials, we will create a queue, list the queues, and finally we will remove the created queue.
-
-<!--codeinclude-->
-[Performing queue operations](../../modules/azurite/examples_test.go) inside_block:queueOperations
-<!--/codeinclude-->
-
-#### Table Operations
-
-In the following example, we will create an Azurite container and perform some table operations. For that, using the default
-credentials, we will create a table, list the tables, and finally we will remove the created table.
-
-<!--codeinclude-->
-[Performing table operations](../../modules/azurite/examples_test.go) inside_block:tableOperations
-<!--/codeinclude-->
->>>>>>> 023e6f7a
+    This module is deprecated and will be removed in the next major release of _Testcontainers for Go_. Please use [Azurite from the Azure module](../azure/#azurite) instead.