# MySQL

Since testcontainers-go <a href="https://github.com/testcontainers/testcontainers-go/releases/tag/v0.20.0"><span class="tc-version">:material-tag: v0.20.0</span></a>

## Introduction

The Testcontainers module for MySQL.

## Adding this module to your project dependencies

Please run the following command to add the MySQL module to your Go dependencies:

```
go get github.com/testcontainers/testcontainers-go/modules/mysql
```

## Usage example

<!--codeinclude--> 
[Creating a MySQL container](../../modules/mysql/examples_test.go) inside_block:runMySQLContainer
<!--/codeinclude-->

## Module Reference

The MySQL module exposes one entrypoint function to create the container, and this function receives three parameters:

```golang
<<<<<<< HEAD
func RunContainer(ctx context.Context, opts ...testcontainers.RequestCustomizer) (*MySQLContainer, error) {
```

- `context.Context`, the Go context.
- `testcontainers.RequestCustomizer`, a variadic argument for passing options.
=======
func Run(ctx context.Context, img string, opts ...testcontainers.ContainerCustomizer) (*MySQLContainer, error)
```

- `context.Context`, the Go context.
- `string`, the Docker image to use.
- `testcontainers.ContainerCustomizer`, a variadic argument for passing options.
>>>>>>> 8e4728b7

### Container Options

When starting the MySQL container, you can pass options in a variadic way to configure it.

!!!tip

    You can find all the available configuration and environment variables for the MySQL Docker image on [Docker Hub](https://hub.docker.com/_/mysql).

#### Image

If you need to set a different MySQL Docker image, you can set a valid Docker image as the second argument in the `Run` function.
E.g. `Run(context.Background(), "mysql:8.0.36")`.

By default, the container will use the following Docker image:

<!--codeinclude-->
[Default Docker image](../../modules/mysql/mysql.go) inside_block:defaultImage
<!--/codeinclude-->

{% include "../features/common_functional_options.md" %}

#### Set username, password and database name

If you need to set a different database, and its credentials, you can use `WithUsername`, `WithPassword`, `WithDatabase`
options.

!!!info
    The default values for the username is `root`, for password is `test` and for the default database name is `test`.

#### Init Scripts

If you would like to perform DDL or DML operations in the MySQL container, add one or more `*.sql`, `*.sql.gz`, or `*.sh`
scripts to the container request, using the `WithScripts(scriptPaths ...string)`. Those files will be copied under `/docker-entrypoint-initdb.d`.

<!--codeinclude-->
[Example of Init script](../../modules/mysql/testdata/schema.sql)
<!--/codeinclude-->

#### Custom configuration

If you need to set a custom configuration, you can use `WithConfigFile` option to pass the path to a custom configuration file.

### Container Methods

#### ConnectionString

This method returns the connection string to connect to the MySQL container, using the default `3306` port.
It's possible to pass extra parameters to the connection string, e.g. `tls=skip-verify` or `application_name=myapp`, in a variadic way.

<!--codeinclude-->
[Get connection string](../../modules/mysql/mysql_test.go) inside_block:connectionString
<!--/codeinclude--><|MERGE_RESOLUTION|>--- conflicted
+++ resolved
@@ -25,20 +25,12 @@
 The MySQL module exposes one entrypoint function to create the container, and this function receives three parameters:
 
 ```golang
-<<<<<<< HEAD
-func RunContainer(ctx context.Context, opts ...testcontainers.RequestCustomizer) (*MySQLContainer, error) {
-```
-
-- `context.Context`, the Go context.
-- `testcontainers.RequestCustomizer`, a variadic argument for passing options.
-=======
-func Run(ctx context.Context, img string, opts ...testcontainers.ContainerCustomizer) (*MySQLContainer, error)
+func Run(ctx context.Context, img string, opts ...testcontainers.RequestCustomizer) (*Container, error)
 ```
 
 - `context.Context`, the Go context.
 - `string`, the Docker image to use.
-- `testcontainers.ContainerCustomizer`, a variadic argument for passing options.
->>>>>>> 8e4728b7
+- `testcontainers.RequestCustomizer`, a variadic argument for passing options.
 
 ### Container Options
 
