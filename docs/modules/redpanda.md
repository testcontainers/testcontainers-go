--- conflicted
+++ resolved
@@ -51,33 +51,6 @@
 
 If you need to enable TLS use `WithTLS` with a valid PEM encoded certificate and key.
 
-<<<<<<< HEAD
-#### Docker type modifiers
-
-If you need an advanced configuration for Redpanda, you can leverage the following Docker type modifiers:
-
-- `testcontainers.WithConfigModifier`
-- `testcontainers.WithHostConfigModifier`
-- `testcontainers.WithEndpointSettingsModifier`
-
-Please read the [Create containers: Advanced Settings](../features/creating_container.md#advanced-settings) documentation for more information.
-
-#### Startup Commands
-
-!!!info
-    Not available until the next release of testcontainers-go <a href="https://github.com/testcontainers/testcontainers-go"><span class="tc-version">:material-tag: main</span></a>
-
-Testcontainers exposes the `WithStartupCommand(e ...Executable)` option to run arbitrary commands in the container right after it's started.
-
-!!!info
-    To better understand how this feature works, please read the [Create containers: Lifecycle Hooks](../../features/creating_container/#lifecycle-hooks) documentation.
-
-It also exports an `Executable` interface, defining one single method: `AsCommand()`, which returns a slice of strings to represent the command and positional arguments to be executed in the container.
-
-You could use this feature to run a custom script, or to run a command that is not supported by the module right after the Redpanda container is started.
-
-=======
->>>>>>> e5ddd869
 ### Container Methods
 
 The Redpanda container exposes the following methods:
