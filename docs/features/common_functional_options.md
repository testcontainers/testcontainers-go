--- conflicted
+++ resolved
@@ -25,7 +25,7 @@
 
 - Since <a href="https://github.com/testcontainers/testcontainers-go/releases/tag/v0.20.0"><span class="tc-version">:material-tag: v0.20.0</span></a>
 
-If you need to set a different wait strategy for the container, you can use `testcontainers.WithWaitStrategy` with a valid wait strategy.
+If you need to set a different wait strategy for the container, replacing the existing one, you can use `testcontainers.WithWaitStrategy` with a valid wait strategy.
 
 !!!info
     The default deadline for the wait strategy is 60 seconds.
@@ -291,44 +291,7 @@
 
 Please read the [Following Container Logs](/features/follow_logs) documentation for more information about creating log consumers.
 
-<<<<<<< HEAD
-#### WithAlwaysPull
-
-- Not available until the next release of testcontainers-go <a href="https://github.com/testcontainers/testcontainers-go"><span class="tc-version">:material-tag: main</span></a>
-
-If you need to pull the image before starting the container, you can use `testcontainers.WithAlwaysPull()`.
-
-#### WithImagePlatform
-
-- Not available until the next release of testcontainers-go <a href="https://github.com/testcontainers/testcontainers-go"><span class="tc-version">:material-tag: main</span></a>
-
-If you need to set the platform for a container, you can use `testcontainers.WithImagePlatform(platform string)`.
-
-#### LifecycleHooks
-
-- Not available until the next release of testcontainers-go <a href="https://github.com/testcontainers/testcontainers-go"><span class="tc-version">:material-tag: main</span></a>
-
-If you need to set the lifecycle hooks for the container, you can use `testcontainers.WithLifecycleHooks`, which replaces the existing lifecycle hooks with the new ones.
-
-You can also use `testcontainers.WithAdditionalLifecycleHooks`, which appends the new lifecycle hooks to the existing ones.
-
-#### Wait Strategies
-
-If you need to set a different wait strategy for the container, replacing the existing one, you can use `testcontainers.WithWaitStrategy` with a valid wait strategy.
-
-!!!info
-    The default deadline for the wait strategy is 60 seconds.
-
-At the same time, it's possible to replace the wait strategy with a new one and a custom deadline, using `testcontainers.WithWaitStrategyAndDeadline`.
-
-Finally, you can also append a wait strategy to the existing wait strategy, using `testcontainers.WithAdditionalWaitStrategy` and `testcontainers.WithAdditionalWaitStrategyAndDeadline`.
-
-#### Startup Commands
-
-- Since testcontainers-go <a href="https://github.com/testcontainers/testcontainers-go/releases/tag/v0.25.0"><span class="tc-version">:material-tag: v0.25.0</span></a>
-=======
 #### Image Options
->>>>>>> b6461e80
 
 ##### WithAlwaysPull
 
