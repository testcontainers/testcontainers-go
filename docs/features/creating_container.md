# How to create a container

Testcontainers are a wrapper around the Docker daemon designed for tests. Anything you can run in Docker, you can spin
up with Testcontainers and integrate into your tests:
* NoSQL databases or other data stores (e.g. Redis, ElasticSearch, MongoDB)
* Web servers/proxies (e.g. NGINX, Apache)
* Log services (e.g. Logstash, Kibana)
* Other services developed by your team/organization which are already dockerized

## GenericContainer

`testcontainers.GenericContainer` defines the container that should be run, similar to the `docker run` command.

The following test creates an NGINX container on both the `bridge` (docker default
network) and the `foo` network and validates that it returns 200 for the status code.

It also demonstrates how to use `CleanupContainer` ensures that nginx container
is removed when the test ends even if the underlying `GenericContainer` errored
as well as the `CleanupNetwork` which does the same for networks.

The alternatives for these outside of tests as a `defer` are `TerminateContainer`
and `Network.Remove` which can be seen in the examples.

```go
package main

import (
	"context"
	"fmt"
	"net/http"
	"testing"

	"github.com/testcontainers/testcontainers-go"
	"github.com/testcontainers/testcontainers-go/wait"
)

type nginxContainer struct {
	testcontainers.Container
	URI string
}


func setupNginx(ctx context.Context, networkName string) (*nginxContainer, error) {
	req := testcontainers.ContainerRequest{
		Image:        "nginx",
		ExposedPorts: []string{"80/tcp"},
		Networks:     []string{"bridge", networkName},
		WaitingFor:   wait.ForHTTP("/"),
	}
	container, err := testcontainers.GenericContainer(ctx, testcontainers.GenericContainerRequest{
		ContainerRequest: req,
		Started:          true,
	})
	var nginxC *nginxContainer
	if container != nil {
		nginxC = &nginxContainer{Container: c}
	}
	if err != nil {
		return nginxC, err
	}

	ip, err := container.Host(ctx)
	if err != nil {
		return nginxC, err
	}

	mappedPort, err := container.MappedPort(ctx, "80")
	if err != nil {
		return nginxC, err
	}

	nginxC.URI = fmt.Sprintf("http://%s:%s", ip, mappedPort.Port())

	return nginxC, nil
}

func TestIntegrationNginxLatestReturn(t *testing.T) {
	if testing.Short() {
		t.Skip("skipping integration test")
	}

	ctx := context.Background()

	networkName := "foo"
	net, err := provider.CreateNetwork(ctx, NetworkRequest{
		Name: networkName,
	})
	require.NoError(t, err)
	CleanupNetwork(t, net)

	nginxC, err := setupNginx(ctx, networkName)
	testcontainers.CleanupContainer(t, nginxC)
	require.NoError(t, err)

	resp, err := http.Get(nginxC.URI)
	require.Equal(t, http.StatusOK, resp.StatusCode)
}
```




### Lifecycle hooks

_Testcontainers for Go_ allows you to define your own lifecycle hooks for better control over your containers. You just need to define functions that return an error and receive the Go context as first argument, and a `ContainerRequest` for the `Creating` hook, and a `Container` for the rest of them as second argument.

You'll be able to pass multiple lifecycle hooks at the `ContainerRequest` as an array of `testcontainers.ContainerLifecycleHooks`. The `testcontainers.ContainerLifecycleHooks` struct defines the following lifecycle hooks, each of them backed by an array of functions representing the hooks:

* `PreBuilds` - hooks that are executed before the image is built. This hook is only available when creating a container from a Dockerfile
* `PostBuilds` - hooks that are executed after the image is built. This hook is only available when creating a container from a Dockerfile
* `PreCreates` - hooks that are executed before the container is created
* `PostCreates` - hooks that are executed after the container is created
* `PreStarts` - hooks that are executed before the container is started
* `PostStarts` - hooks that are executed after the container is started
* `PostReadies` - hooks that are executed after the container is ready
* `PreStops` - hooks that are executed before the container is stopped
* `PostStops` - hooks that are executed after the container is stopped
* `PreTerminates` - hooks that are executed before the container is terminated
* `PostTerminates` - hooks that are executed after the container is terminated

_Testcontainers for Go_ defines some default lifecycle hooks that are always executed in a specific order with respect to the user-defined hooks. The order of execution is the following:

1. default `pre` hooks.
2. user-defined `pre` hooks.
3. user-defined `post` hooks.
4. default `post` hooks.

Inside each group, the hooks will be executed in the order they were defined.

!!!info
	The default hooks are for logging (applied to all hooks), customising the Docker config (applied to the pre-create hook), copying files in to the container (applied to the post-create hook), adding log consumers (applied to the post-start and pre-terminate hooks), and running the wait strategies as a readiness check (applied to the post-start hook).

It's important to notice that the `Readiness` of a container is defined by the wait strategies defined for the container. **This hook will be executed right after the `PostStarts` hook**. If you want to add your own readiness checks, you can do it by adding a `PostReadies` hook to the container request, which will execute your own readiness check after the default ones. That said, the `PostStarts` hooks don't warrant that the container is ready, so you should not rely on that.

In the following example, we are going to create a container using all the lifecycle hooks, all of them printing a message when any of the lifecycle hooks is called:

<!--codeinclude-->
[Extending container with lifecycle hooks](../../lifecycle_test.go) inside_block:reqWithLifecycleHooks
<!--/codeinclude-->

#### Default Logging Hook

_Testcontainers for Go_ comes with a default logging hook that will print a log message for each container lifecycle event, using the default logger. You can add your own logger by passing the `testcontainers.DefaultLoggingHook` option to the `ContainerRequest`, passing a reference to your preferred logger:

<!--codeinclude-->
[Use a custom logger for container hooks](../../lifecycle_test.go) inside_block:reqWithDefaultLogginHook
[Custom Logger implementation](../../lifecycle_test.go) inside_block:customLoggerImplementation
<!--/codeinclude-->

### Advanced Settings

The aforementioned `GenericContainer` function and the `ContainerRequest` struct represent a straightforward manner to configure the containers, but you could need to create your containers with more advance settings regarding the config, host config and endpoint settings Docker types. For those more advance settings, _Testcontainers for Go_ offers a way to fully customize the container request and those internal Docker types. These customisations, called _modifiers_, will be applied just before the internal call to the Docker client to create the container.

<!--codeinclude-->
[Using modifiers](../../lifecycle_test.go) inside_block:reqWithModifiers
<!--/codeinclude-->

!!!warning
	The only special case where the modifiers are not applied last, is when there are no exposed ports in the container request and the container does not use a network mode from a container (e.g. `req.NetworkMode = container.NetworkMode("container:$CONTAINER_ID")`). In that case, _Testcontainers for Go_ will extract the ports from the underliying Docker image and export them.

## Reusable container

<<<<<<< HEAD
!!!warning
	Reusing containers is an experimental feature, so please acknowledge you can experience some issues while using it. If you find any issue, please report it [here](https://github.com/testcontainers/testcontainers-go/issues/new?assignees=&labels=bug&projects=&template=bug_report.yml&title=%5BBug%5D%3A+).

A `ReusableContainer` is a container you mark to be reused across different tests. Reusing containers works out of the box just by setting the `Reuse` field in the `ContainerRequest` to `true`.
Internally, _Testcontainers for Go_ automatically creates a hash of the container request and adds it as a container label. Two labels are added:

- `org.testcontainers.hash` - the hash of the container request.
- `org.testcontainers.copied_files.hash` - the hash of the files copied to the container using the `Files` field in the container request.

!!!info
	Only the files copied in the container request will be checked for reuse. If you copy a file to a container after it has been created, as in the example below, the container will still be reused, because the original request has not changed. Directories added in the `Files` field are not included in the hash, to avoid performance issues calculating the hash of large directories.

If there is no container with those two labels matching the hash values, _Testcontainers for Go_ creates a new container. Otherwise, it reuses the existing one.

This behaviour persists across multiple test runs, as long as the container request remains the same. Ryuk the resource reaper does not terminate that container if it is marked for reuse, as it does not match the prune conditions used by Ryuk. To know more about Ryuk, please read the [Garbage Collector](/features/garbage_collector#ryuk) documentation.

!!!warning
	In the case different test programs are creating a container with the same hash, we must check if the container is already created.
	For that _Testcontainers for Go_ waits up-to 5 seconds for the container to be created. If the container is not found,
	the code proceedes with the creation of the container, else the container is reused.
	This wait is needed because we need to synchronize the creation of the container across different test programs,
	so you could find very rare situations where the container is not found in different test sessions and it is created in them.

### Reuse example

The following example creates an NGINX container, adds a file into it and then reuses the container again for checking the file:
=======
With `Reuse` option you can reuse an existing container. Reusing will work only if you pass an
existing container name via 'req.Name' field. If the name is not in a list of existing containers,
the function will create a new generic container. If `Reuse` is true and `Name` is empty, you will get error.
>>>>>>> 3330dc1d

```go
package testcontainers_test

import (
	"context"
	"fmt"
	"log"

	"github.com/testcontainers/testcontainers-go"
	"github.com/testcontainers/testcontainers-go/wait"
)

func ExampleReusableContainer_usingACopiedFile() {
	ctx := context.Background()

	req := testcontainers.ContainerRequest{
		Image:        "nginx:1.17.6",
		ExposedPorts: []string{"80/tcp"},
		WaitingFor:   wait.ForListeningPort("80/tcp"),
		Reuse:        true, // mark the container as reusable
	}

	n1, err := testcontainers.GenericContainer(ctx, testcontainers.GenericContainerRequest{
		ContainerRequest: req,
		Started:          true,
	})
	defer func() {
		if err := testcontainers.TerminateContainer(n1); err != nil {
			log.Printf("failed to terminate container: %s", err)
		}
	}()
	if err != nil {
		log.Print(err)
		return
	}
<<<<<<< HEAD
	// not terminating the container on purpose, so that it can be reused in a different test.
	// defer n1.Terminate(ctx)
=======
>>>>>>> 3330dc1d

	// Let's copy a file to the container, to demonstrate that successive containers can use the same files
	// when the container is marked for reuse.
	bs := []byte(`#!/usr/bin/env bash
echo "hello world" > /data/hello.txt
echo "done"`)

	copiedFileName := "hello_copy.sh"
	err = n1.CopyToContainer(ctx, bs, "/"+copiedFileName, 700)
	if err != nil {
		log.Print(err)
		return
	}

	// Because n2 uses the same container request, it will reuse the container created by n1.
	n2, err := testcontainers.GenericContainer(ctx, testcontainers.GenericContainerRequest{
		ContainerRequest: req,
		Started:          true,
	})
	defer func() {
		if err := testcontainers.TerminateContainer(n2); err != nil {
			log.Printf("failed to terminate container: %s", err)
		}
	}()
	if err != nil {
		log.Print(err)
		return
	}

	c, _, err := n2.Exec(ctx, []string{"bash", copiedFileName})
	if err != nil {
		log.Print(err)
		return
	}

	// the file must exist in this second container, as it's reusing the first one
	fmt.Println(c)

	// Output: 0
}

```

Becuase the `Reuse` option is set to `true`, and the copied files have not changed, the container request is the same, resulting in the second container reusing the first one and the file `hello_copy.sh` being executed.

## Parallel running

`testcontainers.ParallelContainers` - defines the containers that should be run in parallel mode.

The following test creates two NGINX containers in parallel:

```go
package main

import (
	"context"
	"fmt"
	"log"

	"github.com/testcontainers/testcontainers-go"
)

func main() {
	ctx := context.Background()

	requests := testcontainers.ParallelContainerRequest{
		{
			ContainerRequest: testcontainers.ContainerRequest{

				Image: "nginx",
				ExposedPorts: []string{
					"10080/tcp",
				},
			},
			Started: true,
		},
		{
			ContainerRequest: testcontainers.ContainerRequest{

				Image: "nginx",
				ExposedPorts: []string{
					"10081/tcp",
				},
			},
			Started: true,
		},
	}

	res, err := testcontainers.ParallelContainers(ctx, requests, testcontainers.ParallelContainersOptions{})
	for _, c := range res {
		c := c
		defer func() {
			if err := testcontainers.TerminateContainer(c); err != nil {
				log.Printf("failed to terminate container: %s", c)
			}
		}()
	}

	if err != nil {
		e, ok := err.(testcontainers.ParallelContainersError)
		if !ok {
			log.Printf("unknown error: %v", err)
			return
		}

		for _, pe := range e.Errors {
			fmt.Println(pe.Request, pe.Error)
		}
		return
	}
}
```<|MERGE_RESOLUTION|>--- conflicted
+++ resolved
@@ -160,7 +160,6 @@
 
 ## Reusable container
 
-<<<<<<< HEAD
 !!!warning
 	Reusing containers is an experimental feature, so please acknowledge you can experience some issues while using it. If you find any issue, please report it [here](https://github.com/testcontainers/testcontainers-go/issues/new?assignees=&labels=bug&projects=&template=bug_report.yml&title=%5BBug%5D%3A+).
 
@@ -187,11 +186,6 @@
 ### Reuse example
 
 The following example creates an NGINX container, adds a file into it and then reuses the container again for checking the file:
-=======
-With `Reuse` option you can reuse an existing container. Reusing will work only if you pass an
-existing container name via 'req.Name' field. If the name is not in a list of existing containers,
-the function will create a new generic container. If `Reuse` is true and `Name` is empty, you will get error.
->>>>>>> 3330dc1d
 
 ```go
 package testcontainers_test
@@ -228,11 +222,8 @@
 		log.Print(err)
 		return
 	}
-<<<<<<< HEAD
 	// not terminating the container on purpose, so that it can be reused in a different test.
 	// defer n1.Terminate(ctx)
-=======
->>>>>>> 3330dc1d
 
 	// Let's copy a file to the container, to demonstrate that successive containers can use the same files
 	// when the container is marked for reuse.
