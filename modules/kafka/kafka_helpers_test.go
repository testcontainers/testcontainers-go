--- conflicted
+++ resolved
@@ -95,7 +95,6 @@
 			wantErr: false,
 		},
 		{
-<<<<<<< HEAD
 			name:    "Official: valid, with the amd64 architecture suffix",
 			image:   "confluentinc/confluent-local:7.5.9.amd64",
 			wantErr: false,
@@ -103,10 +102,10 @@
 		{
 			name:    "Official: valid, with the arm64 architecture suffix",
 			image:   "confluentinc/confluent-local:7.5.9.arm64",
-=======
+		},
+		{
 			name:    "lacks tag",
 			image:   "my-kafka",
->>>>>>> a1e747c2
 			wantErr: false,
 		},
 	}
