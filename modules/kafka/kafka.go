--- conflicted
+++ resolved
@@ -79,24 +79,6 @@
 		}),
 		testcontainers.WithEntrypoint("sh"),
 		// this CMD will wait for the starter script to be copied into the container and then execute it
-<<<<<<< HEAD
-		Cmd: []string{"-c", "while [ ! -f " + starterScript + " ]; do sleep 0.1; done; bash " + starterScript},
-		LifecycleHooks: []testcontainers.ContainerLifecycleHooks{
-			{
-				PostStarts: []testcontainers.ContainerHook{
-					// Use a single hook to copy the starter script and wait for
-					// the Kafka server to be ready. This prevents the wait running
-					// if the starter script fails to copy.
-					func(ctx context.Context, c testcontainers.Container) error {
-						// 1. copy the starter script into the container
-						if err := copyStarterScript(ctx, img, c); err != nil {
-							return fmt.Errorf("copy starter script: %w", err)
-						}
-
-						// 2. wait for the Kafka server to be ready
-						return wait.ForLog(".*Transitioning from RECOVERY to RUNNING.*").AsRegexp().WaitUntilReady(ctx, c)
-					},
-=======
 		testcontainers.WithCmd("-c", "while [ ! -f "+starterScript+" ]; do sleep 0.1; done; bash "+starterScript),
 		testcontainers.WithLifecycleHooks(testcontainers.ContainerLifecycleHooks{
 			PostStarts: []testcontainers.ContainerHook{
@@ -105,13 +87,12 @@
 				// if the starter script fails to copy.
 				func(ctx context.Context, c testcontainers.Container) error {
 					// 1. copy the starter script into the container
-					if err := copyStarterScript(ctx, c); err != nil {
+					if err := copyStarterScript(ctx, img, c); err != nil {
 						return fmt.Errorf("copy starter script: %w", err)
 					}
 
 					// 2. wait for the Kafka server to be ready
 					return wait.ForLog(".*Transitioning from RECOVERY to RUNNING.*").AsRegexp().WaitUntilReady(ctx, c)
->>>>>>> 4ebe2d1e
 				},
 			},
 		}),
