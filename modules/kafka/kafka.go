--- conflicted
+++ resolved
@@ -110,41 +110,12 @@
 					// the Kafka server to be ready. This prevents the wait running
 					// if the starter script fails to copy.
 					func(ctx context.Context, c testcontainers.Container) error {
-<<<<<<< HEAD
-						if len(settings.Listeners) == 0 {
-							defaultInternal, err := internalListener(ctx, c)
-							if err != nil {
-								return fmt.Errorf("can't create default internal listener: %w", err)
-							}
-							settings.Listeners = append(settings.Listeners, defaultInternal)
-						}
-
-						defaultExternal, err := externalListener(ctx, c)
-						if err != nil {
-							return fmt.Errorf("can't create default external listener: %w", err)
-						}
-
-						settings.Listeners = append(settings.Listeners, defaultExternal)
-
-						var advertised []string
-						for _, item := range settings.Listeners {
-							advertised = append(advertised, fmt.Sprintf("%s://%s:%s", item.Name, item.Ip, item.Port))
-						}
-
-						scriptContent := fmt.Sprintf(starterScriptContent, strings.Join(advertised, ","))
-
-						return c.CopyToContainer(ctx, []byte(scriptContent), starterScript, 0o755)
-					},
-					// 2. wait for the Kafka server to be ready
-					func(ctx context.Context, c testcontainers.Container) error {
-=======
 						// 1. copy the starter script into the container
 						if err := copyStarterScript(ctx, c); err != nil {
 							return fmt.Errorf("copy starter script: %w", err)
 						}
 
 						// 2. wait for the Kafka server to be ready
->>>>>>> 3682745d
 						return wait.ForLog(".*Transitioning from RECOVERY to RUNNING.*").AsRegexp().WaitUntilReady(ctx, c)
 					},
 				},
@@ -168,7 +139,6 @@
 	return &KafkaContainer{Container: container, ClusterID: clusterID}, nil
 }
 
-<<<<<<< HEAD
 func trimValidateListeners(listeners []KafkaListener) error {
 	// Trim
 	for i := 0; i < len(listeners); i++ {
@@ -176,7 +146,33 @@
 		listeners[i].Ip = strings.Trim(listeners[i].Ip, " ")
 		listeners[i].Port = strings.Trim(listeners[i].Port, " ")
 	}
-=======
+
+	// Validate
+	var ports map[string]bool = make(map[string]bool, len(listeners)+2)
+	var names map[string]bool = make(map[string]bool, len(listeners)+2)
+
+	// check for default listeners
+	ports["9094"] = true
+	ports["9093"] = true
+
+	// check for default listeners
+	names["CONTROLLER"] = true
+	names["EXTERNAL"] = true
+
+	for _, item := range listeners {
+		if names[item.Name] {
+			return fmt.Errorf("duplicate of listener name: %s", item.Name)
+		}
+		names[item.Name] = true
+
+		if ports[item.Port] {
+			return fmt.Errorf("duplicate of listener port: %s", item.Port)
+		}
+		ports[item.Port] = true
+	}
+
+	return nil
+}
 // copyStarterScript copies the starter script into the container.
 func copyStarterScript(ctx context.Context, c testcontainers.Container) error {
 	if err := wait.ForListeningPort(publicPort).
@@ -202,7 +198,27 @@
 		return fmt.Errorf("mapped port: %w", err)
 	}
 
-	scriptContent := fmt.Sprintf(starterScriptContent, host, port.Int(), hostname)
+	if len(settings.Listeners) == 0 {
+		defaultInternal, err := internalListener(ctx, c)
+		if err != nil {
+			return fmt.Errorf("can't create default internal listener: %w", err)
+		}
+		settings.Listeners = append(settings.Listeners, defaultInternal)
+	}
+
+	defaultExternal, err := externalListener(ctx, c)
+	if err != nil {
+		return fmt.Errorf("can't create default external listener: %w", err)
+	}
+
+	settings.Listeners = append(settings.Listeners, defaultExternal)
+
+	var advertised []string
+	for _, item := range settings.Listeners {
+		advertised = append(advertised, fmt.Sprintf("%s://%s:%s", item.Name, item.Ip, item.Port))
+	}
+
+	scriptContent := fmt.Sprintf(starterScriptContent, host, port.Int(), hostname, strings.Join(advertised, ","))
 
 	if err := c.CopyToContainer(ctx, []byte(scriptContent), starterScript, 0o755); err != nil {
 		return fmt.Errorf("copy to container: %w", err)
@@ -214,34 +230,11 @@
 func WithClusterID(clusterID string) testcontainers.CustomizeRequestOption {
 	return func(req *testcontainers.GenericContainerRequest) error {
 		req.Env["CLUSTER_ID"] = clusterID
->>>>>>> 3682745d
-
-	// Validate
-	var ports map[string]bool = make(map[string]bool, len(listeners)+2)
-	var names map[string]bool = make(map[string]bool, len(listeners)+2)
-
-	// check for default listeners
-	ports["9094"] = true
-	ports["9093"] = true
-
-	// check for default listeners
-	names["CONTROLLER"] = true
-	names["EXTERNAL"] = true
-
-	for _, item := range listeners {
-		if names[item.Name] {
-			return fmt.Errorf("duplicate of listener name: %s", item.Name)
-		}
-		names[item.Name] = true
-
-		if ports[item.Port] {
-			return fmt.Errorf("duplicate of listener port: %s", item.Port)
-		}
-		ports[item.Port] = true
-	}
-
-	return nil
-}
+
+		return nil
+	}
+}
+	
 
 func editEnvsForListeners(listeners []KafkaListener) map[string]string {
 	if len(listeners) == 0 {
