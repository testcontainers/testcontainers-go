--- conflicted
+++ resolved
@@ -56,12 +56,8 @@
 	golang.org/x/exp v0.0.0-20230510235704-dd950f8aeaea // indirect
 	golang.org/x/mod v0.9.0 // indirect
 	golang.org/x/net v0.17.0 // indirect
-<<<<<<< HEAD
 	golang.org/x/sys v0.15.0 // indirect
-=======
-	golang.org/x/sys v0.13.0 // indirect
 	golang.org/x/text v0.13.0 // indirect
->>>>>>> 8e42d51a
 	golang.org/x/tools v0.7.0 // indirect
 	google.golang.org/genproto/googleapis/rpc v0.0.0-20231016165738-49dd2c1f3d0b // indirect
 	google.golang.org/grpc v1.59.0 // indirect
