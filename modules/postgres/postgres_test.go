--- conflicted
+++ resolved
@@ -65,21 +65,8 @@
 				postgres.WithPassword(password),
 				postgres.BasicWaitStrategies(),
 			)
-<<<<<<< HEAD
-			if err != nil {
-				t.Fatal(err)
-			}
-
-			// Clean up the container after the test is complete
-			t.Cleanup(func() {
-				if err := ctr.Terminate(ctx); err != nil {
-					t.Fatalf("failed to terminate container: %s", err)
-				}
-			})
-=======
 			testcontainers.CleanupContainer(t, ctr)
 			require.NoError(t, err)
->>>>>>> b60497e9
 
 			// connectionString {
 			// explicitly set sslmode=disable because the container is not configured to use TLS
@@ -159,10 +146,6 @@
 		)
 		testcontainers.CleanupContainer(t, ctr)
 		require.Error(t, err)
-<<<<<<< HEAD
-		require.Nil(t, ctr)
-=======
->>>>>>> b60497e9
 	})
 }
 
@@ -177,20 +160,8 @@
 		postgres.WithPassword(password),
 		postgres.BasicWaitStrategies(),
 	)
-<<<<<<< HEAD
-	if err != nil {
-		t.Fatal(err)
-	}
-
-	t.Cleanup(func() {
-		if err := ctr.Terminate(ctx); err != nil {
-			t.Fatalf("failed to terminate container: %s", err)
-		}
-	})
-=======
-	testcontainers.CleanupContainer(t, ctr)
-	require.NoError(t, err)
->>>>>>> b60497e9
+	testcontainers.CleanupContainer(t, ctr)
+	require.NoError(t, err)
 
 	// explicitly set sslmode=disable because the container is not configured to use TLS
 	connStr, err := ctr.ConnectionString(ctx, "sslmode=disable")
@@ -213,20 +184,8 @@
 		postgres.WithPassword(password),
 		postgres.BasicWaitStrategies(),
 	)
-<<<<<<< HEAD
-	if err != nil {
-		t.Fatal(err)
-	}
-
-	t.Cleanup(func() {
-		if err := ctr.Terminate(ctx); err != nil {
-			t.Fatalf("failed to terminate container: %s", err)
-		}
-	})
-=======
-	testcontainers.CleanupContainer(t, ctr)
-	require.NoError(t, err)
->>>>>>> b60497e9
+	testcontainers.CleanupContainer(t, ctr)
+	require.NoError(t, err)
 
 	// explicitly set sslmode=disable because the container is not configured to use TLS
 	connStr, err := ctr.ConnectionString(ctx, "sslmode=disable")
@@ -247,11 +206,7 @@
 	// snapshotAndReset {
 	ctx := context.Background()
 
-<<<<<<< HEAD
-	// 1. Start the postgres container and run any migrations on it
-=======
 	// 1. Start the postgres ctr and run any migrations on it
->>>>>>> b60497e9
 	ctr, err := postgres.Run(
 		ctx,
 		"docker.io/postgres:16-alpine",
@@ -266,50 +221,20 @@
 
 	// Run any migrations on the database
 	_, _, err = ctr.Exec(ctx, []string{"psql", "-U", user, "-d", dbname, "-c", "CREATE TABLE users (id SERIAL, name TEXT NOT NULL, age INT NOT NULL)"})
-<<<<<<< HEAD
-	if err != nil {
-		t.Fatal(err)
-	}
+	require.NoError(t, err)
 
 	// 2. Create a snapshot of the database to restore later
 	err = ctr.Snapshot(ctx, postgres.WithSnapshotName("test-snapshot"))
-	if err != nil {
-		t.Fatal(err)
-	}
-
-	// Clean up the container after the test is complete
-	t.Cleanup(func() {
-		if err := ctr.Terminate(ctx); err != nil {
-			t.Fatalf("failed to terminate container: %s", err)
-		}
-	})
+	require.NoError(t, err)
 
 	dbURL, err := ctr.ConnectionString(ctx)
-	if err != nil {
-		t.Fatal(err)
-	}
-=======
-	require.NoError(t, err)
-
-	// 2. Create a snapshot of the database to restore later
-	err = ctr.Snapshot(ctx, postgres.WithSnapshotName("test-snapshot"))
-	require.NoError(t, err)
-
-	dbURL, err := ctr.ConnectionString(ctx)
-	require.NoError(t, err)
->>>>>>> b60497e9
+	require.NoError(t, err)
 
 	t.Run("Test inserting a user", func(t *testing.T) {
 		t.Cleanup(func() {
 			// 3. In each test, reset the DB to its snapshot state.
 			err = ctr.Restore(ctx)
-<<<<<<< HEAD
-			if err != nil {
-				t.Fatal(err)
-			}
-=======
-			require.NoError(t, err)
->>>>>>> b60497e9
+			require.NoError(t, err)
 		})
 
 		conn, err := pgx.Connect(context.Background(), dbURL)
@@ -332,13 +257,7 @@
 	t.Run("Test querying empty DB", func(t *testing.T) {
 		t.Cleanup(func() {
 			err = ctr.Restore(ctx)
-<<<<<<< HEAD
-			if err != nil {
-				t.Fatal(err)
-			}
-=======
-			require.NoError(t, err)
->>>>>>> b60497e9
+			require.NoError(t, err)
 		})
 
 		conn, err := pgx.Connect(context.Background(), dbURL)
@@ -368,63 +287,25 @@
 		postgres.WithPassword(password),
 		postgres.BasicWaitStrategies(),
 	)
-<<<<<<< HEAD
-	if err != nil {
-		t.Fatal(err)
-	}
+	testcontainers.CleanupContainer(t, ctr)
+	require.NoError(t, err)
 
 	_, _, err = ctr.Exec(ctx, []string{"psql", "-U", user, "-d", dbname, "-c", "CREATE TABLE users (id SERIAL, name TEXT NOT NULL, age INT NOT NULL)"})
-	if err != nil {
-		t.Fatal(err)
-	}
+	require.NoError(t, err)
 
 	err = ctr.Snapshot(ctx, postgres.WithSnapshotName("other-snapshot"))
-	if err != nil {
-		t.Fatal(err)
-	}
-
-	t.Cleanup(func() {
-		if err := ctr.Terminate(ctx); err != nil {
-			t.Fatalf("failed to terminate container: %s", err)
-		}
-	})
+	require.NoError(t, err)
 
 	dbURL, err := ctr.ConnectionString(ctx)
-	if err != nil {
-		t.Fatal(err)
-	}
+	require.NoError(t, err)
 
 	t.Run("Test that the restore works when not using defaults", func(t *testing.T) {
 		_, _, err = ctr.Exec(ctx, []string{"psql", "-U", user, "-d", dbname, "-c", "INSERT INTO users(name, age) VALUES ('test', 42)"})
-		if err != nil {
-			t.Fatal(err)
-		}
+		require.NoError(t, err)
 
 		// Doing the restore before we connect since this resets the pgx connection
 		err = ctr.Restore(ctx)
-		if err != nil {
-			t.Fatal(err)
-		}
-=======
-	testcontainers.CleanupContainer(t, ctr)
-	require.NoError(t, err)
-
-	_, _, err = ctr.Exec(ctx, []string{"psql", "-U", user, "-d", dbname, "-c", "CREATE TABLE users (id SERIAL, name TEXT NOT NULL, age INT NOT NULL)"})
-	require.NoError(t, err)
-	err = ctr.Snapshot(ctx, postgres.WithSnapshotName("other-snapshot"))
-	require.NoError(t, err)
-
-	dbURL, err := ctr.ConnectionString(ctx)
-	require.NoError(t, err)
-
-	t.Run("Test that the restore works when not using defaults", func(t *testing.T) {
-		_, _, err = ctr.Exec(ctx, []string{"psql", "-U", user, "-d", dbname, "-c", "INSERT INTO users(name, age) VALUES ('test', 42)"})
-		require.NoError(t, err)
-
-		// Doing the restore before we connect since this resets the pgx connection
-		err = ctr.Restore(ctx)
-		require.NoError(t, err)
->>>>>>> b60497e9
+		require.NoError(t, err)
 
 		conn, err := pgx.Connect(context.Background(), dbURL)
 		require.NoError(t, err)
