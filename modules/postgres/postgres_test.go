package postgres_test

import (
	"context"
	"database/sql"
	"fmt"
	"os"
	"path/filepath"
	"testing"
	"time"

	"github.com/docker/go-connections/nat"
	"github.com/jackc/pgx/v5"
	_ "github.com/jackc/pgx/v5/stdlib"
	_ "github.com/lib/pq"
<<<<<<< HEAD
	"github.com/mdelapenya/tlscert"

	"github.com/stretchr/testify/assert"
=======
>>>>>>> 63fad4d8
	"github.com/stretchr/testify/require"

	"github.com/testcontainers/testcontainers-go"
	"github.com/testcontainers/testcontainers-go/modules/postgres"
	"github.com/testcontainers/testcontainers-go/wait"
)

const (
	dbname   = "test-db"
	user     = "postgres"
	password = "password"
)

func createSSLCerts(t *testing.T) (*tlscert.Certificate, *tlscert.Certificate, error) {
	t.Helper()
	tmpDir := t.TempDir()
	certsDir := tmpDir + "/certs"

	require.NoError(t, os.MkdirAll(certsDir, 0o755))

	t.Cleanup(func() {
		require.NoError(t, os.RemoveAll(tmpDir))
	})

	caCert := tlscert.SelfSignedFromRequest(tlscert.Request{
		Host:      "localhost",
		Name:      "ca-cert",
		ParentDir: certsDir,
	})

	if caCert == nil {
		return caCert, nil, errors.New("unable to create CA Authority")
	}

	cert := tlscert.SelfSignedFromRequest(tlscert.Request{
		Host:      "localhost",
		Name:      "client-cert",
		Parent:    caCert,
		ParentDir: certsDir,
	})
	if cert == nil {
		return caCert, cert, errors.New("unable to create Server Certificates")
	}

	return caCert, cert, nil
}

func createSSLSettings(t *testing.T) postgres.SSLSettings {
	caCert, serverCerts, err := createSSLCerts(t)
	require.NoError(t, err)

	return postgres.SSLSettings{
		CACertFile: caCert.CertPath,
		CertFile:   serverCerts.CertPath,
		KeyFile:    serverCerts.KeyPath,
	}
}

func TestPostgres(t *testing.T) {
	ctx := context.Background()

	tests := []struct {
		name  string
		image string
	}{
		{
			name:  "Postgres",
			image: "postgres:15.2-alpine",
		},
		{
			name: "Timescale",
			// timescale {
			image: "timescale/timescaledb:2.1.0-pg11",
			// }
		},
		{
			name: "Postgis",
			// postgis {
			image: "postgis/postgis:12-3.0",
			// }
		},
		{
			name: "Pgvector",
			// pgvector {
			image: "pgvector/pgvector:pg16",
			// }
		},
	}

	for _, tt := range tests {
		t.Run(tt.name, func(t *testing.T) {
			ctr, err := postgres.Run(ctx,
				tt.image,
				postgres.WithDatabase(dbname),
				postgres.WithUsername(user),
				postgres.WithPassword(password),
				postgres.BasicWaitStrategies(),
			)
			testcontainers.CleanupContainer(t, ctr)
			require.NoError(t, err)

			// connectionString {
			// explicitly set sslmode=disable because the container is not configured to use TLS
			connStr, err := ctr.ConnectionString(ctx, "sslmode=disable", "application_name=test")
			// }
			require.NoError(t, err)

			mustConnStr := ctr.MustConnectionString(ctx, "sslmode=disable", "application_name=test")
			require.Equalf(t, mustConnStr, connStr, "ConnectionString was not equal to MustConnectionString")

			// Ensure connection string is using generic format
			id, err := ctr.MappedPort(ctx, "5432/tcp")
			require.NoError(t, err)
			require.Equal(t, fmt.Sprintf("postgres://%s:%s@%s:%s/%s?sslmode=disable&application_name=test", user, password, "localhost", id.Port(), dbname), connStr)

			// perform assertions
			db, err := sql.Open("postgres", connStr)
			require.NoError(t, err)
			require.NotNil(t, db)
			defer db.Close()

			result, err := db.Exec("CREATE TABLE IF NOT EXISTS test (id int, name varchar(255));")
			require.NoError(t, err)
			require.NotNil(t, result)

			result, err = db.Exec("INSERT INTO test (id, name) VALUES (1, 'test');")
			require.NoError(t, err)
			require.NotNil(t, result)
		})
	}
}

func TestContainerWithWaitForSQL(t *testing.T) {
	ctx := context.Background()

	port := "5432/tcp"
	dbURL := func(host string, port nat.Port) string {
		return fmt.Sprintf("postgres://postgres:password@%s:%s/%s?sslmode=disable", host, port.Port(), dbname)
	}

	t.Run("default query", func(t *testing.T) {
		ctr, err := postgres.Run(
			ctx,
			"postgres:16-alpine",
			postgres.WithDatabase(dbname),
			postgres.WithUsername(user),
			postgres.WithPassword(password),
			testcontainers.WithWaitStrategy(wait.ForSQL(nat.Port(port), "postgres", dbURL)),
		)
		testcontainers.CleanupContainer(t, ctr)
		require.NoError(t, err)
		require.NotNil(t, ctr)
	})
	t.Run("custom query", func(t *testing.T) {
		ctr, err := postgres.Run(
			ctx,
			"postgres:16-alpine",
			postgres.WithDatabase(dbname),
			postgres.WithUsername(user),
			postgres.WithPassword(password),
			testcontainers.WithWaitStrategy(wait.ForSQL(nat.Port(port), "postgres", dbURL).WithStartupTimeout(time.Second*5).WithQuery("SELECT 10")),
		)
		testcontainers.CleanupContainer(t, ctr)
		require.NoError(t, err)
		require.NotNil(t, ctr)
	})
	t.Run("custom bad query", func(t *testing.T) {
		ctr, err := postgres.Run(
			ctx,
			"postgres:16-alpine",
			postgres.WithDatabase(dbname),
			postgres.WithUsername(user),
			postgres.WithPassword(password),
			testcontainers.WithWaitStrategy(wait.ForSQL(nat.Port(port), "postgres", dbURL).WithStartupTimeout(time.Second*5).WithQuery("SELECT 'a' from b")),
		)
		testcontainers.CleanupContainer(t, ctr)
		require.Error(t, err)
	})
}

func TestWithConfigFile(t *testing.T) {
	ctx := context.Background()

	ctr, err := postgres.Run(ctx,
		"postgres:16-alpine",
		postgres.WithConfigFile(filepath.Join("testdata", "my-postgres.conf")),
		postgres.WithDatabase(dbname),
		postgres.WithUsername(user),
		postgres.WithPassword(password),
		postgres.BasicWaitStrategies(),
	)
	testcontainers.CleanupContainer(t, ctr)
	require.NoError(t, err)

	// explicitly set sslmode=disable because the container is not configured to use TLS
	connStr, err := ctr.ConnectionString(ctx, "sslmode=disable")
	require.NoError(t, err)

	db, err := sql.Open("postgres", connStr)
	require.NoError(t, err)
	require.NotNil(t, db)
	defer db.Close()
}

func TestWithSSL(t *testing.T) {
	ctx := context.Background()

	sslSettings := createSSLSettings(t)

	container, err := postgres.RunContainer(ctx,
		postgres.WithConfigFile(filepath.Join("testdata", "postgres-ssl.conf")),
		postgres.WithInitScripts(filepath.Join("testdata", "init-user-db.sh")),
		postgres.WithDatabase(dbname),
		postgres.WithUsername(user),
		postgres.WithPassword(password),
		testcontainers.WithWaitStrategy(wait.ForLog("database system is ready to accept connections").WithOccurrence(2).WithStartupTimeout(5*time.Second)),
		postgres.WithSSLCert(sslSettings.CACertFile, sslSettings.CertFile, sslSettings.KeyFile),
	)
	if err != nil {
		t.Fatal(err)
	}

	t.Cleanup(func() {
		if err := container.Terminate(ctx); err != nil {
			t.Fatalf("failed to terminate container: %s", err)
		}
	})

	connStr, err := container.ConnectionString(ctx, "sslmode=require")
	require.NoError(t, err)

	db, err := sql.Open("postgres", connStr)
	require.NoError(t, err)
	assert.NotNil(t, db)
	defer db.Close()

	result, err := db.Exec("SELECT * FROM testdb;")
	require.NoError(t, err)
	assert.NotNil(t, result)
}

func TestSSLValidatesKeyMaterialPath(t *testing.T) {
	ctx := context.Background()

	sslSettings := postgres.SSLSettings{}

	_, err := postgres.RunContainer(ctx,
		postgres.WithConfigFile(filepath.Join("testdata", "postgres-ssl.conf")),
		postgres.WithInitScripts(filepath.Join("testdata", "init-user-db.sh")),
		postgres.WithDatabase(dbname),
		postgres.WithUsername(user),
		postgres.WithPassword(password),
		testcontainers.WithWaitStrategy(wait.ForLog("database system is ready to accept connections").WithOccurrence(2).WithStartupTimeout(5*time.Second)),
		postgres.WithSSLCert(sslSettings.CACertFile, sslSettings.CertFile, sslSettings.KeyFile),
	)

	require.Error(t, err, "Error should not have been nil. Container creation should have failed due to empty key material")
}

func TestWithInitScript(t *testing.T) {
	ctx := context.Background()

	ctr, err := postgres.Run(ctx,
		"postgres:15.2-alpine",
		postgres.WithInitScripts(filepath.Join("testdata", "init-user-db.sh")),
		postgres.WithDatabase(dbname),
		postgres.WithUsername(user),
		postgres.WithPassword(password),
		postgres.BasicWaitStrategies(),
	)
	testcontainers.CleanupContainer(t, ctr)
	require.NoError(t, err)

	// explicitly set sslmode=disable because the container is not configured to use TLS
	connStr, err := ctr.ConnectionString(ctx, "sslmode=disable")
	require.NoError(t, err)

	db, err := sql.Open("postgres", connStr)
	require.NoError(t, err)
	require.NotNil(t, db)
	defer db.Close()

	// database created in init script. See testdata/init-user-db.sh
	result, err := db.Exec("SELECT * FROM testdb;")
	require.NoError(t, err)
	require.NotNil(t, result)
}

func TestSnapshot(t *testing.T) {
	tests := []struct {
		name    string
		options []postgres.SnapshotOption
	}{
		{
			name:    "snapshot/default",
			options: nil,
		},

		{
			name: "snapshot/custom",
			options: []postgres.SnapshotOption{
				postgres.WithSnapshotName("custom-snapshot"),
			},
		},
	}

	for _, tt := range tests {
		t.Run(tt.name, func(t *testing.T) {
			// snapshotAndReset {
			ctx := context.Background()

			// 1. Start the postgres ctr and run any migrations on it
			ctr, err := postgres.Run(
				ctx,
				"postgres:16-alpine",
				postgres.WithDatabase(dbname),
				postgres.WithUsername(user),
				postgres.WithPassword(password),
				postgres.BasicWaitStrategies(),
				postgres.WithSQLDriver("pgx"),
			)
			testcontainers.CleanupContainer(t, ctr)
			require.NoError(t, err)

			// Run any migrations on the database
			_, _, err = ctr.Exec(ctx, []string{"psql", "-U", user, "-d", dbname, "-c", "CREATE TABLE users (id SERIAL, name TEXT NOT NULL, age INT NOT NULL)"})
			require.NoError(t, err)

			// 2. Create a snapshot of the database to restore later
			// tt.options comes the test case, it can be specified as e.g. `postgres.WithSnapshotName("custom-snapshot")` or omitted, to use default name
			err = ctr.Snapshot(ctx, tt.options...)
			require.NoError(t, err)

			dbURL, err := ctr.ConnectionString(ctx)
			require.NoError(t, err)

			t.Run("Test inserting a user", func(t *testing.T) {
				t.Cleanup(func() {
					// 3. In each test, reset the DB to its snapshot state.
					err = ctr.Restore(ctx)
					require.NoError(t, err)
				})

				conn, err := pgx.Connect(context.Background(), dbURL)
				require.NoError(t, err)
				defer conn.Close(context.Background())

				_, err = conn.Exec(ctx, "INSERT INTO users(name, age) VALUES ($1, $2)", "test", 42)
				require.NoError(t, err)

				var name string
				var age int64
				err = conn.QueryRow(context.Background(), "SELECT name, age FROM users LIMIT 1").Scan(&name, &age)
				require.NoError(t, err)

				require.Equal(t, "test", name)
				require.EqualValues(t, 42, age)
			})

			// 4. Run as many tests as you need, they will each get a clean database
			t.Run("Test querying empty DB", func(t *testing.T) {
				t.Cleanup(func() {
					err = ctr.Restore(ctx)
					require.NoError(t, err)
				})

				conn, err := pgx.Connect(context.Background(), dbURL)
				require.NoError(t, err)
				defer conn.Close(context.Background())

				var name string
				var age int64
				err = conn.QueryRow(context.Background(), "SELECT name, age FROM users LIMIT 1").Scan(&name, &age)
				require.ErrorIs(t, err, pgx.ErrNoRows)
			})
			// }
		})
	}
}

func TestSnapshotWithOverrides(t *testing.T) {
	ctx := context.Background()

	dbname := "other-db"
	user := "other-user"
	password := "other-password"

	ctr, err := postgres.Run(
		ctx,
		"postgres:16-alpine",
		postgres.WithDatabase(dbname),
		postgres.WithUsername(user),
		postgres.WithPassword(password),
		postgres.BasicWaitStrategies(),
	)
	testcontainers.CleanupContainer(t, ctr)
	require.NoError(t, err)

	_, _, err = ctr.Exec(ctx, []string{"psql", "-U", user, "-d", dbname, "-c", "CREATE TABLE users (id SERIAL, name TEXT NOT NULL, age INT NOT NULL)"})
	require.NoError(t, err)
	err = ctr.Snapshot(ctx, postgres.WithSnapshotName("other-snapshot"))
	require.NoError(t, err)

	dbURL, err := ctr.ConnectionString(ctx)
	require.NoError(t, err)

	t.Run("Test that the restore works when not using defaults", func(t *testing.T) {
		_, _, err = ctr.Exec(ctx, []string{"psql", "-U", user, "-d", dbname, "-c", "INSERT INTO users(name, age) VALUES ('test', 42)"})
		require.NoError(t, err)

		// Doing the restore before we connect since this resets the pgx connection
		err = ctr.Restore(ctx)
		require.NoError(t, err)

		conn, err := pgx.Connect(context.Background(), dbURL)
		require.NoError(t, err)
		defer conn.Close(context.Background())

		var count int64
		err = conn.QueryRow(context.Background(), "SELECT COUNT(1) FROM users").Scan(&count)
		require.NoError(t, err)

		require.Zero(t, count)
	})
}

func TestSnapshotDuplicate(t *testing.T) {
	ctx := context.Background()

	dbname := "other-db"
	user := "other-user"
	password := "other-password"

	ctr, err := postgres.Run(
		ctx,
		"postgres:16-alpine",
		postgres.WithDatabase(dbname),
		postgres.WithUsername(user),
		postgres.WithPassword(password),
		postgres.BasicWaitStrategies(),
	)
	testcontainers.CleanupContainer(t, ctr)
	require.NoError(t, err)

	_, _, err = ctr.Exec(ctx, []string{"psql", "-U", user, "-d", dbname, "-c", "CREATE TABLE users (id SERIAL, name TEXT NOT NULL, age INT NOT NULL)"})
	require.NoError(t, err)

	err = ctr.Snapshot(ctx, postgres.WithSnapshotName("other-snapshot"))
	require.NoError(t, err)

	err = ctr.Snapshot(ctx, postgres.WithSnapshotName("other-snapshot"))
	require.NoError(t, err)
}

func TestSnapshotWithDockerExecFallback(t *testing.T) {
	ctx := context.Background()

	// postgresWithSQLDriver {
	// 1. Start the postgres container and run any migrations on it
	ctr, err := postgres.Run(
		ctx,
		"postgres:16-alpine",
		postgres.WithDatabase(dbname),
		postgres.WithUsername(user),
		postgres.WithPassword(password),
		postgres.BasicWaitStrategies(),
		// Tell the postgres module to use a driver that doesn't exist
		// This will cause the module to fall back to using docker exec
		postgres.WithSQLDriver("DoesNotExist"),
	)
	// }
	testcontainers.CleanupContainer(t, ctr)
	require.NoError(t, err)

	// Run any migrations on the database
	_, _, err = ctr.Exec(ctx, []string{"psql", "-U", user, "-d", dbname, "-c", "CREATE TABLE users (id SERIAL, name TEXT NOT NULL, age INT NOT NULL)"})
	require.NoError(t, err)

	// 2. Create a snapshot of the database to restore later
	err = ctr.Snapshot(ctx, postgres.WithSnapshotName("test-snapshot"))
	require.NoError(t, err)

	dbURL, err := ctr.ConnectionString(ctx)
	require.NoError(t, err)

	t.Run("Test inserting a user", func(t *testing.T) {
		t.Cleanup(func() {
			// 3. In each test, reset the DB to its snapshot state.
			err := ctr.Restore(ctx)
			require.NoError(t, err)
		})

		conn, err2 := pgx.Connect(context.Background(), dbURL)
		require.NoError(t, err2)
		defer conn.Close(context.Background())

		_, err2 = conn.Exec(ctx, "INSERT INTO users(name, age) VALUES ($1, $2)", "test", 42)
		require.NoError(t, err2)

		var name string
		var age int64
		err2 = conn.QueryRow(context.Background(), "SELECT name, age FROM users LIMIT 1").Scan(&name, &age)
		require.NoError(t, err2)

		require.Equal(t, "test", name)
		require.EqualValues(t, 42, age)
	})

	t.Run("Test querying empty DB", func(t *testing.T) {
		// 4. Run as many tests as you need, they will each get a clean database
		t.Cleanup(func() {
			err := ctr.Restore(ctx)
			require.NoError(t, err)
		})

		conn, err2 := pgx.Connect(context.Background(), dbURL)
		require.NoError(t, err2)
		defer conn.Close(context.Background())

		var name string
		var age int64
		err2 = conn.QueryRow(context.Background(), "SELECT name, age FROM users LIMIT 1").Scan(&name, &age)
		require.ErrorIs(t, err2, pgx.ErrNoRows)
	})
	// }
}<|MERGE_RESOLUTION|>--- conflicted
+++ resolved
@@ -3,6 +3,7 @@
 import (
 	"context"
 	"database/sql"
+	"errors"
 	"fmt"
 	"os"
 	"path/filepath"
@@ -13,12 +14,9 @@
 	"github.com/jackc/pgx/v5"
 	_ "github.com/jackc/pgx/v5/stdlib"
 	_ "github.com/lib/pq"
-<<<<<<< HEAD
 	"github.com/mdelapenya/tlscert"
 
 	"github.com/stretchr/testify/assert"
-=======
->>>>>>> 63fad4d8
 	"github.com/stretchr/testify/require"
 
 	"github.com/testcontainers/testcontainers-go"
@@ -237,9 +235,7 @@
 		testcontainers.WithWaitStrategy(wait.ForLog("database system is ready to accept connections").WithOccurrence(2).WithStartupTimeout(5*time.Second)),
 		postgres.WithSSLCert(sslSettings.CACertFile, sslSettings.CertFile, sslSettings.KeyFile),
 	)
-	if err != nil {
-		t.Fatal(err)
-	}
+	require.NoError(t, err)
 
 	t.Cleanup(func() {
 		if err := container.Terminate(ctx); err != nil {
