--- conflicted
+++ resolved
@@ -151,14 +151,10 @@
 	// Gather all config options (defaults and then apply provided options)
 	settings := defaultOptions()
 	for _, opt := range opts {
-<<<<<<< HEAD
-		if err := opt.Customize(&req); err != nil {
-=======
 		if apply, ok := opt.(Option); ok {
 			apply(&settings)
 		}
-		if err := opt.Customize(&genericContainerReq); err != nil {
->>>>>>> a32fe92e
+		if err := opt.Customize(&req); err != nil {
 			return nil, err
 		}
 	}
@@ -172,11 +168,7 @@
 	password := req.Env["POSTGRES_PASSWORD"]
 	dbName := req.Env["POSTGRES_DB"]
 
-<<<<<<< HEAD
-	return &Container{DockerContainer: ctr, dbName: dbName, password: password, user: user}, nil
-=======
-	return &PostgresContainer{Container: container, dbName: dbName, password: password, user: user, sqlDriverName: settings.SQLDriverName}, nil
->>>>>>> a32fe92e
+	return &Container{DockerContainer: ctr, dbName: dbName, password: password, user: user, sqlDriverName: settings.SQLDriverName}, nil
 }
 
 type snapshotConfig struct {
@@ -199,26 +191,10 @@
 // the Restore method. By default, the snapshot will be created under a database called migrated_template, you can
 // customize the snapshot name with the options.
 // If a snapshot already exists under the given/default name, it will be overwritten with the new snapshot.
-<<<<<<< HEAD
 func (c *Container) Snapshot(ctx context.Context, opts ...SnapshotOption) error {
-	config := &snapshotConfig{}
-	for _, opt := range opts {
-		config = opt(config)
-	}
-
-	snapshotName := defaultSnapshotName
-	if config.snapshotName != "" {
-		snapshotName = config.snapshotName
-	}
-
-	if c.dbName == "postgres" {
-		return fmt.Errorf("cannot snapshot the postgres system database as it cannot be dropped to be restored")
-=======
-func (c *PostgresContainer) Snapshot(ctx context.Context, opts ...SnapshotOption) error {
 	snapshotName, err := c.checkSnapshotConfig(opts)
 	if err != nil {
 		return err
->>>>>>> a32fe92e
 	}
 
 	// execute the commands to create the snapshot, in order
@@ -239,10 +215,7 @@
 
 // Restore will restore the database to a specific snapshot. By default, it will restore the last snapshot taken on the
 // database by the Snapshot method. If a snapshot name is provided, it will instead try to restore the snapshot by name.
-<<<<<<< HEAD
 func (c *Container) Restore(ctx context.Context, opts ...SnapshotOption) error {
-=======
-func (c *PostgresContainer) Restore(ctx context.Context, opts ...SnapshotOption) error {
 	snapshotName, err := c.checkSnapshotConfig(opts)
 	if err != nil {
 		return err
@@ -257,8 +230,7 @@
 	)
 }
 
-func (c *PostgresContainer) checkSnapshotConfig(opts []SnapshotOption) (string, error) {
->>>>>>> a32fe92e
+func (c *Container) checkSnapshotConfig(opts []SnapshotOption) (string, error) {
 	config := &snapshotConfig{}
 	for _, opt := range opts {
 		config = opt(config)
@@ -275,10 +247,10 @@
 	return snapshotName, nil
 }
 
-func (c *PostgresContainer) execCommandsSQL(ctx context.Context, cmds ...string) error {
+func (c *Container) execCommandsSQL(ctx context.Context, cmds ...string) error {
 	conn, cleanup, err := c.snapshotConnection(ctx)
 	if err != nil {
-		testcontainers.Logger.Printf("Could not connect to database to restore snapshot, falling back to `docker exec psql`: %v", err)
+		c.Printf("Could not connect to database to restore snapshot, falling back to `docker exec psql`: %v", err)
 		return c.execCommandsFallback(ctx, cmds)
 	}
 	if cleanup != nil {
@@ -296,14 +268,14 @@
 // The returned function should be called as a defer() to close the pool.
 // No need to close the individual connection, that is done as part of the pool close.
 // Also, no need to cache the connection pool, since it is a single connection which is very fast to establish.
-func (c *PostgresContainer) snapshotConnection(ctx context.Context) (*sql.Conn, func(), error) {
+func (c *Container) snapshotConnection(ctx context.Context) (*sql.Conn, func(), error) {
 	// Connect to the database "postgres" instead of the app one
-	c2 := &PostgresContainer{
-		Container:     c.Container,
-		dbName:        "postgres",
-		user:          c.user,
-		password:      c.password,
-		sqlDriverName: c.sqlDriverName,
+	c2 := &Container{
+		DockerContainer: c.DockerContainer,
+		dbName:          "postgres",
+		user:            c.user,
+		password:        c.password,
+		sqlDriverName:   c.sqlDriverName,
 	}
 
 	// Try to use an actual postgres connection, if the driver is loaded
@@ -315,7 +287,7 @@
 
 	cleanupPool := func() {
 		if err := pool.Close(); err != nil {
-			testcontainers.Logger.Printf("Could not close database connection pool after restoring snapshot: %v", err)
+			c.Printf("Could not close database connection pool after restoring snapshot: %v", err)
 		}
 	}
 
@@ -327,7 +299,7 @@
 	return conn, cleanupPool, nil
 }
 
-func (c *PostgresContainer) execCommandsFallback(ctx context.Context, cmds []string) error {
+func (c *Container) execCommandsFallback(ctx context.Context, cmds []string) error {
 	for _, cmd := range cmds {
 		exitCode, reader, err := c.Exec(ctx, []string{"psql", "-v", "ON_ERROR_STOP=1", "-U", c.user, "-d", "postgres", "-c", cmd})
 		if err != nil {
