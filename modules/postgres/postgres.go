package postgres

import (
	"context"
	"database/sql"
	"fmt"
	"io"
	"net"
	"path/filepath"
	"strings"

	"github.com/testcontainers/testcontainers-go"
)

const (
	defaultUser         = "postgres"
	defaultPassword     = "postgres"
	defaultSnapshotName = "migrated_template"
)

// Container represents the postgres container type used in the module
type Container struct {
	*testcontainers.DockerContainer
	dbName       string
	user         string
	password     string
	snapshotName string
	// sqlDriverName is passed to sql.Open() to connect to the database when making or restoring snapshots.
	// This can be set if your app imports a different postgres driver, f.ex. "pgx"
	sqlDriverName string
}

// MustConnectionString panics if the address cannot be determined.
func (c *Container) MustConnectionString(ctx context.Context, args ...string) string {
	addr, err := c.ConnectionString(ctx, args...)
	if err != nil {
		panic(err)
	}
	return addr
}

// ConnectionString returns the connection string for the postgres container, using the default 5432 port, and
// obtaining the host and exposed port from the container. It also accepts a variadic list of extra arguments
// which will be appended to the connection string. The format of the extra arguments is the same as the
// connection string format, e.g. "connect_timeout=10" or "application_name=myapp"
func (c *Container) ConnectionString(ctx context.Context, args ...string) (string, error) {
	containerPort, err := c.MappedPort(ctx, "5432/tcp")
	if err != nil {
		return "", err
	}

	host, err := c.Host(ctx)
	if err != nil {
		return "", err
	}

	extraArgs := strings.Join(args, "&")
	connStr := fmt.Sprintf("postgres://%s:%s@%s/%s?%s", c.user, c.password, net.JoinHostPort(host, containerPort.Port()), c.dbName, extraArgs)
	return connStr, nil
}

// WithConfigFile sets the config file to be used for the postgres container
// It will also set the "config_file" parameter to the path of the config file
// as a command line argument to the container
func WithConfigFile(cfg string) testcontainers.CustomizeRequestOption {
	return func(req *testcontainers.Request) error {
		cfgFile := testcontainers.ContainerFile{
			HostFilePath:      cfg,
			ContainerFilePath: "/etc/postgresql.conf",
			FileMode:          0o755,
		}

		req.Files = append(req.Files, cfgFile)
		req.Cmd = append(req.Cmd, "-c", "config_file=/etc/postgresql.conf")

		return nil
	}
}

// WithDatabase sets the initial database to be created when the container starts
// It can be used to define a different name for the default database that is created when the image is first started.
// If it is not specified, then the value of WithUser will be used.
func WithDatabase(dbName string) testcontainers.CustomizeRequestOption {
	return func(req *testcontainers.Request) error {
		req.Env["POSTGRES_DB"] = dbName

		return nil
	}
}

// WithInitScripts sets the init scripts to be run when the container starts
func WithInitScripts(scripts ...string) testcontainers.CustomizeRequestOption {
	return func(req *testcontainers.Request) error {
		initScripts := []testcontainers.ContainerFile{}
		for _, script := range scripts {
			cf := testcontainers.ContainerFile{
				HostFilePath:      script,
				ContainerFilePath: "/docker-entrypoint-initdb.d/" + filepath.Base(script),
				FileMode:          0o755,
			}
			initScripts = append(initScripts, cf)
		}
		req.Files = append(req.Files, initScripts...)

		return nil
	}
}

// WithPassword sets the initial password of the user to be created when the container starts
// It is required for you to use the PostgreSQL image. It must not be empty or undefined.
// This environment variable sets the superuser password for PostgreSQL.
func WithPassword(password string) testcontainers.CustomizeRequestOption {
	return func(req *testcontainers.Request) error {
		req.Env["POSTGRES_PASSWORD"] = password

		return nil
	}
}

// WithUsername sets the initial username to be created when the container starts
// It is used in conjunction with WithPassword to set a user and its password.
// It will create the specified user with superuser power and a database with the same name.
// If it is not specified, then the default user of postgres will be used.
func WithUsername(user string) testcontainers.CustomizeRequestOption {
	return func(req *testcontainers.Request) error {
		if user == "" {
			user = defaultUser
		}

		req.Env["POSTGRES_USER"] = user

		return nil
	}
}

// Run creates an instance of the Postgres container type
func Run(ctx context.Context, img string, opts ...testcontainers.RequestCustomizer) (*Container, error) {
	req := testcontainers.Request{
		Image: img,
		Env: map[string]string{
			"POSTGRES_USER":     defaultUser,
			"POSTGRES_PASSWORD": defaultPassword,
			"POSTGRES_DB":       defaultUser, // defaults to the user name
		},
		ExposedPorts: []string{"5432/tcp"},
		Cmd:          []string{"postgres", "-c", "fsync=off"},
		Started:      true,
	}

	// Gather all config options (defaults and then apply provided options)
	settings := defaultOptions()
	for _, opt := range opts {
		if apply, ok := opt.(Option); ok {
			apply(&settings)
		}
		if err := opt.Customize(&req); err != nil {
			return nil, err
		}
	}

<<<<<<< HEAD
	ctr, err := testcontainers.Run(ctx, req)
	if err != nil {
		return nil, err
=======
	container, err := testcontainers.GenericContainer(ctx, genericContainerReq)
	var c *PostgresContainer
	if container != nil {
		c = &PostgresContainer{
			Container:     container,
			dbName:        req.Env["POSTGRES_DB"],
			password:      req.Env["POSTGRES_PASSWORD"],
			user:          req.Env["POSTGRES_USER"],
			sqlDriverName: settings.SQLDriverName,
		}
>>>>>>> b60497e9
	}

	if err != nil {
		return c, fmt.Errorf("generic container: %w", err)
	}

<<<<<<< HEAD
	return &Container{DockerContainer: ctr, dbName: dbName, password: password, user: user, sqlDriverName: settings.SQLDriverName}, nil
=======
	return c, nil
>>>>>>> b60497e9
}

type snapshotConfig struct {
	snapshotName string
}

// SnapshotOption is the type for passing options to the snapshot function of the database
type SnapshotOption func(container *snapshotConfig) *snapshotConfig

// WithSnapshotName adds a specific name to the snapshot database created from the main database defined on the
// container. The snapshot must not have the same name as your main database, otherwise it will be overwritten
func WithSnapshotName(name string) SnapshotOption {
	return func(cfg *snapshotConfig) *snapshotConfig {
		cfg.snapshotName = name
		return cfg
	}
}

// Snapshot takes a snapshot of the current state of the database as a template, which can then be restored using
// the Restore method. By default, the snapshot will be created under a database called migrated_template, you can
// customize the snapshot name with the options.
// If a snapshot already exists under the given/default name, it will be overwritten with the new snapshot.
func (c *Container) Snapshot(ctx context.Context, opts ...SnapshotOption) error {
	snapshotName, err := c.checkSnapshotConfig(opts)
	if err != nil {
		return err
	}

	// execute the commands to create the snapshot, in order
	if err := c.execCommandsSQL(ctx,
		// Drop the snapshot database if it already exists
		fmt.Sprintf(`DROP DATABASE IF EXISTS "%s"`, snapshotName),
		// Create a copy of the database to another database to use as a template now that it was fully migrated
		fmt.Sprintf(`CREATE DATABASE "%s" WITH TEMPLATE "%s" OWNER "%s"`, snapshotName, c.dbName, c.user),
		// Snapshot the template database so we can restore it onto our original database going forward
		fmt.Sprintf(`ALTER DATABASE "%s" WITH is_template = TRUE`, snapshotName),
	); err != nil {
		return err
	}

	c.snapshotName = snapshotName
	return nil
}

// Restore will restore the database to a specific snapshot. By default, it will restore the last snapshot taken on the
// database by the Snapshot method. If a snapshot name is provided, it will instead try to restore the snapshot by name.
func (c *Container) Restore(ctx context.Context, opts ...SnapshotOption) error {
	snapshotName, err := c.checkSnapshotConfig(opts)
	if err != nil {
		return err
	}

	// execute the commands to restore the snapshot, in order
	return c.execCommandsSQL(ctx,
		// Drop the entire database by connecting to the postgres global database
		fmt.Sprintf(`DROP DATABASE "%s" with (FORCE)`, c.dbName),
		// Then restore the previous snapshot
		fmt.Sprintf(`CREATE DATABASE "%s" WITH TEMPLATE "%s" OWNER "%s"`, c.dbName, snapshotName, c.user),
	)
}

func (c *Container) checkSnapshotConfig(opts []SnapshotOption) (string, error) {
	config := &snapshotConfig{}
	for _, opt := range opts {
		config = opt(config)
	}

	snapshotName := c.snapshotName
	if config.snapshotName != "" {
		snapshotName = config.snapshotName
	}

	if c.dbName == "postgres" {
		return "", fmt.Errorf("cannot restore the postgres system database as it cannot be dropped to be restored")
	}
	return snapshotName, nil
}

func (c *Container) execCommandsSQL(ctx context.Context, cmds ...string) error {
	conn, cleanup, err := c.snapshotConnection(ctx)
	if err != nil {
		c.Printf("Could not connect to database to restore snapshot, falling back to `docker exec psql`: %v", err)
		return c.execCommandsFallback(ctx, cmds)
	}
	if cleanup != nil {
		defer cleanup()
	}
	for _, cmd := range cmds {
		if _, err := conn.ExecContext(ctx, cmd); err != nil {
			return fmt.Errorf("could not execute restore command %s: %w", cmd, err)
		}
	}
	return nil
}

// snapshotConnection connects to the actual database using the "postgres" sql.DB driver, if it exists.
// The returned function should be called as a defer() to close the pool.
// No need to close the individual connection, that is done as part of the pool close.
// Also, no need to cache the connection pool, since it is a single connection which is very fast to establish.
func (c *Container) snapshotConnection(ctx context.Context) (*sql.Conn, func(), error) {
	// Connect to the database "postgres" instead of the app one
	c2 := &Container{
		DockerContainer: c.DockerContainer,
		dbName:          "postgres",
		user:            c.user,
		password:        c.password,
		sqlDriverName:   c.sqlDriverName,
	}

	// Try to use an actual postgres connection, if the driver is loaded
	connStr := c2.MustConnectionString(ctx, "sslmode=disable")
	pool, err := sql.Open(c.sqlDriverName, connStr)
	if err != nil {
		return nil, nil, fmt.Errorf("sql.Open for snapshot connection failed: %w", err)
	}

	cleanupPool := func() {
		if err := pool.Close(); err != nil {
			c.Printf("Could not close database connection pool after restoring snapshot: %v", err)
		}
	}

	conn, err := pool.Conn(ctx)
	if err != nil {
		cleanupPool()
		return nil, nil, fmt.Errorf("DB.Conn for snapshot connection failed: %w", err)
	}
	return conn, cleanupPool, nil
}

func (c *Container) execCommandsFallback(ctx context.Context, cmds []string) error {
	for _, cmd := range cmds {
		exitCode, reader, err := c.Exec(ctx, []string{"psql", "-v", "ON_ERROR_STOP=1", "-U", c.user, "-d", "postgres", "-c", cmd})
		if err != nil {
			return err
		}
		if exitCode != 0 {
			buf := new(strings.Builder)
			_, err := io.Copy(buf, reader)
			if err != nil {
				return fmt.Errorf("non-zero exit code for restore command, could not read command output: %w", err)
			}

			return fmt.Errorf("non-zero exit code for restore command: %s", buf.String())
		}
	}
	return nil
}<|MERGE_RESOLUTION|>--- conflicted
+++ resolved
@@ -158,33 +158,23 @@
 		}
 	}
 
-<<<<<<< HEAD
 	ctr, err := testcontainers.Run(ctx, req)
-	if err != nil {
-		return nil, err
-=======
-	container, err := testcontainers.GenericContainer(ctx, genericContainerReq)
-	var c *PostgresContainer
-	if container != nil {
-		c = &PostgresContainer{
-			Container:     container,
-			dbName:        req.Env["POSTGRES_DB"],
-			password:      req.Env["POSTGRES_PASSWORD"],
-			user:          req.Env["POSTGRES_USER"],
-			sqlDriverName: settings.SQLDriverName,
-		}
->>>>>>> b60497e9
+	var c *Container
+	if ctr != nil {
+		c = &Container{
+			DockerContainer: ctr,
+			dbName:          req.Env["POSTGRES_DB"],
+			password:        req.Env["POSTGRES_PASSWORD"],
+			user:            req.Env["POSTGRES_USER"],
+			sqlDriverName:   settings.SQLDriverName,
+		}
 	}
 
 	if err != nil {
 		return c, fmt.Errorf("generic container: %w", err)
 	}
 
-<<<<<<< HEAD
-	return &Container{DockerContainer: ctr, dbName: dbName, password: password, user: user, sqlDriverName: settings.SQLDriverName}, nil
-=======
 	return c, nil
->>>>>>> b60497e9
 }
 
 type snapshotConfig struct {
