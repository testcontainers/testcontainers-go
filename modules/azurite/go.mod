module github.com/testcontainers/testcontainers-go/modules/azurite

go 1.23.0

toolchain go1.23.6

require (
	github.com/stretchr/testify v1.10.0
	github.com/testcontainers/testcontainers-go v0.35.0
	github.com/testcontainers/testcontainers-go/modules/azure v0.35.0
)

require (
<<<<<<< HEAD
	dario.cat/mergo v1.0.0 // indirect
=======
	dario.cat/mergo v1.0.1 // indirect
	github.com/Azure/azure-sdk-for-go/sdk/internal v1.5.2 // indirect
>>>>>>> f337d439
	github.com/Azure/go-ansiterm v0.0.0-20210617225240-d185dfc1b5a1 // indirect
	github.com/Microsoft/go-winio v0.6.2 // indirect
	github.com/cenkalti/backoff/v4 v4.2.1 // indirect
	github.com/containerd/containerd v1.7.18 // indirect
	github.com/containerd/log v0.1.0 // indirect
	github.com/containerd/platforms v0.2.1 // indirect
	github.com/cpuguy83/dockercfg v0.3.2 // indirect
	github.com/davecgh/go-spew v1.1.1 // indirect
	github.com/distribution/reference v0.6.0 // indirect
	github.com/docker/docker v27.1.1+incompatible // indirect
	github.com/docker/go-connections v0.5.0 // indirect
	github.com/docker/go-units v0.5.0 // indirect
	github.com/ebitengine/purego v0.8.2 // indirect
	github.com/felixge/httpsnoop v1.0.4 // indirect
	github.com/go-logr/logr v1.4.1 // indirect
	github.com/go-logr/stdr v1.2.2 // indirect
	github.com/go-ole/go-ole v1.2.6 // indirect
	github.com/gogo/protobuf v1.3.2 // indirect
	github.com/google/uuid v1.6.0 // indirect
	github.com/klauspost/compress v1.17.4 // indirect
	github.com/kr/pretty v0.3.1 // indirect
	github.com/lufia/plan9stats v0.0.0-20211012122336-39d0f177ccd0 // indirect
	github.com/magiconair/properties v1.8.7 // indirect
	github.com/moby/docker-image-spec v1.3.1 // indirect
	github.com/moby/patternmatcher v0.6.0 // indirect
	github.com/moby/sys/sequential v0.5.0 // indirect
	github.com/moby/sys/user v0.1.0 // indirect
	github.com/moby/term v0.5.0 // indirect
	github.com/morikuni/aec v1.0.0 // indirect
	github.com/opencontainers/go-digest v1.0.0 // indirect
	github.com/opencontainers/image-spec v1.1.1 // indirect
	github.com/pkg/errors v0.9.1 // indirect
	github.com/pmezard/go-difflib v1.0.0 // indirect
	github.com/power-devops/perfstat v0.0.0-20210106213030-5aafc221ea8c // indirect
	github.com/rogpeppe/go-internal v1.12.0 // indirect
	github.com/shirou/gopsutil/v4 v4.25.1 // indirect
	github.com/sirupsen/logrus v1.9.3 // indirect
	github.com/tklauser/go-sysconf v0.3.12 // indirect
	github.com/tklauser/numcpus v0.6.1 // indirect
	github.com/yusufpapurcu/wmi v1.2.4 // indirect
	go.opentelemetry.io/contrib/instrumentation/net/http/otelhttp v0.49.0 // indirect
	go.opentelemetry.io/otel v1.24.0 // indirect
	go.opentelemetry.io/otel/metric v1.24.0 // indirect
	go.opentelemetry.io/otel/trace v1.24.0 // indirect
	golang.org/x/crypto v0.33.0 // indirect
	golang.org/x/sys v0.30.0 // indirect
	google.golang.org/genproto/googleapis/api v0.0.0-20240318140521-94a12d6c2237 // indirect
	google.golang.org/genproto/googleapis/rpc v0.0.0-20240318140521-94a12d6c2237 // indirect
	gopkg.in/yaml.v3 v3.0.1 // indirect
)

replace (
	github.com/testcontainers/testcontainers-go => ../..
	github.com/testcontainers/testcontainers-go/modules/azure => ../azure
)<|MERGE_RESOLUTION|>--- conflicted
+++ resolved
@@ -11,12 +11,7 @@
 )
 
 require (
-<<<<<<< HEAD
-	dario.cat/mergo v1.0.0 // indirect
-=======
 	dario.cat/mergo v1.0.1 // indirect
-	github.com/Azure/azure-sdk-for-go/sdk/internal v1.5.2 // indirect
->>>>>>> f337d439
 	github.com/Azure/go-ansiterm v0.0.0-20210617225240-d185dfc1b5a1 // indirect
 	github.com/Microsoft/go-winio v0.6.2 // indirect
 	github.com/cenkalti/backoff/v4 v4.2.1 // indirect
