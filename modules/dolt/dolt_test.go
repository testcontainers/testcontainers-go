--- conflicted
+++ resolved
@@ -16,11 +16,7 @@
 func TestDolt(t *testing.T) {
 	ctx := context.Background()
 
-<<<<<<< HEAD
-	ctr, err := dolt.RunContainer(ctx)
-=======
-	container, err := dolt.Run(ctx, "dolthub/dolt-sql-server:1.32.4")
->>>>>>> 8e4728b7
+	ctr, err := dolt.Run(ctx, "dolthub/dolt-sql-server:1.32.4")
 	if err != nil {
 		t.Fatal(err)
 	}
@@ -122,12 +118,8 @@
 func TestDoltWithRootUserAndEmptyPassword(t *testing.T) {
 	ctx := context.Background()
 
-<<<<<<< HEAD
-	ctr, err := dolt.RunContainer(ctx,
-=======
-	container, err := dolt.Run(ctx,
-		"dolthub/dolt-sql-server:1.32.4",
->>>>>>> 8e4728b7
+	ctr, err := dolt.Run(ctx,
+		"dolthub/dolt-sql-server:1.32.4",
 		dolt.WithDatabase("foo"),
 		dolt.WithUsername("root"),
 		dolt.WithPassword(""))
@@ -167,12 +159,8 @@
 func TestDoltWithScripts(t *testing.T) {
 	ctx := context.Background()
 
-<<<<<<< HEAD
-	ctr, err := dolt.RunContainer(ctx,
-=======
-	container, err := dolt.Run(ctx,
-		"dolthub/dolt-sql-server:1.32.4",
->>>>>>> 8e4728b7
+	ctr, err := dolt.Run(ctx,
+		"dolthub/dolt-sql-server:1.32.4",
 		dolt.WithScripts(filepath.Join("testdata", "schema.sql")))
 	if err != nil {
 		t.Fatal(err)
