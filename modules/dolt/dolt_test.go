--- conflicted
+++ resolved
@@ -19,21 +19,8 @@
 	ctx := context.Background()
 
 	ctr, err := dolt.Run(ctx, "dolthub/dolt-sql-server:1.32.4")
-<<<<<<< HEAD
-	if err != nil {
-		t.Fatal(err)
-	}
-
-	// Clean up the container after the test is complete
-	t.Cleanup(func() {
-		if err := ctr.Terminate(ctx); err != nil {
-			t.Fatalf("failed to terminate container: %s", err)
-		}
-	})
-=======
 	testcontainers.CleanupContainer(t, ctr)
 	require.NoError(t, err)
->>>>>>> b60497e9
 
 	// perform assertions
 	// connectionString {
@@ -120,21 +107,8 @@
 		dolt.WithDatabase("foo"),
 		dolt.WithUsername("root"),
 		dolt.WithPassword(""))
-<<<<<<< HEAD
-	if err != nil {
-		t.Fatal(err)
-	}
-
-	// Clean up the container after the test is complete
-	t.Cleanup(func() {
-		if err := ctr.Terminate(ctx); err != nil {
-			t.Fatalf("failed to terminate container: %s", err)
-		}
-	})
-=======
 	testcontainers.CleanupContainer(t, ctr)
 	require.NoError(t, err)
->>>>>>> b60497e9
 
 	// perform assertions
 	connectionString := ctr.MustConnectionString(ctx)
@@ -160,21 +134,8 @@
 	ctr, err := dolt.Run(ctx,
 		"dolthub/dolt-sql-server:1.32.4",
 		dolt.WithScripts(filepath.Join("testdata", "schema.sql")))
-<<<<<<< HEAD
-	if err != nil {
-		t.Fatal(err)
-	}
-
-	// Clean up the container after the test is complete
-	t.Cleanup(func() {
-		if err := ctr.Terminate(ctx); err != nil {
-			t.Fatalf("failed to terminate container: %s", err)
-		}
-	})
-=======
 	testcontainers.CleanupContainer(t, ctr)
 	require.NoError(t, err)
->>>>>>> b60497e9
 
 	// perform assertions
 	connectionString := ctr.MustConnectionString(ctx)
