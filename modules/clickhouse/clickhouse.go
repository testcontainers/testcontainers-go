--- conflicted
+++ resolved
@@ -214,22 +214,10 @@
 	}
 }
 
-// Deprecated: use Run instead
-// RunContainer creates an instance of the ClickHouse container type
-<<<<<<< HEAD
-func RunContainer(ctx context.Context, opts ...testcontainers.RequestCustomizer) (*Container, error) {
+// Run creates an instance of the ClickHouse container type
+func Run(ctx context.Context, img string, opts ...testcontainers.RequestCustomizer) (*Container, error) {
 	req := testcontainers.Request{
-		Image: defaultImage,
-=======
-func RunContainer(ctx context.Context, opts ...testcontainers.ContainerCustomizer) (*ClickHouseContainer, error) {
-	return Run(ctx, "clickhouse/clickhouse-server:23.3.8.21-alpine", opts...)
-}
-
-// Run creates an instance of the ClickHouse container type
-func Run(ctx context.Context, img string, opts ...testcontainers.ContainerCustomizer) (*ClickHouseContainer, error) {
-	req := testcontainers.ContainerRequest{
 		Image: img,
->>>>>>> 8e4728b7
 		Env: map[string]string{
 			"CLICKHOUSE_USER":     defaultUser,
 			"CLICKHOUSE_PASSWORD": defaultUser,
