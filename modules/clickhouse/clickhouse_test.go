package clickhouse_test

import (
	"context"
	"path/filepath"
	"testing"

	ch "github.com/ClickHouse/clickhouse-go/v2"
	"github.com/ClickHouse/clickhouse-go/v2/lib/driver"
	"github.com/cenkalti/backoff/v4"
	"github.com/docker/go-connections/nat"
	"github.com/stretchr/testify/assert"
	"github.com/stretchr/testify/require"

	"github.com/testcontainers/testcontainers-go"
	"github.com/testcontainers/testcontainers-go/modules/clickhouse"
	"github.com/testcontainers/testcontainers-go/wait"
)

const (
	dbname   = "testdb"
	user     = "clickhouse"
	password = "password"
)

type Test struct {
	Id uint64
}

func TestClickHouseDefaultConfig(t *testing.T) {
	ctx := context.Background()

<<<<<<< HEAD
	ctr, err := clickhouse.RunContainer(ctx)
=======
	container, err := clickhouse.Run(ctx, "clickhouse/clickhouse-server:23.3.8.21-alpine")
>>>>>>> 8e4728b7
	if err != nil {
		t.Fatal(err)
	}

	// Clean up the container after the test is complete
	t.Cleanup(func() {
		require.NoError(t, ctr.Terminate(ctx))
	})

	connectionHost, err := ctr.ConnectionHost(ctx)
	require.NoError(t, err)

	conn, err := ch.Open(&ch.Options{
		Addr: []string{connectionHost},
		Auth: ch.Auth{
			Database: ctr.DbName,
			Username: ctr.User,
			Password: ctr.Password,
		},
	})
	require.NoError(t, err)
	assert.NotNil(t, conn)
	defer conn.Close()

	err = conn.Ping(context.Background())
	require.NoError(t, err)
}

func TestClickHouseConnectionHost(t *testing.T) {
	ctx := context.Background()

<<<<<<< HEAD
	ctr, err := clickhouse.RunContainer(ctx,
=======
	container, err := clickhouse.Run(ctx,
		"clickhouse/clickhouse-server:23.3.8.21-alpine",
>>>>>>> 8e4728b7
		clickhouse.WithUsername(user),
		clickhouse.WithPassword(password),
		clickhouse.WithDatabase(dbname),
	)
	if err != nil {
		t.Fatal(err)
	}

	// Clean up the container after the test is complete
	t.Cleanup(func() {
		require.NoError(t, ctr.Terminate(ctx))
	})

	// connectionHost {
	connectionHost, err := ctr.ConnectionHost(ctx)
	// }
	require.NoError(t, err)

	conn, err := ch.Open(&ch.Options{
		Addr: []string{connectionHost},
		Auth: ch.Auth{
			Database: dbname,
			Username: user,
			Password: password,
		},
	})
	require.NoError(t, err)
	assert.NotNil(t, conn)
	defer conn.Close()

	// perform assertions
	data, err := performCRUD(conn)
	require.NoError(t, err)
	assert.Len(t, data, 1)
}

func TestClickHouseDSN(t *testing.T) {
	ctx := context.Background()

<<<<<<< HEAD
	ctr, err := clickhouse.RunContainer(ctx, clickhouse.WithUsername(user), clickhouse.WithPassword(password), clickhouse.WithDatabase(dbname))
=======
	container, err := clickhouse.Run(ctx,
		"clickhouse/clickhouse-server:23.3.8.21-alpine",
		clickhouse.WithUsername(user),
		clickhouse.WithPassword(password),
		clickhouse.WithDatabase(dbname),
	)
>>>>>>> 8e4728b7
	if err != nil {
		t.Fatal(err)
	}

	// Clean up the container after the test is complete
	t.Cleanup(func() {
		require.NoError(t, ctr.Terminate(ctx))
	})

	// connectionString {
	connectionString, err := ctr.ConnectionString(ctx, "debug=true")
	// }
	require.NoError(t, err)

	opts, err := ch.ParseDSN(connectionString)
	require.NoError(t, err)

	conn, err := ch.Open(opts)
	require.NoError(t, err)
	assert.NotNil(t, conn)
	defer conn.Close()

	// perform assertions
	data, err := performCRUD(conn)
	require.NoError(t, err)
	assert.Len(t, data, 1)
}

func TestClickHouseWithInitScripts(t *testing.T) {
	ctx := context.Background()

	// withInitScripts {
<<<<<<< HEAD
	ctr, err := clickhouse.RunContainer(ctx,
=======
	container, err := clickhouse.Run(ctx,
		"clickhouse/clickhouse-server:23.3.8.21-alpine",
>>>>>>> 8e4728b7
		clickhouse.WithUsername(user),
		clickhouse.WithPassword(password),
		clickhouse.WithDatabase(dbname),
		clickhouse.WithInitScripts(filepath.Join("testdata", "init-db.sh")),
	)
	if err != nil {
		t.Fatal(err)
	}
	// }

	// Clean up the container after the test is complete
	t.Cleanup(func() {
		require.NoError(t, ctr.Terminate(ctx))
	})

	connectionHost, err := ctr.ConnectionHost(ctx)
	require.NoError(t, err)

	conn, err := ch.Open(&ch.Options{
		Addr: []string{connectionHost},
		Auth: ch.Auth{
			Database: dbname,
			Username: user,
			Password: password,
		},
	})
	require.NoError(t, err)
	assert.NotNil(t, conn)
	defer conn.Close()

	// perform assertions
	data, err := getAllRows(conn)
	require.NoError(t, err)
	assert.Len(t, data, 1)
}

func TestClickHouseWithConfigFile(t *testing.T) {
	ctx := context.Background()

	testCases := []struct {
		desc         string
		configOption testcontainers.CustomizeRequestOption
	}{
		{"XML_Config", clickhouse.WithConfigFile(filepath.Join("testdata", "config.xml"))},       // <allow_no_password>1</allow_no_password>
		{"YAML_Config", clickhouse.WithYamlConfigFile(filepath.Join("testdata", "config.yaml"))}, // allow_no_password: true
	}
	for _, tC := range testCases {
		t.Run(tC.desc, func(t *testing.T) {
<<<<<<< HEAD
			ctr, err := clickhouse.RunContainer(ctx,
=======
			container, err := clickhouse.Run(ctx,
				"clickhouse/clickhouse-server:23.3.8.21-alpine",
>>>>>>> 8e4728b7
				clickhouse.WithUsername(user),
				clickhouse.WithPassword(""),
				clickhouse.WithDatabase(dbname),
				tC.configOption,
			)
			if err != nil {
				t.Fatal(err)
			}

			// Clean up the container after the test is complete
			t.Cleanup(func() {
				require.NoError(t, ctr.Terminate(ctx))
			})

			connectionHost, err := ctr.ConnectionHost(ctx)
			require.NoError(t, err)

			conn, err := ch.Open(&ch.Options{
				Addr: []string{connectionHost},
				Auth: ch.Auth{
					Database: dbname,
					Username: user,
					// Password: password, // --> password is not required
				},
			})
			require.NoError(t, err)
			assert.NotNil(t, conn)
			defer conn.Close()

			// perform assertions
			data, err := performCRUD(conn)
			require.NoError(t, err)
			assert.Len(t, data, 1)
		})
	}
}

func TestClickHouseWithZookeeper(t *testing.T) {
	ctx := context.Background()

	// withZookeeper {
	zkPort := nat.Port("2181/tcp")

	zkcontainer, err := testcontainers.Run(ctx, testcontainers.Request{
		ExposedPorts: []string{zkPort.Port()},
		Image:        "zookeeper:3.7",
		WaitingFor:   wait.ForListeningPort(zkPort),
		Started:      true,
	})
	if err != nil {
		t.Fatal(err)
	}

	ipaddr, err := zkcontainer.ContainerIP(ctx)
	if err != nil {
		t.Fatal(err)
	}

<<<<<<< HEAD
	ctr, err := clickhouse.RunContainer(ctx,
=======
	container, err := clickhouse.Run(ctx,
		"clickhouse/clickhouse-server:23.3.8.21-alpine",
>>>>>>> 8e4728b7
		clickhouse.WithUsername(user),
		clickhouse.WithPassword(password),
		clickhouse.WithDatabase(dbname),
		clickhouse.WithZookeeper(ipaddr, zkPort.Port()),
	)
	if err != nil {
		t.Fatal(err)
	}
	// }

	// Clean up the container after the test is complete
	t.Cleanup(func() {
		require.NoError(t, ctr.Terminate(ctx))
		require.NoError(t, zkcontainer.Terminate(ctx))
	})

	connectionHost, err := ctr.ConnectionHost(ctx)
	require.NoError(t, err)

	conn, err := ch.Open(&ch.Options{
		Addr: []string{connectionHost},
		Auth: ch.Auth{
			Database: dbname,
			Username: user,
			Password: password, // --> password is not required
		},
	})
	require.NoError(t, err)
	assert.NotNil(t, conn)
	defer conn.Close()

	// perform assertions
	data, err := performReplicatedCRUD(conn)
	require.NoError(t, err)
	assert.Len(t, data, 1)
}

func performReplicatedCRUD(conn driver.Conn) ([]Test, error) {
	var (
		err error
		res []Test
	)

	err = backoff.Retry(func() error {
		err = conn.Exec(context.Background(), "CREATE TABLE replicated_test_table (id UInt64) ENGINE = ReplicatedMergeTree('/clickhouse/tables/{shard}/mdb.data_transfer_cp_cdc', '{replica}') PRIMARY KEY (id) ORDER BY (id) SETTINGS index_granularity = 8192;")
		if err != nil {
			return err
		}

		err = conn.Exec(context.Background(), "INSERT INTO replicated_test_table (id) VALUES (1);")
		if err != nil {
			return err
		}

		rows, err := conn.Query(context.Background(), "SELECT * FROM replicated_test_table;")
		if err != nil {
			return err
		}

		for rows.Next() {
			var r Test

			err := rows.Scan(&r.Id)
			if err != nil {
				return err
			}

			res = append(res, r)
		}
		return nil
	}, backoff.NewExponentialBackOff())

	return res, err
}

func performCRUD(conn driver.Conn) ([]Test, error) {
	var (
		err  error
		rows []Test
	)

	err = backoff.Retry(func() error {
		err = conn.Exec(context.Background(), "create table if not exists test_table (id UInt64) engine = MergeTree PRIMARY KEY (id) ORDER BY (id) SETTINGS index_granularity = 8192;")
		if err != nil {
			return err
		}

		err = conn.Exec(context.Background(), "INSERT INTO test_table (id) VALUES (1);")
		if err != nil {
			return err
		}

		rows, err = getAllRows(conn)
		if err != nil {
			return err
		}

		return nil
	}, backoff.NewExponentialBackOff())

	return rows, err
}

func getAllRows(conn driver.Conn) ([]Test, error) {
	rows, err := conn.Query(context.Background(), "SELECT * FROM test_table;")
	if err != nil {
		return nil, err
	}

	var data []Test
	for rows.Next() {
		var r Test

		err := rows.Scan(&r.Id)
		if err != nil {
			return nil, err
		}

		data = append(data, r)
	}

	return data, nil
}<|MERGE_RESOLUTION|>--- conflicted
+++ resolved
@@ -30,11 +30,7 @@
 func TestClickHouseDefaultConfig(t *testing.T) {
 	ctx := context.Background()
 
-<<<<<<< HEAD
-	ctr, err := clickhouse.RunContainer(ctx)
-=======
-	container, err := clickhouse.Run(ctx, "clickhouse/clickhouse-server:23.3.8.21-alpine")
->>>>>>> 8e4728b7
+	ctr, err := clickhouse.Run(ctx, "clickhouse/clickhouse-server:23.3.8.21-alpine")
 	if err != nil {
 		t.Fatal(err)
 	}
@@ -66,12 +62,8 @@
 func TestClickHouseConnectionHost(t *testing.T) {
 	ctx := context.Background()
 
-<<<<<<< HEAD
-	ctr, err := clickhouse.RunContainer(ctx,
-=======
-	container, err := clickhouse.Run(ctx,
+	ctr, err := clickhouse.Run(ctx,
 		"clickhouse/clickhouse-server:23.3.8.21-alpine",
->>>>>>> 8e4728b7
 		clickhouse.WithUsername(user),
 		clickhouse.WithPassword(password),
 		clickhouse.WithDatabase(dbname),
@@ -111,16 +103,12 @@
 func TestClickHouseDSN(t *testing.T) {
 	ctx := context.Background()
 
-<<<<<<< HEAD
-	ctr, err := clickhouse.RunContainer(ctx, clickhouse.WithUsername(user), clickhouse.WithPassword(password), clickhouse.WithDatabase(dbname))
-=======
-	container, err := clickhouse.Run(ctx,
+	ctr, err := clickhouse.Run(ctx,
 		"clickhouse/clickhouse-server:23.3.8.21-alpine",
 		clickhouse.WithUsername(user),
 		clickhouse.WithPassword(password),
 		clickhouse.WithDatabase(dbname),
 	)
->>>>>>> 8e4728b7
 	if err != nil {
 		t.Fatal(err)
 	}
@@ -153,12 +141,8 @@
 	ctx := context.Background()
 
 	// withInitScripts {
-<<<<<<< HEAD
-	ctr, err := clickhouse.RunContainer(ctx,
-=======
-	container, err := clickhouse.Run(ctx,
+	ctr, err := clickhouse.Run(ctx,
 		"clickhouse/clickhouse-server:23.3.8.21-alpine",
->>>>>>> 8e4728b7
 		clickhouse.WithUsername(user),
 		clickhouse.WithPassword(password),
 		clickhouse.WithDatabase(dbname),
@@ -207,12 +191,8 @@
 	}
 	for _, tC := range testCases {
 		t.Run(tC.desc, func(t *testing.T) {
-<<<<<<< HEAD
-			ctr, err := clickhouse.RunContainer(ctx,
-=======
-			container, err := clickhouse.Run(ctx,
+			ctr, err := clickhouse.Run(ctx,
 				"clickhouse/clickhouse-server:23.3.8.21-alpine",
->>>>>>> 8e4728b7
 				clickhouse.WithUsername(user),
 				clickhouse.WithPassword(""),
 				clickhouse.WithDatabase(dbname),
@@ -271,12 +251,8 @@
 		t.Fatal(err)
 	}
 
-<<<<<<< HEAD
-	ctr, err := clickhouse.RunContainer(ctx,
-=======
-	container, err := clickhouse.Run(ctx,
+	ctr, err := clickhouse.Run(ctx,
 		"clickhouse/clickhouse-server:23.3.8.21-alpine",
->>>>>>> 8e4728b7
 		clickhouse.WithUsername(user),
 		clickhouse.WithPassword(password),
 		clickhouse.WithDatabase(dbname),
