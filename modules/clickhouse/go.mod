module github.com/testcontainers/testcontainers-go/modules/clickhouse

go 1.20

require (
	github.com/ClickHouse/clickhouse-go/v2 v2.13.4
	github.com/docker/go-connections v0.4.0
	github.com/stretchr/testify v1.8.4
	github.com/testcontainers/testcontainers-go v0.23.0
)

require (
	dario.cat/mergo v1.0.0 // indirect
	github.com/Azure/go-ansiterm v0.0.0-20210617225240-d185dfc1b5a1 // indirect
	github.com/ClickHouse/ch-go v0.58.2 // indirect
	github.com/Microsoft/go-winio v0.6.1 // indirect
	github.com/andybalholm/brotli v1.0.5 // indirect
	github.com/cenkalti/backoff/v4 v4.2.1 // indirect
	github.com/containerd/containerd v1.7.3 // indirect
	github.com/cpuguy83/dockercfg v0.3.1 // indirect
	github.com/davecgh/go-spew v1.1.1 // indirect
	github.com/docker/distribution v2.8.2+incompatible // indirect
	github.com/docker/docker v24.0.5+incompatible // indirect
	github.com/docker/go-units v0.5.0 // indirect
	github.com/go-faster/city v1.0.1 // indirect
	github.com/go-faster/errors v0.6.1 // indirect
	github.com/go-ole/go-ole v1.2.6 // indirect
	github.com/gogo/protobuf v1.3.2 // indirect
	github.com/golang/protobuf v1.5.3 // indirect
	github.com/google/uuid v1.3.1 // indirect
	github.com/klauspost/compress v1.16.7 // indirect
	github.com/lufia/plan9stats v0.0.0-20211012122336-39d0f177ccd0 // indirect
	github.com/magiconair/properties v1.8.7 // indirect
	github.com/moby/patternmatcher v0.5.0 // indirect
	github.com/moby/sys/sequential v0.5.0 // indirect
	github.com/moby/term v0.5.0 // indirect
	github.com/morikuni/aec v1.0.0 // indirect
	github.com/opencontainers/go-digest v1.0.0 // indirect
	github.com/opencontainers/image-spec v1.1.0-rc4 // indirect
	github.com/opencontainers/runc v1.1.5 // indirect
	github.com/paulmach/orb v0.10.0 // indirect
	github.com/pierrec/lz4/v4 v4.1.18 // indirect
	github.com/pkg/errors v0.9.1 // indirect
	github.com/pmezard/go-difflib v1.0.0 // indirect
	github.com/power-devops/perfstat v0.0.0-20210106213030-5aafc221ea8c // indirect
	github.com/segmentio/asm v1.2.0 // indirect
	github.com/shirou/gopsutil/v3 v3.23.7 // indirect
	github.com/shoenig/go-m1cpu v0.1.6 // indirect
	github.com/shopspring/decimal v1.3.1 // indirect
	github.com/sirupsen/logrus v1.9.0 // indirect
<<<<<<< HEAD
	github.com/tklauser/go-sysconf v0.3.11 // indirect
	github.com/tklauser/numcpus v0.6.0 // indirect
	github.com/yusufpapurcu/wmi v1.2.3 // indirect
	go.opentelemetry.io/otel v1.16.0 // indirect
	go.opentelemetry.io/otel/trace v1.16.0 // indirect
=======
	go.opentelemetry.io/otel v1.17.0 // indirect
	go.opentelemetry.io/otel/trace v1.17.0 // indirect
>>>>>>> 69a5d381
	golang.org/x/exp v0.0.0-20230510235704-dd950f8aeaea // indirect
	golang.org/x/mod v0.9.0 // indirect
	golang.org/x/net v0.9.0 // indirect
	golang.org/x/sys v0.11.0 // indirect
	golang.org/x/tools v0.7.0 // indirect
	google.golang.org/genproto/googleapis/rpc v0.0.0-20230525234030-28d5490b6b19 // indirect
	google.golang.org/grpc v1.57.0 // indirect
	google.golang.org/protobuf v1.30.0 // indirect
	gopkg.in/yaml.v3 v3.0.1 // indirect
)

replace github.com/testcontainers/testcontainers-go => ../..<|MERGE_RESOLUTION|>--- conflicted
+++ resolved
@@ -48,16 +48,11 @@
 	github.com/shoenig/go-m1cpu v0.1.6 // indirect
 	github.com/shopspring/decimal v1.3.1 // indirect
 	github.com/sirupsen/logrus v1.9.0 // indirect
-<<<<<<< HEAD
 	github.com/tklauser/go-sysconf v0.3.11 // indirect
 	github.com/tklauser/numcpus v0.6.0 // indirect
 	github.com/yusufpapurcu/wmi v1.2.3 // indirect
-	go.opentelemetry.io/otel v1.16.0 // indirect
-	go.opentelemetry.io/otel/trace v1.16.0 // indirect
-=======
 	go.opentelemetry.io/otel v1.17.0 // indirect
 	go.opentelemetry.io/otel/trace v1.17.0 // indirect
->>>>>>> 69a5d381
 	golang.org/x/exp v0.0.0-20230510235704-dd950f8aeaea // indirect
 	golang.org/x/mod v0.9.0 // indirect
 	golang.org/x/net v0.9.0 // indirect
