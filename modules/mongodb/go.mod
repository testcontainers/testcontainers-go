--- conflicted
+++ resolved
@@ -7,10 +7,7 @@
 require (
 	github.com/stretchr/testify v1.10.0
 	github.com/testcontainers/testcontainers-go v0.38.0
-<<<<<<< HEAD
 	go.mongodb.org/mongo-driver v1.17.4
-=======
->>>>>>> 1fdd847c
 	go.mongodb.org/mongo-driver/v2 v2.3.0
 )
 
@@ -47,10 +44,6 @@
 	github.com/moby/sys/user v0.4.0 // indirect
 	github.com/moby/sys/userns v0.1.0 // indirect
 	github.com/moby/term v0.5.0 // indirect
-<<<<<<< HEAD
-	github.com/montanaflynn/stats v0.7.1 // indirect
-=======
->>>>>>> 1fdd847c
 	github.com/morikuni/aec v1.0.0 // indirect
 	github.com/opencontainers/go-digest v1.0.0 // indirect
 	github.com/opencontainers/image-spec v1.1.1 // indirect
