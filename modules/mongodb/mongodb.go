package mongodb

import (
	"context"
	"fmt"
	"time"

	"github.com/testcontainers/testcontainers-go"
	"github.com/testcontainers/testcontainers-go/wait"
)

// MongoDBContainer represents the MongoDB container type used in the module
type Container struct {
	*testcontainers.DockerContainer
	username string
	password string
}

// Run creates an instance of the MongoDB container type
func Run(ctx context.Context, img string, opts ...testcontainers.RequestCustomizer) (*Container, error) {
	req := testcontainers.Request{
		Image:        img,
		ExposedPorts: []string{"27017/tcp"},
		WaitingFor: wait.ForAll(
			wait.ForLog("Waiting for connections"),
			wait.ForListeningPort("27017/tcp"),
		),
		Env:     map[string]string{},
		Started: true,
	}

	for _, opt := range opts {
		if err := opt.Customize(&req); err != nil {
			return nil, err
		}
	}
	username := req.Env["MONGO_INITDB_ROOT_USERNAME"]
	password := req.Env["MONGO_INITDB_ROOT_PASSWORD"]
	if username != "" && password == "" || username == "" && password != "" {
		return nil, fmt.Errorf("if you specify username or password, you must provide both of them")
	}

	ctr, err := testcontainers.Run(ctx, req)
	var c *Container
	if ctr != nil {
		c = &Container{DockerContainer: ctr, username: username, password: password}
	}

	if err != nil {
		return c, fmt.Errorf("generic container: %w", err)
	}

	return c, nil
}

// WithUsername sets the initial username to be created when the container starts
// It is used in conjunction with WithPassword to set a username and its password.
// It will create the specified user with superuser power.
func WithUsername(username string) testcontainers.CustomizeRequestOption {
	return func(req *testcontainers.Request) error {
		req.Env["MONGO_INITDB_ROOT_USERNAME"] = username

		return nil
	}
}

// WithPassword sets the initial password of the user to be created when the container starts
// It is used in conjunction with WithUsername to set a username and its password.
// It will set the superuser password for MongoDB.
func WithPassword(password string) testcontainers.CustomizeRequestOption {
	return func(req *testcontainers.Request) error {
		req.Env["MONGO_INITDB_ROOT_PASSWORD"] = password

		return nil
	}
}

// WithReplicaSet configures the container to run a single-node MongoDB replica set named "rs".
// It will wait until the replica set is ready.
func WithReplicaSet(replSetName string) testcontainers.CustomizeRequestOption {
	return func(req *testcontainers.Request) error {
		req.Cmd = append(req.Cmd, "--replSet", replSetName)
<<<<<<< HEAD
		req.LifecycleHooks = append(req.LifecycleHooks, testcontainers.LifecycleHooks{
			PostStarts: []testcontainers.StartedContainerHook{
				func(ctx context.Context, c testcontainers.StartedContainer) error {
=======
		req.WaitingFor = wait.ForAll(
			req.WaitingFor,
			wait.ForExec(eval("rs.status().ok")),
		).WithDeadline(60 * time.Second)
		req.LifecycleHooks = append(req.LifecycleHooks, testcontainers.ContainerLifecycleHooks{
			PostStarts: []testcontainers.ContainerHook{
				func(ctx context.Context, c testcontainers.Container) error {
>>>>>>> c1bb0bbe
					ip, err := c.ContainerIP(ctx)
					if err != nil {
						return fmt.Errorf("container ip: %w", err)
					}

					cmd := eval("rs.initiate({ _id: '%s', members: [ { _id: 0, host: '%s:27017' } ] })", replSetName, ip)
					return wait.ForExec(cmd).WaitUntilReady(ctx, c)
				},
			},
		})

		return nil
	}
}

// ConnectionString returns the connection string for the MongoDB container.
// If you provide a username and a password, the connection string will also include them.
func (c *Container) ConnectionString(ctx context.Context) (string, error) {
	host, err := c.Host(ctx)
	if err != nil {
		return "", err
	}
	port, err := c.MappedPort(ctx, "27017/tcp")
	if err != nil {
		return "", err
	}
	if c.username != "" && c.password != "" {
		return fmt.Sprintf("mongodb://%s:%s@%s:%s", c.username, c.password, host, port.Port()), nil
	}
	return c.Endpoint(ctx, "mongodb")
}

// eval builds an mongosh|mongo eval command.
func eval(command string, args ...any) []string {
	command = "\"" + fmt.Sprintf(command, args...) + "\""

	return []string{
		"sh",
		"-c",
		// In previous versions, the binary "mongosh" was named "mongo".
		"mongosh --quiet --eval " + command + " || mongo --quiet --eval " + command,
	}
}<|MERGE_RESOLUTION|>--- conflicted
+++ resolved
@@ -80,19 +80,13 @@
 func WithReplicaSet(replSetName string) testcontainers.CustomizeRequestOption {
 	return func(req *testcontainers.Request) error {
 		req.Cmd = append(req.Cmd, "--replSet", replSetName)
-<<<<<<< HEAD
-		req.LifecycleHooks = append(req.LifecycleHooks, testcontainers.LifecycleHooks{
-			PostStarts: []testcontainers.StartedContainerHook{
-				func(ctx context.Context, c testcontainers.StartedContainer) error {
-=======
 		req.WaitingFor = wait.ForAll(
 			req.WaitingFor,
 			wait.ForExec(eval("rs.status().ok")),
 		).WithDeadline(60 * time.Second)
-		req.LifecycleHooks = append(req.LifecycleHooks, testcontainers.ContainerLifecycleHooks{
-			PostStarts: []testcontainers.ContainerHook{
-				func(ctx context.Context, c testcontainers.Container) error {
->>>>>>> c1bb0bbe
+		req.LifecycleHooks = append(req.LifecycleHooks, testcontainers.LifecycleHooks{
+			PostStarts: []testcontainers.StartedContainerHook{
+				func(ctx context.Context, c testcontainers.StartedContainer) error {
 					ip, err := c.ContainerIP(ctx)
 					if err != nil {
 						return fmt.Errorf("container ip: %w", err)
