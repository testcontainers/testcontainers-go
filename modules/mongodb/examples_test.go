--- conflicted
+++ resolved
@@ -92,13 +92,8 @@
 		testcontainers.WithWaitStrategy(wait.ForLog("Waiting for connections")),
 	)
 	defer func() {
-<<<<<<< HEAD
-		if err := ctr.Terminate(ctx); err != nil {
-			log.Fatalf("failed to terminate container: %s", err)
-=======
 		if err := testcontainers.TerminateContainer(ctr); err != nil {
 			log.Printf("failed to terminate container: %s", err)
->>>>>>> b60497e9
 		}
 	}()
 	if err != nil {
