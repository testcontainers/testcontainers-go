--- conflicted
+++ resolved
@@ -45,9 +45,5 @@
 		}))
 	}
 
-<<<<<<< HEAD
-	return newGCloudContainer(ctx, img, 9050, settings, "http://", moduleOpts...)
-=======
-	return newGCloudContainer(ctx, req, 9050, settings, "http")
->>>>>>> 27b2436d
+	return newGCloudContainer(ctx, img, 9050, settings, "http", moduleOpts...)
 }