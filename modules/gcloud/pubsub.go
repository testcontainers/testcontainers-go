package gcloud

import (
	"context"
	"fmt"

	"github.com/testcontainers/testcontainers-go"
	"github.com/testcontainers/testcontainers-go/wait"
)

<<<<<<< HEAD
// RunPubsubContainer creates an instance of the GCloud container type for Pubsub
func RunPubsubContainer(ctx context.Context, opts ...testcontainers.RequestCustomizer) (*Container, error) {
	req := testcontainers.Request{
		Image:        "gcr.io/google.com/cloudsdktool/cloud-sdk:367.0.0-emulators",
		ExposedPorts: []string{"8085/tcp"},
		WaitingFor:   wait.ForLog("started"),
		Started:      true,
=======
// Deprecated: use RunPubsub instead
// RunPubsubContainer creates an instance of the GCloud container type for Pubsub.
func RunPubsubContainer(ctx context.Context, opts ...testcontainers.ContainerCustomizer) (*GCloudContainer, error) {
	return RunPubsub(ctx, "gcr.io/google.com/cloudsdktool/cloud-sdk:367.0.0-emulators", opts...)
}

// RunPubsub creates an instance of the GCloud container type for Pubsub.
func RunPubsub(ctx context.Context, img string, opts ...testcontainers.ContainerCustomizer) (*GCloudContainer, error) {
	req := testcontainers.GenericContainerRequest{
		ContainerRequest: testcontainers.ContainerRequest{
			Image:        img,
			ExposedPorts: []string{"8085/tcp"},
			WaitingFor:   wait.ForLog("started"),
		},
		Started: true,
>>>>>>> 8e4728b7
	}

	settings, err := applyOptions(&req, opts)
	if err != nil {
		return nil, err
	}

	req.Cmd = []string{
		"/bin/sh",
		"-c",
		"gcloud beta emulators pubsub start --host-port 0.0.0.0:8085 " + fmt.Sprintf("--project=%s", settings.ProjectID),
	}

	ctr, err := testcontainers.Run(ctx, req)
	if err != nil {
		return nil, err
	}

	return newGCloudContainer(ctx, 8085, ctr, settings)
}<|MERGE_RESOLUTION|>--- conflicted
+++ resolved
@@ -8,31 +8,13 @@
 	"github.com/testcontainers/testcontainers-go/wait"
 )
 
-<<<<<<< HEAD
-// RunPubsubContainer creates an instance of the GCloud container type for Pubsub
-func RunPubsubContainer(ctx context.Context, opts ...testcontainers.RequestCustomizer) (*Container, error) {
+// RunPubsub creates an instance of the GCloud container type for Pubsub.
+func RunPubsub(ctx context.Context, img string, opts ...testcontainers.RequestCustomizer) (*Container, error) {
 	req := testcontainers.Request{
-		Image:        "gcr.io/google.com/cloudsdktool/cloud-sdk:367.0.0-emulators",
+		Image:        img,
 		ExposedPorts: []string{"8085/tcp"},
 		WaitingFor:   wait.ForLog("started"),
 		Started:      true,
-=======
-// Deprecated: use RunPubsub instead
-// RunPubsubContainer creates an instance of the GCloud container type for Pubsub.
-func RunPubsubContainer(ctx context.Context, opts ...testcontainers.ContainerCustomizer) (*GCloudContainer, error) {
-	return RunPubsub(ctx, "gcr.io/google.com/cloudsdktool/cloud-sdk:367.0.0-emulators", opts...)
-}
-
-// RunPubsub creates an instance of the GCloud container type for Pubsub.
-func RunPubsub(ctx context.Context, img string, opts ...testcontainers.ContainerCustomizer) (*GCloudContainer, error) {
-	req := testcontainers.GenericContainerRequest{
-		ContainerRequest: testcontainers.ContainerRequest{
-			Image:        img,
-			ExposedPorts: []string{"8085/tcp"},
-			WaitingFor:   wait.ForLog("started"),
-		},
-		Started: true,
->>>>>>> 8e4728b7
 	}
 
 	settings, err := applyOptions(&req, opts)
