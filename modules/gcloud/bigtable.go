package gcloud

import (
	"context"
	"fmt"

	"github.com/testcontainers/testcontainers-go"
	"github.com/testcontainers/testcontainers-go/wait"
)

<<<<<<< HEAD
// RunBigTableContainer creates an instance of the GCloud container type for BigTable
func RunBigTableContainer(ctx context.Context, opts ...testcontainers.RequestCustomizer) (*Container, error) {
	req := testcontainers.Request{
		Image:        "gcr.io/google.com/cloudsdktool/cloud-sdk:367.0.0-emulators",
		ExposedPorts: []string{"9000/tcp"},
		WaitingFor:   wait.ForLog("running"),
		Started:      true,
=======
// Deprecated: use RunBigTable instead
// RunBigTableContainer creates an instance of the GCloud container type for BigTable.
func RunBigTableContainer(ctx context.Context, opts ...testcontainers.ContainerCustomizer) (*GCloudContainer, error) {
	return RunBigQuery(ctx, "gcr.io/google.com/cloudsdktool/cloud-sdk:367.0.0-emulators", opts...)
}

// RunBigTable creates an instance of the GCloud container type for BigTable.
func RunBigTable(ctx context.Context, img string, opts ...testcontainers.ContainerCustomizer) (*GCloudContainer, error) {
	req := testcontainers.GenericContainerRequest{
		ContainerRequest: testcontainers.ContainerRequest{
			Image:        img,
			ExposedPorts: []string{"9000/tcp"},
			WaitingFor:   wait.ForLog("running"),
		},
		Started: true,
>>>>>>> 8e4728b7
	}

	settings, err := applyOptions(&req, opts)
	if err != nil {
		return nil, err
	}

	req.Cmd = []string{
		"/bin/sh",
		"-c",
		"gcloud beta emulators bigtable start --host-port 0.0.0.0:9000 " + fmt.Sprintf("--project=%s", settings.ProjectID),
	}

	ctr, err := testcontainers.Run(ctx, req)
	if err != nil {
		return nil, err
	}

	return newGCloudContainer(ctx, 9000, ctr, settings)
}<|MERGE_RESOLUTION|>--- conflicted
+++ resolved
@@ -8,31 +8,13 @@
 	"github.com/testcontainers/testcontainers-go/wait"
 )
 
-<<<<<<< HEAD
-// RunBigTableContainer creates an instance of the GCloud container type for BigTable
-func RunBigTableContainer(ctx context.Context, opts ...testcontainers.RequestCustomizer) (*Container, error) {
+// RunBigTable creates an instance of the GCloud container type for BigTable.
+func RunBigTable(ctx context.Context, img string, opts ...testcontainers.RequestCustomizer) (*Container, error) {
 	req := testcontainers.Request{
-		Image:        "gcr.io/google.com/cloudsdktool/cloud-sdk:367.0.0-emulators",
+		Image:        img,
 		ExposedPorts: []string{"9000/tcp"},
 		WaitingFor:   wait.ForLog("running"),
 		Started:      true,
-=======
-// Deprecated: use RunBigTable instead
-// RunBigTableContainer creates an instance of the GCloud container type for BigTable.
-func RunBigTableContainer(ctx context.Context, opts ...testcontainers.ContainerCustomizer) (*GCloudContainer, error) {
-	return RunBigQuery(ctx, "gcr.io/google.com/cloudsdktool/cloud-sdk:367.0.0-emulators", opts...)
-}
-
-// RunBigTable creates an instance of the GCloud container type for BigTable.
-func RunBigTable(ctx context.Context, img string, opts ...testcontainers.ContainerCustomizer) (*GCloudContainer, error) {
-	req := testcontainers.GenericContainerRequest{
-		ContainerRequest: testcontainers.ContainerRequest{
-			Image:        img,
-			ExposedPorts: []string{"9000/tcp"},
-			WaitingFor:   wait.ForLog("running"),
-		},
-		Started: true,
->>>>>>> 8e4728b7
 	}
 
 	settings, err := applyOptions(&req, opts)
