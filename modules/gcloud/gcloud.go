package gcloud

import (
	"context"
	"fmt"

	"github.com/docker/go-connections/nat"

	"github.com/testcontainers/testcontainers-go"
)

const defaultProjectID = "test-project"

type Container struct {
	*testcontainers.DockerContainer
	Settings options
	URI      string
}

// newGCloudContainer creates a new GCloud container, obtaining the URL to access the container from the specified port.
<<<<<<< HEAD
func newGCloudContainer(ctx context.Context, port int, c *testcontainers.DockerContainer, settings options) (*Container, error) {
=======
func newGCloudContainer(ctx context.Context, req testcontainers.GenericContainerRequest, port int, settings options, urlPrefix string) (*GCloudContainer, error) {
	container, err := testcontainers.GenericContainer(ctx, req)
	var c *GCloudContainer
	if container != nil {
		c = &GCloudContainer{Container: container, Settings: settings}
	}
	if err != nil {
		return c, fmt.Errorf("generic container: %w", err)
	}

>>>>>>> b60497e9
	mappedPort, err := c.MappedPort(ctx, nat.Port(fmt.Sprintf("%d/tcp", port)))
	if err != nil {
		return c, fmt.Errorf("mapped port: %w", err)
	}

	hostIP, err := c.Host(ctx)
	if err != nil {
		return c, fmt.Errorf("host: %w", err)
	}

<<<<<<< HEAD
	uri := fmt.Sprintf("%s:%s", hostIP, mappedPort.Port())

	gCloudContainer := &Container{
		DockerContainer: c,
		Settings:        settings,
		URI:             uri,
	}
=======
	c.URI = urlPrefix + hostIP + ":" + mappedPort.Port()
>>>>>>> b60497e9

	return c, nil
}

type options struct {
	ProjectID string
}

func defaultOptions() options {
	return options{
		ProjectID: defaultProjectID,
	}
}

// Compiler check to ensure that Option implements the testcontainers.RequestCustomizer interface.
var _ testcontainers.RequestCustomizer = (*Option)(nil)

// Option is an option for the GCloud container.
type Option func(*options)

// Customize is a NOOP. It's defined to satisfy the testcontainers.RequestCustomizer interface.
func (o Option) Customize(*testcontainers.Request) error {
	// NOOP to satisfy interface.
	return nil
}

// WithProjectID sets the project ID for the GCloud container.
func WithProjectID(projectID string) Option {
	return func(o *options) {
		o.ProjectID = projectID
	}
}

// applyOptions applies the options to the container request and returns the settings.
func applyOptions(req *testcontainers.Request, opts []testcontainers.RequestCustomizer) (options, error) {
	settings := defaultOptions()
	for _, opt := range opts {
		if apply, ok := opt.(Option); ok {
			apply(&settings)
		}
		if err := opt.Customize(req); err != nil {
			return options{}, err
		}
	}

	return settings, nil
}<|MERGE_RESOLUTION|>--- conflicted
+++ resolved
@@ -18,20 +18,16 @@
 }
 
 // newGCloudContainer creates a new GCloud container, obtaining the URL to access the container from the specified port.
-<<<<<<< HEAD
-func newGCloudContainer(ctx context.Context, port int, c *testcontainers.DockerContainer, settings options) (*Container, error) {
-=======
-func newGCloudContainer(ctx context.Context, req testcontainers.GenericContainerRequest, port int, settings options, urlPrefix string) (*GCloudContainer, error) {
-	container, err := testcontainers.GenericContainer(ctx, req)
-	var c *GCloudContainer
-	if container != nil {
-		c = &GCloudContainer{Container: container, Settings: settings}
+func newGCloudContainer(ctx context.Context, req testcontainers.Request, port int, settings options, urlPrefix string) (*Container, error) {
+	ctr, err := testcontainers.Run(ctx, req)
+	var c *Container
+	if ctr != nil {
+		c = &Container{DockerContainer: ctr, Settings: settings}
 	}
 	if err != nil {
 		return c, fmt.Errorf("generic container: %w", err)
 	}
 
->>>>>>> b60497e9
 	mappedPort, err := c.MappedPort(ctx, nat.Port(fmt.Sprintf("%d/tcp", port)))
 	if err != nil {
 		return c, fmt.Errorf("mapped port: %w", err)
@@ -42,17 +38,7 @@
 		return c, fmt.Errorf("host: %w", err)
 	}
 
-<<<<<<< HEAD
-	uri := fmt.Sprintf("%s:%s", hostIP, mappedPort.Port())
-
-	gCloudContainer := &Container{
-		DockerContainer: c,
-		Settings:        settings,
-		URI:             uri,
-	}
-=======
 	c.URI = urlPrefix + hostIP + ":" + mappedPort.Port()
->>>>>>> b60497e9
 
 	return c, nil
 }
