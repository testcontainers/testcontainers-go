--- conflicted
+++ resolved
@@ -27,13 +27,8 @@
 }
 
 // newGCloudContainer creates a new GCloud container, obtaining the URL to access the container from the specified port.
-<<<<<<< HEAD
-func newGCloudContainer(ctx context.Context, img string, port int, settings options, urlPrefix string, opts ...testcontainers.ContainerCustomizer) (*GCloudContainer, error) {
+func newGCloudContainer(ctx context.Context, img string, port int, settings options, proto string, opts ...testcontainers.ContainerCustomizer) (*GCloudContainer, error) {
 	container, err := testcontainers.Run(ctx, img, opts...)
-=======
-func newGCloudContainer(ctx context.Context, req testcontainers.GenericContainerRequest, port int, settings options, proto string) (*GCloudContainer, error) {
-	container, err := testcontainers.GenericContainer(ctx, req)
->>>>>>> 27b2436d
 	var c *GCloudContainer
 	if container != nil {
 		c = &GCloudContainer{Container: container, Settings: settings}
