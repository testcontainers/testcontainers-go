--- conflicted
+++ resolved
@@ -122,13 +122,8 @@
 	lambdaName := "localstack-lambda-url-example"
 
 	// withCustomContainerRequest {
-<<<<<<< HEAD
-	ctr, err := localstack.RunContainer(ctx,
-		testcontainers.WithImage("localstack/localstack:2.3.0"),
-=======
-	container, err := localstack.Run(ctx,
+	ctr, err := localstack.Run(ctx,
 		"localstack/localstack:2.3.0",
->>>>>>> 8e4728b7
 		testcontainers.WithEnv(map[string]string{
 			"SERVICES":            "lambda",
 			"LAMBDA_DOCKER_FLAGS": flagsFn(),
