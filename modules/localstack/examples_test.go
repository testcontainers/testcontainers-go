package localstack_test

import (
	"bytes"
	"context"
	"encoding/json"
	"fmt"
	"io"
	"log"
	"net/http"
	"path/filepath"
	"strings"
	"time"

	"github.com/testcontainers/testcontainers-go"
	"github.com/testcontainers/testcontainers-go/exec"
	"github.com/testcontainers/testcontainers-go/modules/localstack"
	"github.com/testcontainers/testcontainers-go/wait"
)

func ExampleRun() {
	// runLocalstackContainer {
	ctx := context.Background()

	localstackContainer, err := localstack.Run(ctx, "localstack/localstack:1.4.0")
	defer func() {
		if err := testcontainers.TerminateContainer(localstackContainer); err != nil {
			log.Printf("failed to terminate container: %s", err)
		}
	}()
	if err != nil {
		log.Printf("failed to start container: %s", err)
		return
	}
	// }

	state, err := localstackContainer.State(ctx)
	if err != nil {
		log.Printf("failed to get container state: %s", err)
		return
	}

	fmt.Println(state.Running)

	// Output:
	// true
}

func ExampleRun_withNetwork() {
	// localstackWithNetwork {
	ctx := context.Background()

	newNetwork, err := testcontainers.NewNetwork(ctx)
	if err != nil {
		log.Printf("failed to create network: %s", err)
		return
	}

	defer func() {
		if err := newNetwork.Remove(context.Background()); err != nil {
			log.Printf("failed to remove network: %s", err)
		}
	}()

	nwName := newNetwork.Name

	localstackContainer, err := localstack.Run(
		ctx,
		"localstack/localstack:0.13.0",
		testcontainers.WithEnv(map[string]string{"SERVICES": "s3,sqs"}),
		testcontainers.WithNetwork([]string{nwName}, newNetwork),
	)
	defer func() {
		if err := testcontainers.TerminateContainer(localstackContainer); err != nil {
			log.Printf("failed to terminate container: %s", err)
		}
	}()
	if err != nil {
		log.Printf("failed to start container: %s", err)
		return
	}
	// }

	networks, err := localstackContainer.Networks(ctx)
	if err != nil {
		log.Printf("failed to get container networks: %s", err)
		return
	}

	fmt.Println(len(networks))

	// Output:
	// 1
}

func ExampleRun_legacyMode() {
	ctx := context.Background()

	ctr, err := localstack.Run(
		ctx,
		"localstack/localstack:0.10.0",
		testcontainers.WithEnv(map[string]string{"SERVICES": "s3,sqs"}),
		testcontainers.WithWaitStrategy(wait.ForLog("Ready.").WithStartupTimeout(5*time.Minute).WithOccurrence(1)),
	)
	defer func() {
		if err := testcontainers.TerminateContainer(ctr); err != nil {
			log.Printf("failed to terminate container: %s", err)
		}
	}()
	if err == nil {
		log.Printf("expected an error, got nil")
		return
	}

	fmt.Println(err)

	// Output:
	// version=localstack/localstack:0.10.0. Testcontainers for Go does not support running LocalStack in legacy mode. Please use a version >= 0.11.0
}

func ExampleRun_usingLambdas() {
	ctx := context.Background()

	flagsFn := func() string {
		labels := testcontainers.GenericLabels()

		flags := ""
		for k, v := range labels {
			flags = fmt.Sprintf("%s -l %s=%s", flags, k, v)
		}

		return flags
	}

	lambdaName := "localstack-lambda-url-example"

	// withCustomContainerRequest {
	ctr, err := localstack.Run(ctx,
		"localstack/localstack:2.3.0",
		testcontainers.WithEnv(map[string]string{
			"SERVICES":            "lambda",
			"LAMBDA_DOCKER_FLAGS": flagsFn(),
		}),
		testcontainers.CustomizeRequest(testcontainers.Request{
			Files: []testcontainers.ContainerFile{
				{
					HostFilePath:      filepath.Join("testdata", "function.zip"),
					ContainerFilePath: "/tmp/function.zip",
				},
			},
		}),
	)
	// }
	defer func() {
<<<<<<< HEAD
		err := ctr.Terminate(ctx)
		if err != nil {
			log.Fatalf("failed to terminate container: %s", err)
=======
		if err := testcontainers.TerminateContainer(ctr); err != nil {
			log.Printf("failed to terminate container: %s", err)
>>>>>>> b60497e9
		}
	}()
	if err != nil {
		log.Printf("failed to start container: %s", err)
		return
	}

	// the three commands below are doing the following:
	// 1. create a lambda function
	// 2. create the URL function configuration for the lambda function
	// 3. wait for the lambda function to be active
	lambdaCommands := [][]string{
		{
			"awslocal", "lambda",
			"create-function", "--function-name", lambdaName,
			"--runtime", "nodejs18.x",
			"--zip-file",
			"fileb:///tmp/function.zip",
			"--handler", "index.handler",
			"--role", "arn:aws:iam::000000000000:role/lambda-role",
		},
		{"awslocal", "lambda", "create-function-url-config", "--function-name", lambdaName, "--auth-type", "NONE"},
		{"awslocal", "lambda", "wait", "function-active-v2", "--function-name", lambdaName},
	}
	for _, cmd := range lambdaCommands {
		_, _, err := ctr.Exec(ctx, cmd)
		if err != nil {
			log.Printf("failed to execute command %v: %s", cmd, err)
			return
		}
	}

	// 4. get the URL for the lambda function
	cmd := []string{
		"awslocal", "lambda", "list-function-url-configs", "--function-name", lambdaName,
	}
	_, reader, err := ctr.Exec(ctx, cmd, exec.Multiplexed())
	if err != nil {
		log.Printf("failed to execute command %v: %s", cmd, err)
		return
	}

	buf := new(bytes.Buffer)
	_, err = buf.ReadFrom(reader)
	if err != nil {
		log.Printf("failed to read from reader: %s", err)
		return
	}

	content := buf.Bytes()

	type FunctionURLConfig struct {
		FunctionURLConfigs []struct {
			FunctionURL      string `json:"FunctionUrl"`
			FunctionArn      string `json:"FunctionArn"`
			CreationTime     string `json:"CreationTime"`
			LastModifiedTime string `json:"LastModifiedTime"`
			AuthType         string `json:"AuthType"`
		} `json:"FunctionUrlConfigs"`
	}

	v := &FunctionURLConfig{}
	err = json.Unmarshal(content, v)
	if err != nil {
		log.Printf("failed to unmarshal content: %s", err)
		return
	}

	httpClient := http.Client{
		Timeout: 5 * time.Second,
	}

	functionURL := v.FunctionURLConfigs[0].FunctionURL
	// replace the port with the one exposed by the container

	mappedPort, err := ctr.MappedPort(ctx, "4566/tcp")
	if err != nil {
		log.Printf("failed to get mapped port: %s", err)
		return
	}

	functionURL = strings.ReplaceAll(functionURL, "4566", mappedPort.Port())

	resp, err := httpClient.Post(functionURL, "application/json", bytes.NewBufferString(`{"num1": "10", "num2": "10"}`))
	if err != nil {
		log.Printf("failed to send request to lambda function: %s", err)
		return
	}

	jsonResponse, err := io.ReadAll(resp.Body)
	if err != nil {
		log.Printf("failed to read response body: %s", err)
		return
	}

	fmt.Println(string(jsonResponse))

	// Output:
	// The product of 10 and 10 is 100
}<|MERGE_RESOLUTION|>--- conflicted
+++ resolved
@@ -152,14 +152,8 @@
 	)
 	// }
 	defer func() {
-<<<<<<< HEAD
-		err := ctr.Terminate(ctx)
-		if err != nil {
-			log.Fatalf("failed to terminate container: %s", err)
-=======
 		if err := testcontainers.TerminateContainer(ctr); err != nil {
 			log.Printf("failed to terminate container: %s", err)
->>>>>>> b60497e9
 		}
 	}()
 	if err != nil {
