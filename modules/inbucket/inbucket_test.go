package inbucket

import (
	"context"
	"net/smtp"
	"testing"

	"github.com/inbucket/inbucket/pkg/rest/client"
)

func TestInbucket(t *testing.T) {
	ctx := context.Background()

<<<<<<< HEAD
	ctr, err := RunContainer(ctx, testcontainers.WithImage("inbucket/inbucket:sha-2d409bb"))
=======
	container, err := Run(ctx, "inbucket/inbucket:sha-2d409bb")
>>>>>>> 8e4728b7
	if err != nil {
		t.Fatal(err)
	}

	// Clean up the container after the test is complete
	t.Cleanup(func() {
		if err := ctr.Terminate(ctx); err != nil {
			t.Fatalf("failed to terminate container: %s", err)
		}
	})

	// smtpConnection {
	smtpUrl, err := ctr.SmtpConnection(ctx)
	// }
	if err != nil {
		t.Fatal(err)
	}

	// webInterface {
	webInterfaceUrl, err := ctr.WebInterface(ctx)
	// }
	if err != nil {
		t.Fatal(err)
	}

	restClient, err := client.New(webInterfaceUrl)
	if err != nil {
		t.Fatal(err)
	}

	headers, err := restClient.ListMailbox("to@example.org")
	if err != nil {
		t.Fatal(err)
	}
	if len(headers) != 0 {
		t.Fatalf("expected 0 messages, got %d", len(headers))
	}

	msg := []byte("To: to@example.org\r\n" +
		"Subject: Testcontainers test!\r\n" +
		"\r\n" +
		"This is a Testcontainers test.\r\n")
	if err = smtp.SendMail(smtpUrl, nil, "from@example.org", []string{"to@example.org"}, msg); err != nil {
		t.Fatal(err)
	}

	headers, err = restClient.ListMailbox("to@example.org")
	if err != nil {
		t.Fatal(err)
	}

	if len(headers) != 1 {
		t.Fatalf("expected 1 message, got %d", len(headers))
	}
	// perform assertions
}<|MERGE_RESOLUTION|>--- conflicted
+++ resolved
@@ -11,11 +11,7 @@
 func TestInbucket(t *testing.T) {
 	ctx := context.Background()
 
-<<<<<<< HEAD
-	ctr, err := RunContainer(ctx, testcontainers.WithImage("inbucket/inbucket:sha-2d409bb"))
-=======
-	container, err := Run(ctx, "inbucket/inbucket:sha-2d409bb")
->>>>>>> 8e4728b7
+	ctr, err := Run(ctx, "inbucket/inbucket:sha-2d409bb")
 	if err != nil {
 		t.Fatal(err)
 	}
