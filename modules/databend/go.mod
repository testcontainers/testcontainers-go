--- conflicted
+++ resolved
@@ -59,15 +59,9 @@
 	go.opentelemetry.io/otel/metric v1.35.0 // indirect
 	go.opentelemetry.io/otel/trace v1.35.0 // indirect
 	go.opentelemetry.io/proto/otlp v1.0.0 // indirect
-<<<<<<< HEAD
-	golang.org/x/crypto v0.31.0 // indirect
-	golang.org/x/net v0.23.0 // indirect
-	golang.org/x/sys v0.31.0 // indirect
-=======
 	golang.org/x/crypto v0.35.0 // indirect
 	golang.org/x/net v0.36.0 // indirect
-	golang.org/x/sys v0.30.0 // indirect
->>>>>>> 4bfd24c4
+	golang.org/x/sys v0.31.0 // indirect
 	google.golang.org/genproto/googleapis/api v0.0.0-20230913181813-007df8e322eb // indirect
 	google.golang.org/genproto/googleapis/rpc v0.0.0-20231002182017-d307bd883b97 // indirect
 	gopkg.in/yaml.v3 v3.0.1 // indirect
