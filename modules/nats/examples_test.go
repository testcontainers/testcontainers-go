package nats_test

import (
	"context"
	"fmt"
	"log"
	"time"

	natsgo "github.com/nats-io/nats.go"

	"github.com/testcontainers/testcontainers-go/modules/nats"
)

func ExampleRun() {
	// runNATSContainer {
	ctx := context.Background()

	natsContainer, err := nats.Run(ctx, "nats:2.9")
	if err != nil {
		log.Fatalf("failed to start container: %s", err)
	}

	// Clean up the container
	defer func() {
		if err := natsContainer.Terminate(ctx); err != nil {
			log.Fatalf("failed to terminate container: %s", err)
		}
	}()
	// }

	state, err := natsContainer.State(ctx)
	if err != nil {
		log.Fatalf("failed to get container state: %s", err) // nolint:gocritic
	}

	fmt.Println(state.Running)

	// Output:
	// true
}

func ExampleRun_connectWithCredentials() {
	// natsConnect {
	ctx := context.Background()

<<<<<<< HEAD
	ctr, err := nats.RunContainer(ctx, nats.WithUsername("foo"), nats.WithPassword("bar"))
=======
	container, err := nats.Run(ctx, "nats:2.9", nats.WithUsername("foo"), nats.WithPassword("bar"))
>>>>>>> 8e4728b7
	if err != nil {
		log.Fatalf("failed to start container: %s", err)
	}

	// Clean up the container
	defer func() {
		if err := ctr.Terminate(ctx); err != nil {
			log.Fatalf("failed to terminate container: %s", err)
		}
	}()

	uri, err := ctr.ConnectionString(ctx)
	if err != nil {
		log.Fatalf("failed to get connection string: %s", err) // nolint:gocritic
	}

	nc, err := natsgo.Connect(uri, natsgo.UserInfo(ctr.User, ctr.Password))
	if err != nil {
		log.Fatalf("failed to connect to NATS: %s", err)
	}
	defer nc.Close()
	// }

	fmt.Println(nc.IsConnected())

	// Output:
	// true
}

func ExampleRun_cluster() {
	ctx := context.Background()

	nwr, err := testcontainers.NewNetwork(ctx)
	if err != nil {
		log.Fatalf("failed to create network: %s", err)
	}

	// withArguments {
<<<<<<< HEAD
	natsContainer1, err := nats.RunContainer(ctx,
		testcontainers.WithNetwork([]string{"nats1"}, nwr),
=======
	natsContainer1, err := nats.Run(ctx,
		"nats:2.9",
		network.WithNetwork([]string{"nats1"}, nwr),
>>>>>>> 8e4728b7
		nats.WithArgument("name", "nats1"),
		nats.WithArgument("cluster_name", "c1"),
		nats.WithArgument("cluster", "nats://nats1:6222"),
		nats.WithArgument("routes", "nats://nats1:6222,nats://nats2:6222,nats://nats3:6222"),
		nats.WithArgument("http_port", "8222"),
	)
	// }
	if err != nil {
		log.Fatalf("failed to start container: %s", err)
	}
	// Clean up the container
	defer func() {
		if err := natsContainer1.Terminate(ctx); err != nil {
			log.Fatalf("failed to terminate container: %s", err)
		}
	}()

<<<<<<< HEAD
	natsContainer2, err := nats.RunContainer(ctx,
		testcontainers.WithNetwork([]string{"nats2"}, nwr),
=======
	natsContainer2, err := nats.Run(ctx,
		"nats:2.9",
		network.WithNetwork([]string{"nats2"}, nwr),
>>>>>>> 8e4728b7
		nats.WithArgument("name", "nats2"),
		nats.WithArgument("cluster_name", "c1"),
		nats.WithArgument("cluster", "nats://nats2:6222"),
		nats.WithArgument("routes", "nats://nats1:6222,nats://nats2:6222,nats://nats3:6222"),
		nats.WithArgument("http_port", "8222"),
	)
	if err != nil {
		log.Fatalf("failed to start container: %s", err) // nolint:gocritic
	}
	// Clean up the container
	defer func() {
		if err := natsContainer2.Terminate(ctx); err != nil {
			log.Fatalf("failed to terminate container: %s", err)
		}
	}()

<<<<<<< HEAD
	natsContainer3, err := nats.RunContainer(ctx,
		testcontainers.WithNetwork([]string{"nats3"}, nwr),
=======
	natsContainer3, err := nats.Run(ctx,
		"nats:2.9",
		network.WithNetwork([]string{"nats3"}, nwr),
>>>>>>> 8e4728b7
		nats.WithArgument("name", "nats3"),
		nats.WithArgument("cluster_name", "c1"),
		nats.WithArgument("cluster", "nats://nats3:6222"),
		nats.WithArgument("routes", "nats://nats1:6222,nats://nats2:6222,nats://nats3:6222"),
		nats.WithArgument("http_port", "8222"),
	)
	if err != nil {
		log.Fatalf("failed to start container: %s", err) // nolint:gocritic
	}
	defer func() {
		if err := natsContainer3.Terminate(ctx); err != nil {
			log.Fatalf("failed to terminate container: %s", err)
		}
	}()

	// cluster URL
	servers := natsContainer1.MustConnectionString(ctx) + "," + natsContainer2.MustConnectionString(ctx) + "," + natsContainer3.MustConnectionString(ctx)

	nc, err := natsgo.Connect(servers, natsgo.MaxReconnects(5), natsgo.ReconnectWait(2*time.Second))
	if err != nil {
		log.Fatalf("connecting to nats container failed:\n\t%v\n", err) // nolint:gocritic
	}

	{
		// Simple Publisher
		err = nc.Publish("foo", []byte("Hello World"))
		if err != nil {
			log.Fatalf("failed to publish message: %s", err) // nolint:gocritic
		}
	}

	{
		// Channel subscriber
		ch := make(chan *natsgo.Msg, 64)
		sub, err := nc.ChanSubscribe("channel", ch)
		if err != nil {
			log.Fatalf("failed to subscribe to message: %s", err) // nolint:gocritic
		}

		// Request
		err = nc.Publish("channel", []byte("Hello NATS Cluster!"))
		if err != nil {
			log.Fatalf("failed to publish message: %s", err) // nolint:gocritic
		}

		msg := <-ch
		fmt.Println(string(msg.Data))

		err = sub.Unsubscribe()
		if err != nil {
			log.Fatalf("failed to unsubscribe: %s", err) // nolint:gocritic
		}

		err = sub.Drain()
		if err != nil {
			log.Fatalf("failed to drain: %s", err) // nolint:gocritic
		}
	}

	{
		// Responding to a request message
		sub, err := nc.Subscribe("request", func(m *natsgo.Msg) {
			err1 := m.Respond([]byte("answer is 42"))
			if err1 != nil {
				log.Fatalf("failed to respond to message: %s", err1) // nolint:gocritic
			}
		})
		if err != nil {
			log.Fatalf("failed to subscribe to message: %s", err) // nolint:gocritic
		}

		// Request
		msg, err := nc.Request("request", []byte("what is the answer?"), 1*time.Second)
		if err != nil {
			log.Fatalf("failed to send request: %s", err) // nolint:gocritic
		}

		fmt.Println(string(msg.Data))

		err = sub.Unsubscribe()
		if err != nil {
			log.Fatalf("failed to unsubscribe: %s", err) // nolint:gocritic
		}

		err = sub.Drain()
		if err != nil {
			log.Fatalf("failed to drain: %s", err) // nolint:gocritic
		}
	}

	// Drain connection (Preferred for responders)
	// Close() not needed if this is called.
	err = nc.Drain()
	if err != nil {
		log.Fatalf("failed to drain connection: %s", err) // nolint:gocritic
	}

	// Close connection
	nc.Close()

	// Output:
	// Hello NATS Cluster!
	// answer is 42
}<|MERGE_RESOLUTION|>--- conflicted
+++ resolved
@@ -8,6 +8,7 @@
 
 	natsgo "github.com/nats-io/nats.go"
 
+	"github.com/testcontainers/testcontainers-go"
 	"github.com/testcontainers/testcontainers-go/modules/nats"
 )
 
@@ -43,11 +44,7 @@
 	// natsConnect {
 	ctx := context.Background()
 
-<<<<<<< HEAD
-	ctr, err := nats.RunContainer(ctx, nats.WithUsername("foo"), nats.WithPassword("bar"))
-=======
-	container, err := nats.Run(ctx, "nats:2.9", nats.WithUsername("foo"), nats.WithPassword("bar"))
->>>>>>> 8e4728b7
+	ctr, err := nats.Run(ctx, "nats:2.9", nats.WithUsername("foo"), nats.WithPassword("bar"))
 	if err != nil {
 		log.Fatalf("failed to start container: %s", err)
 	}
@@ -86,14 +83,9 @@
 	}
 
 	// withArguments {
-<<<<<<< HEAD
-	natsContainer1, err := nats.RunContainer(ctx,
-		testcontainers.WithNetwork([]string{"nats1"}, nwr),
-=======
 	natsContainer1, err := nats.Run(ctx,
 		"nats:2.9",
-		network.WithNetwork([]string{"nats1"}, nwr),
->>>>>>> 8e4728b7
+		testcontainers.WithNetwork([]string{"nats1"}, nwr),
 		nats.WithArgument("name", "nats1"),
 		nats.WithArgument("cluster_name", "c1"),
 		nats.WithArgument("cluster", "nats://nats1:6222"),
@@ -111,14 +103,9 @@
 		}
 	}()
 
-<<<<<<< HEAD
-	natsContainer2, err := nats.RunContainer(ctx,
-		testcontainers.WithNetwork([]string{"nats2"}, nwr),
-=======
 	natsContainer2, err := nats.Run(ctx,
 		"nats:2.9",
-		network.WithNetwork([]string{"nats2"}, nwr),
->>>>>>> 8e4728b7
+		testcontainers.WithNetwork([]string{"nats2"}, nwr),
 		nats.WithArgument("name", "nats2"),
 		nats.WithArgument("cluster_name", "c1"),
 		nats.WithArgument("cluster", "nats://nats2:6222"),
@@ -135,14 +122,9 @@
 		}
 	}()
 
-<<<<<<< HEAD
-	natsContainer3, err := nats.RunContainer(ctx,
-		testcontainers.WithNetwork([]string{"nats3"}, nwr),
-=======
 	natsContainer3, err := nats.Run(ctx,
 		"nats:2.9",
-		network.WithNetwork([]string{"nats3"}, nwr),
->>>>>>> 8e4728b7
+		testcontainers.WithNetwork([]string{"nats3"}, nwr),
 		nats.WithArgument("name", "nats3"),
 		nats.WithArgument("cluster_name", "c1"),
 		nats.WithArgument("cluster", "nats://nats3:6222"),
