--- conflicted
+++ resolved
@@ -29,26 +29,13 @@
 // ConnectionHost returns the host and port of the cassandra container, using the default, native port,
 // obtaining the host and exposed port from the container
 func (c *CassandraContainer) ConnectionHost(ctx context.Context) (string, error) {
-<<<<<<< HEAD
-	host, err := c.Host(ctx)
-	if err != nil {
-		return "", err
-	}
-
 	// Use the secure port if TLS is enabled
 	portToUse := port
 	if c.settings.tlsConfig != nil {
 		portToUse = securePort
 	}
 
-	mappedPort, err := c.MappedPort(ctx, portToUse)
-	if err != nil {
-		return "", err
-	}
-	return host + ":" + mappedPort.Port(), nil
-=======
-	return c.PortEndpoint(ctx, port, "")
->>>>>>> 15334295
+	return c.PortEndpoint(ctx, portToUse, "")
 }
 
 // WithConfigFile sets the YAML config file to be used for the cassandra container
