--- conflicted
+++ resolved
@@ -87,10 +87,6 @@
 			"MAX_HEAP_SIZE":             "1024M",
 			"CASSANDRA_ENDPOINT_SNITCH": "GossipingPropertyFileSnitch",
 			"CASSANDRA_DC":              "datacenter1",
-<<<<<<< HEAD
-		},
-		ExposedPorts: []string{string(port)},
-=======
 		}),
 		testcontainers.WithWaitStrategy(
 			wait.ForListeningPort(port),
@@ -99,41 +95,11 @@
 				return strings.Contains(string(data), "COMPLETED")
 			}),
 		),
->>>>>>> 6aa120b3
 	}
 
-	genericContainerReq := testcontainers.GenericContainerRequest{
-		ContainerRequest: req,
-		Started:          true,
-	}
+	moduleOpts = append(moduleOpts, opts...)
 
-	var settings Options
-	for _, opt := range opts {
-		if err := opt.Customize(&genericContainerReq); err != nil {
-			return nil, err
-		}
-	}
-
-	// Set up wait strategies
-	waitStrategies := []wait.Strategy{
-		wait.ForListeningPort(port),
-		wait.ForExec([]string{"cqlsh", "-e", "SELECT bootstrapped FROM system.local"}).WithResponseMatcher(func(body io.Reader) bool {
-			data, _ := io.ReadAll(body)
-			return strings.Contains(string(data), "COMPLETED")
-		}).WithStartupTimeout(1 * time.Minute),
-	}
-
-	// Add TLS wait strategy if TLS config exists
-	if settings.tlsConfig != nil {
-		waitStrategies = append(waitStrategies, wait.ForListeningPort(securePort).WithStartupTimeout(1*time.Minute))
-	}
-
-	// Apply wait strategy using the correct method
-	if err := testcontainers.WithWaitStrategy(wait.ForAll(waitStrategies...)).Customize(&genericContainerReq); err != nil {
-		return nil, err
-	}
-
-	container, err := testcontainers.GenericContainer(ctx, genericContainerReq)
+	ctr, err := testcontainers.Run(ctx, img, moduleOpts...)
 	var c *CassandraContainer
 	if container != nil {
 		c = &CassandraContainer{Container: container, settings: settings}
