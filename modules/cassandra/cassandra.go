--- conflicted
+++ resolved
@@ -14,12 +14,8 @@
 )
 
 const (
-<<<<<<< HEAD
 	port       = nat.Port("9042/tcp")
 	securePort = nat.Port("9142/tcp") // Common port for SSL/TLS connections
-=======
-	port = "9042/tcp"
->>>>>>> ae0c648f
 )
 
 // CassandraContainer represents the Cassandra container type used in the module
@@ -28,11 +24,7 @@
 	settings Options
 }
 
-<<<<<<< HEAD
 // ConnectionHost returns the host and port of the cassandra container, using the default, native port,
-=======
-// ConnectionHost returns the host and port of the cassandra container, using the default, native 9042 port, and
->>>>>>> ae0c648f
 // obtaining the host and exposed port from the container
 func (c *CassandraContainer) ConnectionHost(ctx context.Context) (string, error) {
 	// Use the secure port if TLS is enabled
@@ -86,22 +78,15 @@
 
 // Run creates an instance of the Cassandra container type
 func Run(ctx context.Context, img string, opts ...testcontainers.ContainerCustomizer) (*CassandraContainer, error) {
-<<<<<<< HEAD
 	req := testcontainers.ContainerRequest{
 		Image: img,
 		Env: map[string]string{
-=======
-	moduleOpts := []testcontainers.ContainerCustomizer{
-		testcontainers.WithExposedPorts(port),
-		testcontainers.WithEnv(map[string]string{
->>>>>>> ae0c648f
 			"CASSANDRA_SNITCH":          "GossipingPropertyFileSnitch",
 			"JVM_OPTS":                  "-Dcassandra.skip_wait_for_gossip_to_settle=0 -Dcassandra.initial_token=0",
 			"HEAP_NEWSIZE":              "128M",
 			"MAX_HEAP_SIZE":             "1024M",
 			"CASSANDRA_ENDPOINT_SNITCH": "GossipingPropertyFileSnitch",
 			"CASSANDRA_DC":              "datacenter1",
-<<<<<<< HEAD
 		},
 		ExposedPorts: []string{string(port)},
 	}
@@ -141,24 +126,6 @@
 	var c *CassandraContainer
 	if container != nil {
 		c = &CassandraContainer{Container: container, settings: settings}
-=======
-		}),
-		testcontainers.WithWaitStrategy(wait.ForAll(
-			wait.ForListeningPort(port),
-			wait.ForExec([]string{"cqlsh", "-e", "SELECT bootstrapped FROM system.local"}).WithResponseMatcher(func(body io.Reader) bool {
-				data, _ := io.ReadAll(body)
-				return strings.Contains(string(data), "COMPLETED")
-			}),
-		)),
-	}
-
-	moduleOpts = append(moduleOpts, opts...)
-
-	ctr, err := testcontainers.Run(ctx, img, moduleOpts...)
-	var c *CassandraContainer
-	if ctr != nil {
-		c = &CassandraContainer{Container: ctr}
->>>>>>> ae0c648f
 	}
 
 	if err != nil {
