module github.com/testcontainers/testcontainers-go/modules/rabbitmq

go 1.21

require (
	github.com/docker/go-connections v0.5.0
	github.com/rabbitmq/amqp091-go v1.9.0
	github.com/testcontainers/testcontainers-go v0.32.0
)

require (
<<<<<<< HEAD
	github.com/containerd/errdefs v0.1.0 // indirect
	github.com/davecgh/go-spew v1.1.1 // indirect
	github.com/moby/docker-image-spec v1.3.1 // indirect
	github.com/pmezard/go-difflib v1.0.0 // indirect
	github.com/stretchr/testify v1.9.0 // indirect
	golang.org/x/crypto v0.22.0 // indirect
	gopkg.in/yaml.v3 v3.0.1 // indirect
=======
	github.com/containerd/platforms v0.2.1 // indirect
	github.com/moby/docker-image-spec v1.3.1 // indirect
	golang.org/x/crypto v0.24.0 // indirect
	golang.org/x/net v0.26.0 // indirect
	google.golang.org/genproto/googleapis/api v0.0.0-20240318140521-94a12d6c2237 // indirect
>>>>>>> eb222393
)

require (
	dario.cat/mergo v1.0.0 // indirect
	github.com/Azure/go-ansiterm v0.0.0-20210617225240-d185dfc1b5a1 // indirect
	github.com/Microsoft/go-winio v0.6.2 // indirect
	github.com/cenkalti/backoff/v4 v4.2.1 // indirect
	github.com/containerd/containerd v1.7.18 // indirect
	github.com/containerd/log v0.1.0 // indirect
	github.com/cpuguy83/dockercfg v0.3.1 // indirect
	github.com/distribution/reference v0.6.0 // indirect
	github.com/docker/docker v27.0.3+incompatible // indirect
	github.com/docker/go-units v0.5.0 // indirect
	github.com/felixge/httpsnoop v1.0.4 // indirect
	github.com/go-logr/logr v1.4.1 // indirect
	github.com/go-logr/stdr v1.2.2 // indirect
	github.com/go-ole/go-ole v1.2.6 // indirect
	github.com/gogo/protobuf v1.3.2 // indirect
	github.com/google/uuid v1.6.0 // indirect
	github.com/klauspost/compress v1.17.4 // indirect
	github.com/lufia/plan9stats v0.0.0-20211012122336-39d0f177ccd0 // indirect
	github.com/magiconair/properties v1.8.7 // indirect
	github.com/mdelapenya/tlscert v0.1.0
	github.com/moby/patternmatcher v0.6.0 // indirect
	github.com/moby/sys/sequential v0.5.0 // indirect
	github.com/moby/sys/user v0.1.0 // indirect
	github.com/moby/term v0.5.0 // indirect
	github.com/morikuni/aec v1.0.0 // indirect
	github.com/opencontainers/go-digest v1.0.0 // indirect
	github.com/opencontainers/image-spec v1.1.0 // indirect
	github.com/pkg/errors v0.9.1 // indirect
	github.com/power-devops/perfstat v0.0.0-20210106213030-5aafc221ea8c // indirect
	github.com/shirou/gopsutil/v3 v3.23.12 // indirect
	github.com/shoenig/go-m1cpu v0.1.6 // indirect
	github.com/sirupsen/logrus v1.9.3 // indirect
	github.com/tklauser/go-sysconf v0.3.12 // indirect
	github.com/tklauser/numcpus v0.6.1 // indirect
	github.com/yusufpapurcu/wmi v1.2.3 // indirect
	go.opentelemetry.io/contrib/instrumentation/net/http/otelhttp v0.49.0 // indirect
	go.opentelemetry.io/otel v1.24.0 // indirect
	go.opentelemetry.io/otel/metric v1.24.0 // indirect
	go.opentelemetry.io/otel/trace v1.24.0 // indirect
	golang.org/x/sys v0.21.0 // indirect
	google.golang.org/genproto/googleapis/rpc v0.0.0-20240318140521-94a12d6c2237 // indirect
)

replace github.com/testcontainers/testcontainers-go => ../..<|MERGE_RESOLUTION|>--- conflicted
+++ resolved
@@ -9,21 +9,13 @@
 )
 
 require (
-<<<<<<< HEAD
-	github.com/containerd/errdefs v0.1.0 // indirect
+	github.com/containerd/platforms v0.2.1 // indirect
 	github.com/davecgh/go-spew v1.1.1 // indirect
 	github.com/moby/docker-image-spec v1.3.1 // indirect
 	github.com/pmezard/go-difflib v1.0.0 // indirect
 	github.com/stretchr/testify v1.9.0 // indirect
 	golang.org/x/crypto v0.22.0 // indirect
 	gopkg.in/yaml.v3 v3.0.1 // indirect
-=======
-	github.com/containerd/platforms v0.2.1 // indirect
-	github.com/moby/docker-image-spec v1.3.1 // indirect
-	golang.org/x/crypto v0.24.0 // indirect
-	golang.org/x/net v0.26.0 // indirect
-	google.golang.org/genproto/googleapis/api v0.0.0-20240318140521-94a12d6c2237 // indirect
->>>>>>> eb222393
 )
 
 require (
