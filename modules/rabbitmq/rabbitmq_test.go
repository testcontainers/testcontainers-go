--- conflicted
+++ resolved
@@ -124,11 +124,7 @@
 		}),
 		// }
 		// enablePlugins {
-<<<<<<< HEAD
-		testcontainers.WithReadyCommand(Plugin("rabbitmq_shovel"), Plugin("rabbitmq_random_exchange")),
-=======
-		testcontainers.WithStartupCommand(Plugin{Name: "rabbitmq_shovel"}, Plugin{Name: "rabbitmq_random_exchange"}),
->>>>>>> 4e6fbdc0
+		testcontainers.WithReadyCommand(Plugin{Name: "rabbitmq_shovel"}, Plugin{Name: "rabbitmq_random_exchange"}),
 		// }
 	)
 	if err != nil {
