package mariadb

import (
	"context"
	"fmt"
	"path/filepath"
	"strings"

	"github.com/testcontainers/testcontainers-go"
	"github.com/testcontainers/testcontainers-go/wait"
)

const (
	rootUser            = "root"
	defaultUser         = "test"
	defaultPassword     = "test"
	defaultDatabaseName = "test"
)

// Container represents the MariaDB container type used in the module
type Container struct {
	*testcontainers.DockerContainer
	username string
	password string
	database string
}

// WithDefaultCredentials applies the default credentials to the container request.
// It will look up for MARIADB environment variables.
func WithDefaultCredentials() testcontainers.CustomizeRequestOption {
	return func(req *testcontainers.Request) error {
		username := req.Env["MARIADB_USER"]
		password := req.Env["MARIADB_PASSWORD"]
		if strings.EqualFold(rootUser, username) {
			delete(req.Env, "MARIADB_USER")
		}

		if len(password) != 0 && password != "" {
			req.Env["MARIADB_ROOT_PASSWORD"] = password
		} else if strings.EqualFold(rootUser, username) {
			req.Env["MARIADB_ALLOW_EMPTY_ROOT_PASSWORD"] = "yes"
			delete(req.Env, "MARIADB_PASSWORD")
		}

		return nil
	}
}

// https://github.com/docker-library/docs/tree/master/mariadb#environment-variables
// From tag 10.2.38, 10.3.29, 10.4.19, 10.5.10 onwards, and all 10.6 and later tags,
// the MARIADB_* equivalent variables are provided. MARIADB_* variants will always be
// used in preference to MYSQL_* variants.
func withMySQLEnvVars() testcontainers.CustomizeRequestOption {
	return func(req *testcontainers.Request) error {
		// look up for MARIADB environment variables and apply the same to MYSQL
		for k, v := range req.Env {
			if strings.HasPrefix(k, "MARIADB_") {
				// apply the same value to the MYSQL environment variables
				mysqlEnvVar := strings.ReplaceAll(k, "MARIADB_", "MYSQL_")
				req.Env[mysqlEnvVar] = v
			}
		}

		return nil
	}
}

func WithUsername(username string) testcontainers.CustomizeRequestOption {
	return func(req *testcontainers.Request) error {
		req.Env["MARIADB_USER"] = username

		return nil
	}
}

func WithPassword(password string) testcontainers.CustomizeRequestOption {
	return func(req *testcontainers.Request) error {
		req.Env["MARIADB_PASSWORD"] = password

		return nil
	}
}

func WithDatabase(database string) testcontainers.CustomizeRequestOption {
	return func(req *testcontainers.Request) error {
		req.Env["MARIADB_DATABASE"] = database

		return nil
	}
}

func WithConfigFile(configFile string) testcontainers.CustomizeRequestOption {
	return func(req *testcontainers.Request) error {
		cf := testcontainers.ContainerFile{
			HostFilePath:      configFile,
			ContainerFilePath: "/etc/mysql/conf.d/my.cnf",
			FileMode:          0o755,
		}
		req.Files = append(req.Files, cf)

		return nil
	}
}

func WithScripts(scripts ...string) testcontainers.CustomizeRequestOption {
	return func(req *testcontainers.Request) error {
		var initScripts []testcontainers.ContainerFile
		for _, script := range scripts {
			cf := testcontainers.ContainerFile{
				HostFilePath:      script,
				ContainerFilePath: "/docker-entrypoint-initdb.d/" + filepath.Base(script),
				FileMode:          0o755,
			}
			initScripts = append(initScripts, cf)
		}
		req.Files = append(req.Files, initScripts...)

		return nil
	}
}

// Run creates an instance of the MariaDB container type
func Run(ctx context.Context, img string, opts ...testcontainers.RequestCustomizer) (*Container, error) {
	req := testcontainers.Request{
		Image:        img,
		ExposedPorts: []string{"3306/tcp", "33060/tcp"},
		Env: map[string]string{
			"MARIADB_USER":     defaultUser,
			"MARIADB_PASSWORD": defaultPassword,
			"MARIADB_DATABASE": defaultDatabaseName,
		},
		WaitingFor: wait.ForLog("port: 3306  mariadb.org binary distribution"),
		Started:    true,
	}

	opts = append(opts, WithDefaultCredentials())

	for _, opt := range opts {
		if err := opt.Customize(&req); err != nil {
			return nil, err
		}
	}

	// Apply MySQL environment variables after user customization
	// In future releases of MariaDB, they could remove the MYSQL_* environment variables
	// at all. Then we can remove this customization.
	if err := withMySQLEnvVars().Customize(&req); err != nil {
		return nil, err
	}

	username, ok := req.Env["MARIADB_USER"]
	if !ok {
		username = rootUser
	}
	password := req.Env["MARIADB_PASSWORD"]

	if len(password) == 0 && password == "" && !strings.EqualFold(rootUser, username) {
		return nil, fmt.Errorf("empty password can be used only with the root user")
	}

<<<<<<< HEAD
	ctr, err := testcontainers.Run(ctx, req)
	if err != nil {
		return nil, err
=======
	container, err := testcontainers.GenericContainer(ctx, genericContainerReq)
	var c *MariaDBContainer
	if container != nil {
		c = &MariaDBContainer{
			Container: container,
			username:  username,
			password:  password,
			database:  req.Env["MARIADB_DATABASE"],
		}
>>>>>>> b60497e9
	}

	if err != nil {
		return c, fmt.Errorf("generic container: %w", err)
	}

<<<<<<< HEAD
	return &Container{
		DockerContainer: ctr,
		username:        username,
		password:        password,
		database:        database,
	}, nil
=======
	return c, nil
>>>>>>> b60497e9
}

// MustConnectionString panics if the address cannot be determined.
func (c *Container) MustConnectionString(ctx context.Context, args ...string) string {
	addr, err := c.ConnectionString(ctx, args...)
	if err != nil {
		panic(err)
	}
	return addr
}

func (c *Container) ConnectionString(ctx context.Context, args ...string) (string, error) {
	containerPort, err := c.MappedPort(ctx, "3306/tcp")
	if err != nil {
		return "", err
	}

	host, err := c.Host(ctx)
	if err != nil {
		return "", err
	}

	extraArgs := ""
	if len(args) > 0 {
		extraArgs = strings.Join(args, "&")
	}
	if extraArgs != "" {
		extraArgs = "?" + extraArgs
	}

	connectionString := fmt.Sprintf("%s:%s@tcp(%s:%s)/%s%s", c.username, c.password, host, containerPort.Port(), c.database, extraArgs)
	return connectionString, nil
}<|MERGE_RESOLUTION|>--- conflicted
+++ resolved
@@ -158,37 +158,22 @@
 		return nil, fmt.Errorf("empty password can be used only with the root user")
 	}
 
-<<<<<<< HEAD
 	ctr, err := testcontainers.Run(ctx, req)
-	if err != nil {
-		return nil, err
-=======
-	container, err := testcontainers.GenericContainer(ctx, genericContainerReq)
-	var c *MariaDBContainer
-	if container != nil {
-		c = &MariaDBContainer{
-			Container: container,
-			username:  username,
-			password:  password,
-			database:  req.Env["MARIADB_DATABASE"],
-		}
->>>>>>> b60497e9
+	var c *Container
+	if ctr != nil {
+		c = &Container{
+			DockerContainer: ctr,
+			username:        username,
+			password:        password,
+			database:        req.Env["MARIADB_DATABASE"],
+		}
 	}
 
 	if err != nil {
 		return c, fmt.Errorf("generic container: %w", err)
 	}
 
-<<<<<<< HEAD
-	return &Container{
-		DockerContainer: ctr,
-		username:        username,
-		password:        password,
-		database:        database,
-	}, nil
-=======
 	return c, nil
->>>>>>> b60497e9
 }
 
 // MustConnectionString panics if the address cannot be determined.
