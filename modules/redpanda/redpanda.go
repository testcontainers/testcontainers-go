--- conflicted
+++ resolved
@@ -65,53 +65,21 @@
 func Run(ctx context.Context, img string, opts ...testcontainers.ContainerCustomizer) (*Container, error) {
 	// 1. Create container definition with default options.
 	// Some (e.g. Image) may be overridden by providing an option argument to this function.
-<<<<<<< HEAD
 	moduleOpts := []testcontainers.ContainerCustomizer{
 		testcontainers.WithEntrypoint(entrypointFile),
 		testcontainers.WithCmd("redpanda", "start", "--mode=dev-container", "--smp=1", "--memory=1G"),
 		testcontainers.WithExposedPorts(defaultKafkaAPIPort, defaultAdminAPIPort, defaultSchemaRegistryPort),
 		testcontainers.WithWaitStrategy(wait.ForAll(
-			// Wait for the ports to be exposed only as the container needs configuration
-			// before it will bind to the ports and be ready to serve requests.
-			wait.ForListeningPort(defaultKafkaAPIPort).SkipInternalCheck(),
-			wait.ForListeningPort(defaultAdminAPIPort).SkipInternalCheck(),
-			wait.ForListeningPort(defaultSchemaRegistryPort).SkipInternalCheck(),
+			// Wait for the ports to be mapped without accessing them,
+			// because container needs Redpanda configuration before Redpanda is started
+			// and the mapped ports are part of that configuration.
+			wait.ForMappedPort(defaultKafkaAPIPort),
+			wait.ForMappedPort(defaultAdminAPIPort),
+			wait.ForMappedPort(defaultSchemaRegistryPort),
 		)),
 		testcontainers.WithConfigModifier(func(c *container.Config) {
 			c.User = "root:root"
 		}),
-=======
-	req := testcontainers.GenericContainerRequest{
-		ContainerRequest: testcontainers.ContainerRequest{
-			Image: img,
-			ConfigModifier: func(c *container.Config) {
-				c.User = "root:root"
-			},
-			// Files: Will be added later after we've rendered our YAML templates.
-			ExposedPorts: []string{
-				defaultKafkaAPIPort,
-				defaultAdminAPIPort,
-				defaultSchemaRegistryPort,
-			},
-			Entrypoint: []string{entrypointFile},
-			Cmd: []string{
-				"redpanda",
-				"start",
-				"--mode=dev-container",
-				"--smp=1",
-				"--memory=1G",
-			},
-			WaitingFor: wait.ForAll(
-				// Wait for the ports to be mapped without accessing them,
-				// because container needs Redpanda configuration before Redpanda is started
-				// and the mapped ports are part of that configuration.
-				wait.ForMappedPort(defaultKafkaAPIPort),
-				wait.ForMappedPort(defaultAdminAPIPort),
-				wait.ForMappedPort(defaultSchemaRegistryPort),
-			),
-		},
-		Started: true,
->>>>>>> 9533bca2
 	}
 
 	moduleOpts = append(moduleOpts, opts...)
