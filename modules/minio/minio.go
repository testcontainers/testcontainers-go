package minio

import (
	"context"
	"fmt"

	"github.com/testcontainers/testcontainers-go"
	"github.com/testcontainers/testcontainers-go/wait"
)

const (
	defaultUser     = "minioadmin"
	defaultPassword = "minioadmin"
)

// Container represents the Minio container type used in the module
type Container struct {
	*testcontainers.DockerContainer
	Username string
	Password string
}

// WithUsername sets the initial username to be created when the container starts
// It is used in conjunction with WithPassword to set a user and its password.
// It will create the specified user. It must not be empty or undefined.
func WithUsername(username string) testcontainers.CustomizeRequestOption {
	return func(req *testcontainers.Request) error {
		req.Env["MINIO_ROOT_USER"] = username

		return nil
	}
}

// WithPassword sets the initial password of the user to be created when the container starts
// It is required for you to use the Minio image. It must not be empty or undefined.
// This environment variable sets the root user password for Minio.
func WithPassword(password string) testcontainers.CustomizeRequestOption {
	return func(req *testcontainers.Request) error {
		req.Env["MINIO_ROOT_PASSWORD"] = password

		return nil
	}
}

// ConnectionString returns the connection string for the minio container, using the default 9000 port, and
// obtaining the host and exposed port from the container.
func (c *Container) ConnectionString(ctx context.Context) (string, error) {
	host, err := c.Host(ctx)
	if err != nil {
		return "", err
	}
	port, err := c.MappedPort(ctx, "9000/tcp")
	if err != nil {
		return "", err
	}
	return fmt.Sprintf("%s:%s", host, port.Port()), nil
}

// Deprecated: use Run instead
// RunContainer creates an instance of the Minio container type
<<<<<<< HEAD
func RunContainer(ctx context.Context, opts ...testcontainers.RequestCustomizer) (*Container, error) {
	req := testcontainers.Request{
		Image:        defaultImage,
=======
func RunContainer(ctx context.Context, opts ...testcontainers.ContainerCustomizer) (*MinioContainer, error) {
	return Run(ctx, "docker.io/minio/minio:RELEASE.2024-01-16T16-07-38Z", opts...)
}

// Run creates an instance of the Minio container type
func Run(ctx context.Context, img string, opts ...testcontainers.ContainerCustomizer) (*MinioContainer, error) {
	req := testcontainers.ContainerRequest{
		Image:        img,
>>>>>>> 8e4728b7
		ExposedPorts: []string{"9000/tcp"},
		WaitingFor:   wait.ForHTTP("/minio/health/live").WithPort("9000"),
		Env: map[string]string{
			"MINIO_ROOT_USER":     defaultUser,
			"MINIO_ROOT_PASSWORD": defaultPassword,
		},
		Cmd:     []string{"server", "/data"},
		Started: true,
	}

	for _, opt := range opts {
		if err := opt.Customize(&req); err != nil {
			return nil, err
		}
	}

	username := req.Env["MINIO_ROOT_USER"]
	password := req.Env["MINIO_ROOT_PASSWORD"]
	if username == "" || password == "" {
		return nil, fmt.Errorf("username or password has not been set")
	}

	ctr, err := testcontainers.Run(ctx, req)
	if err != nil {
		return nil, err
	}

	return &Container{DockerContainer: ctr, Username: username, Password: password}, nil
}<|MERGE_RESOLUTION|>--- conflicted
+++ resolved
@@ -56,22 +56,10 @@
 	return fmt.Sprintf("%s:%s", host, port.Port()), nil
 }
 
-// Deprecated: use Run instead
-// RunContainer creates an instance of the Minio container type
-<<<<<<< HEAD
-func RunContainer(ctx context.Context, opts ...testcontainers.RequestCustomizer) (*Container, error) {
+// Run creates an instance of the Minio container type
+func Run(ctx context.Context, img string, opts ...testcontainers.RequestCustomizer) (*Container, error) {
 	req := testcontainers.Request{
-		Image:        defaultImage,
-=======
-func RunContainer(ctx context.Context, opts ...testcontainers.ContainerCustomizer) (*MinioContainer, error) {
-	return Run(ctx, "docker.io/minio/minio:RELEASE.2024-01-16T16-07-38Z", opts...)
-}
-
-// Run creates an instance of the Minio container type
-func Run(ctx context.Context, img string, opts ...testcontainers.ContainerCustomizer) (*MinioContainer, error) {
-	req := testcontainers.ContainerRequest{
 		Image:        img,
->>>>>>> 8e4728b7
 		ExposedPorts: []string{"9000/tcp"},
 		WaitingFor:   wait.ForHTTP("/minio/health/live").WithPort("9000"),
 		Env: map[string]string{
