--- conflicted
+++ resolved
@@ -9,8 +9,8 @@
 )
 
 // ValkeyContainer represents the Valkey container type used in the module
-type ValkeyContainer struct {
-	testcontainers.Container
+type Container struct {
+	*testcontainers.DockerContainer
 }
 
 // valkeyServerProcess is the name of the valkey server process
@@ -30,7 +30,7 @@
 )
 
 // ConnectionString returns the connection string for the Valkey container
-func (c *ValkeyContainer) ConnectionString(ctx context.Context) (string, error) {
+func (c *Container) ConnectionString(ctx context.Context) (string, error) {
 	mappedPort, err := c.MappedPort(ctx, "6379/tcp")
 	if err != nil {
 		return "", err
@@ -46,7 +46,7 @@
 }
 
 // Run creates an instance of the Valkey container type
-func Run(ctx context.Context, img string, opts ...testcontainers.RequestCustomizer) (*ValkeyContainer, error) {
+func Run(ctx context.Context, img string, opts ...testcontainers.RequestCustomizer) (*Container, error) {
 	req := testcontainers.Request{
 		Image:        img,
 		ExposedPorts: []string{"6379/tcp"},
@@ -60,16 +60,12 @@
 		}
 	}
 
-<<<<<<< HEAD
-	container, err := testcontainers.Run(ctx, req)
-=======
-	container, err := testcontainers.GenericContainer(ctx, genericContainerReq)
-	var c *ValkeyContainer
-	if container != nil {
-		c = &ValkeyContainer{Container: container}
+	ctr, err := testcontainers.Run(ctx, req)
+	var c *Container
+	if ctr != nil {
+		c = &Container{DockerContainer: ctr}
 	}
 
->>>>>>> b60497e9
 	if err != nil {
 		return c, fmt.Errorf("generic container: %w", err)
 	}
