package openfga_test

import (
	"context"
	"testing"

	"github.com/stretchr/testify/require"

	"github.com/testcontainers/testcontainers-go"
	"github.com/testcontainers/testcontainers-go/modules/openfga"
)

func TestOpenFGA(t *testing.T) {
	ctx := context.Background()

	ctr, err := openfga.Run(ctx, "openfga/openfga:v1.5.0")
<<<<<<< HEAD
	if err != nil {
		t.Fatal(err)
	}

	// Clean up the container after the test is complete
	t.Cleanup(func() {
		if err := ctr.Terminate(ctx); err != nil {
			t.Fatalf("failed to terminate container: %s", err)
		}
	})
=======
	testcontainers.CleanupContainer(t, ctr)
	require.NoError(t, err)
>>>>>>> b60497e9

	// perform assertions
}<|MERGE_RESOLUTION|>--- conflicted
+++ resolved
@@ -14,21 +14,8 @@
 	ctx := context.Background()
 
 	ctr, err := openfga.Run(ctx, "openfga/openfga:v1.5.0")
-<<<<<<< HEAD
-	if err != nil {
-		t.Fatal(err)
-	}
-
-	// Clean up the container after the test is complete
-	t.Cleanup(func() {
-		if err := ctr.Terminate(ctx); err != nil {
-			t.Fatalf("failed to terminate container: %s", err)
-		}
-	})
-=======
 	testcontainers.CleanupContainer(t, ctr)
 	require.NoError(t, err)
->>>>>>> b60497e9
 
 	// perform assertions
 }