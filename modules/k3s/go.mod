--- conflicted
+++ resolved
@@ -72,14 +72,8 @@
 	golang.org/x/mod v0.16.0 // indirect
 	golang.org/x/net v0.23.0 // indirect
 	golang.org/x/oauth2 v0.10.0 // indirect
-<<<<<<< HEAD
-	golang.org/x/sync v0.5.0 // indirect
 	golang.org/x/sys v0.19.0 // indirect
 	golang.org/x/term v0.19.0 // indirect
-=======
-	golang.org/x/sys v0.18.0 // indirect
-	golang.org/x/term v0.18.0 // indirect
->>>>>>> ab604374
 	golang.org/x/text v0.14.0 // indirect
 	golang.org/x/time v0.3.0 // indirect
 	golang.org/x/tools v0.16.1 // indirect
