--- conflicted
+++ resolved
@@ -7,13 +7,9 @@
 	github.com/docker/go-connections v0.4.0
 	github.com/testcontainers/testcontainers-go v0.27.0
 	gopkg.in/yaml.v3 v3.0.1
-<<<<<<< HEAD
 	k8s.io/api v0.29.0
-=======
-	k8s.io/api v0.28.4
->>>>>>> fd097eaf
 	k8s.io/apimachinery v0.29.0
-	k8s.io/client-go v0.28.4
+	k8s.io/client-go v0.29.0
 )
 
 require (
@@ -28,7 +24,7 @@
 	github.com/davecgh/go-spew v1.1.1 // indirect
 	github.com/docker/distribution v2.8.2+incompatible // indirect
 	github.com/docker/go-units v0.5.0 // indirect
-	github.com/emicklei/go-restful/v3 v3.10.1 // indirect
+	github.com/emicklei/go-restful/v3 v3.11.0 // indirect
 	github.com/go-logr/logr v1.3.0 // indirect
 	github.com/go-ole/go-ole v1.2.6 // indirect
 	github.com/go-openapi/jsonpointer v0.19.6 // indirect
