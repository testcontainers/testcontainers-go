--- conflicted
+++ resolved
@@ -63,15 +63,9 @@
 	golang.org/x/net v0.8.0 // indirect
 	golang.org/x/oauth2 v0.0.0-20220223155221-ee480838109b // indirect
 	golang.org/x/sync v0.1.0 // indirect
-<<<<<<< HEAD
 	golang.org/x/sys v0.8.0 // indirect
-	golang.org/x/term v0.5.0 // indirect
-	golang.org/x/text v0.7.0 // indirect
-=======
-	golang.org/x/sys v0.7.0 // indirect
 	golang.org/x/term v0.6.0 // indirect
 	golang.org/x/text v0.8.0 // indirect
->>>>>>> 2dcceb3d
 	golang.org/x/time v0.0.0-20220210224613-90d013bbcef8 // indirect
 	golang.org/x/tools v0.7.0 // indirect
 	google.golang.org/appengine v1.6.7 // indirect
