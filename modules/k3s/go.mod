module github.com/testcontainers/testcontainers-go/modules/k3s

go 1.20

require (
	github.com/docker/docker v24.0.5+incompatible
	github.com/docker/go-connections v0.4.0
	github.com/stretchr/testify v1.8.4
	github.com/testcontainers/testcontainers-go v0.23.0
	gopkg.in/yaml.v3 v3.0.1
	k8s.io/apimachinery v0.28.1
	k8s.io/client-go v0.28.1
)

require (
	dario.cat/mergo v1.0.0 // indirect
	github.com/Azure/go-ansiterm v0.0.0-20210617225240-d185dfc1b5a1 // indirect
	github.com/Microsoft/go-winio v0.6.1 // indirect
	github.com/cenkalti/backoff/v4 v4.2.1 // indirect
	github.com/containerd/containerd v1.7.3 // indirect
	github.com/cpuguy83/dockercfg v0.3.1 // indirect
	github.com/davecgh/go-spew v1.1.1 // indirect
	github.com/docker/distribution v2.8.2+incompatible // indirect
	github.com/docker/go-units v0.5.0 // indirect
	github.com/emicklei/go-restful/v3 v3.10.1 // indirect
	github.com/go-logr/logr v1.2.4 // indirect
	github.com/go-openapi/jsonpointer v0.19.6 // indirect
	github.com/go-openapi/jsonreference v0.20.2 // indirect
	github.com/go-openapi/swag v0.22.3 // indirect
	github.com/gogo/protobuf v1.3.2 // indirect
	github.com/golang/protobuf v1.5.3 // indirect
	github.com/google/gnostic-models v0.6.8 // indirect
	github.com/google/go-cmp v0.5.9 // indirect
	github.com/google/gofuzz v1.2.0 // indirect
	github.com/google/uuid v1.3.0 // indirect
	github.com/imdario/mergo v0.3.13 // indirect
	github.com/josharian/intern v1.0.0 // indirect
	github.com/json-iterator/go v1.1.12 // indirect
	github.com/klauspost/compress v1.16.0 // indirect
	github.com/magiconair/properties v1.8.7 // indirect
	github.com/mailru/easyjson v0.7.7 // indirect
	github.com/moby/patternmatcher v0.5.0 // indirect
	github.com/moby/sys/sequential v0.5.0 // indirect
	github.com/moby/term v0.5.0 // indirect
	github.com/modern-go/concurrent v0.0.0-20180306012644-bacd9c7ef1dd // indirect
	github.com/modern-go/reflect2 v1.0.2 // indirect
	github.com/morikuni/aec v1.0.0 // indirect
	github.com/munnerz/goautoneg v0.0.0-20191010083416-a7dc8b61c822 // indirect
	github.com/opencontainers/go-digest v1.0.0 // indirect
	github.com/opencontainers/image-spec v1.1.0-rc4 // indirect
	github.com/opencontainers/runc v1.1.5 // indirect
	github.com/pkg/errors v0.9.1 // indirect
	github.com/pmezard/go-difflib v1.0.0 // indirect
	github.com/sirupsen/logrus v1.9.0 // indirect
	github.com/spf13/pflag v1.0.5 // indirect
	golang.org/x/exp v0.0.0-20230510235704-dd950f8aeaea // indirect
	golang.org/x/mod v0.10.0 // indirect
	golang.org/x/net v0.13.0 // indirect
	golang.org/x/oauth2 v0.8.0 // indirect
	golang.org/x/sys v0.11.0 // indirect
<<<<<<< HEAD
	golang.org/x/term v0.7.0 // indirect
	golang.org/x/text v0.9.0 // indirect
	golang.org/x/time v0.3.0 // indirect
	golang.org/x/tools v0.7.0 // indirect
=======
	golang.org/x/term v0.10.0 // indirect
	golang.org/x/text v0.11.0 // indirect
	golang.org/x/time v0.3.0 // indirect
	golang.org/x/tools v0.8.0 // indirect
>>>>>>> be661b24
	google.golang.org/appengine v1.6.7 // indirect
	google.golang.org/genproto/googleapis/rpc v0.0.0-20230525234030-28d5490b6b19 // indirect
	google.golang.org/grpc v1.57.0 // indirect
	google.golang.org/protobuf v1.30.0 // indirect
	gopkg.in/inf.v0 v0.9.1 // indirect
	gopkg.in/yaml.v2 v2.4.0 // indirect
	k8s.io/api v0.28.1 // indirect
	k8s.io/klog/v2 v2.100.1 // indirect
	k8s.io/kube-openapi v0.0.0-20230717233707-2695361300d9 // indirect
	k8s.io/utils v0.0.0-20230406110748-d93618cff8a2 // indirect
	sigs.k8s.io/json v0.0.0-20221116044647-bc3834ca7abd // indirect
	sigs.k8s.io/structured-merge-diff/v4 v4.2.3 // indirect
	sigs.k8s.io/yaml v1.3.0 // indirect
)

replace github.com/testcontainers/testcontainers-go => ../..<|MERGE_RESOLUTION|>--- conflicted
+++ resolved
@@ -24,6 +24,7 @@
 	github.com/docker/go-units v0.5.0 // indirect
 	github.com/emicklei/go-restful/v3 v3.10.1 // indirect
 	github.com/go-logr/logr v1.2.4 // indirect
+	github.com/go-ole/go-ole v1.2.6 // indirect
 	github.com/go-openapi/jsonpointer v0.19.6 // indirect
 	github.com/go-openapi/jsonreference v0.20.2 // indirect
 	github.com/go-openapi/swag v0.22.3 // indirect
@@ -37,6 +38,7 @@
 	github.com/josharian/intern v1.0.0 // indirect
 	github.com/json-iterator/go v1.1.12 // indirect
 	github.com/klauspost/compress v1.16.0 // indirect
+	github.com/lufia/plan9stats v0.0.0-20211012122336-39d0f177ccd0 // indirect
 	github.com/magiconair/properties v1.8.7 // indirect
 	github.com/mailru/easyjson v0.7.7 // indirect
 	github.com/moby/patternmatcher v0.5.0 // indirect
@@ -51,24 +53,23 @@
 	github.com/opencontainers/runc v1.1.5 // indirect
 	github.com/pkg/errors v0.9.1 // indirect
 	github.com/pmezard/go-difflib v1.0.0 // indirect
+	github.com/power-devops/perfstat v0.0.0-20210106213030-5aafc221ea8c // indirect
+	github.com/shirou/gopsutil/v3 v3.23.7 // indirect
+	github.com/shoenig/go-m1cpu v0.1.6 // indirect
 	github.com/sirupsen/logrus v1.9.0 // indirect
 	github.com/spf13/pflag v1.0.5 // indirect
+	github.com/tklauser/go-sysconf v0.3.11 // indirect
+	github.com/tklauser/numcpus v0.6.0 // indirect
+	github.com/yusufpapurcu/wmi v1.2.3 // indirect
 	golang.org/x/exp v0.0.0-20230510235704-dd950f8aeaea // indirect
 	golang.org/x/mod v0.10.0 // indirect
 	golang.org/x/net v0.13.0 // indirect
 	golang.org/x/oauth2 v0.8.0 // indirect
 	golang.org/x/sys v0.11.0 // indirect
-<<<<<<< HEAD
-	golang.org/x/term v0.7.0 // indirect
-	golang.org/x/text v0.9.0 // indirect
-	golang.org/x/time v0.3.0 // indirect
-	golang.org/x/tools v0.7.0 // indirect
-=======
 	golang.org/x/term v0.10.0 // indirect
 	golang.org/x/text v0.11.0 // indirect
 	golang.org/x/time v0.3.0 // indirect
 	golang.org/x/tools v0.8.0 // indirect
->>>>>>> be661b24
 	google.golang.org/appengine v1.6.7 // indirect
 	google.golang.org/genproto/googleapis/rpc v0.0.0-20230525234030-28d5490b6b19 // indirect
 	google.golang.org/grpc v1.57.0 // indirect
