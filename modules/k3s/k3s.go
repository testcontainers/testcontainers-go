--- conflicted
+++ resolved
@@ -49,30 +49,15 @@
 	}
 }
 
-// Deprecated: use Run instead
-// RunContainer creates an instance of the K3s container type
-<<<<<<< HEAD
-func RunContainer(ctx context.Context, opts ...testcontainers.RequestCustomizer) (*Container, error) {
-=======
-func RunContainer(ctx context.Context, opts ...testcontainers.ContainerCustomizer) (*K3sContainer, error) {
-	return Run(ctx, "docker.io/rancher/k3s:v1.27.1-k3s1", opts...)
-}
-
 // Run creates an instance of the K3s container type
-func Run(ctx context.Context, img string, opts ...testcontainers.ContainerCustomizer) (*K3sContainer, error) {
->>>>>>> 8e4728b7
+func Run(ctx context.Context, img string, opts ...testcontainers.RequestCustomizer) (*Container, error) {
 	host, err := getContainerHost(ctx, opts...)
 	if err != nil {
 		return nil, err
 	}
 
-<<<<<<< HEAD
 	req := testcontainers.Request{
-		Image: "docker.io/rancher/k3s:v1.27.1-k3s1",
-=======
-	req := testcontainers.ContainerRequest{
 		Image: img,
->>>>>>> 8e4728b7
 		ExposedPorts: []string{
 			defaultKubeSecurePort,
 			defaultRancherWebhookPort,
