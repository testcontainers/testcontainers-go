--- conflicted
+++ resolved
@@ -15,31 +15,12 @@
 	ctx := context.Background()
 
 	ctr, err := opensearch.Run(ctx, "opensearchproject/opensearch:2.11.1")
-<<<<<<< HEAD
-	if err != nil {
-		t.Fatal(err)
-	}
-
-	// Clean up the container after the test is complete
-	t.Cleanup(func() {
-		if err := ctr.Terminate(ctx); err != nil {
-			t.Fatalf("failed to terminate container: %s", err)
-		}
-	})
-
-	t.Run("Connect to Address", func(t *testing.T) {
-		address, err := ctr.Address(ctx)
-		if err != nil {
-			t.Fatal(err)
-		}
-=======
 	testcontainers.CleanupContainer(t, ctr)
 	require.NoError(t, err)
 
 	t.Run("Connect to Address", func(t *testing.T) {
 		address, err := ctr.Address(ctx)
 		require.NoError(t, err)
->>>>>>> b60497e9
 
 		client := &http.Client{}
 
