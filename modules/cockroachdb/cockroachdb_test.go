package cockroachdb_test

import (
	"context"
	"errors"
	"net/url"
	"strings"
	"testing"
	"time"

	"github.com/jackc/pgx/v5"
	"github.com/stretchr/testify/require"
	"github.com/stretchr/testify/suite"

	"github.com/testcontainers/testcontainers-go"
	"github.com/testcontainers/testcontainers-go/modules/cockroachdb"
	"github.com/testcontainers/testcontainers-go/wait"
)

func TestCockroach_Insecure(t *testing.T) {
	suite.Run(t, &AuthNSuite{
		// TODO: the localhost URL is valid when not using a remote Docker daemon, which changes to 127.0.0.1
		url: "postgres://root@localhost:xxxxx/defaultdb?sslmode=disable",
	})
}

func TestCockroach_NotRoot(t *testing.T) {
	suite.Run(t, &AuthNSuite{
		// TODO: the localhost URL is valid when not using a remote Docker daemon, which changes to 127.0.0.1
		url: "postgres://test@localhost:xxxxx/defaultdb?sslmode=disable",
		opts: []testcontainers.RequestCustomizer{
			cockroachdb.WithUser("test"),
		},
	})
}

func TestCockroach_Password(t *testing.T) {
	suite.Run(t, &AuthNSuite{
		// TODO: the localhost URL is valid when not using a remote Docker daemon, which changes to 127.0.0.1
		url: "postgres://foo:bar@localhost:xxxxx/defaultdb?sslmode=disable",
		opts: []testcontainers.RequestCustomizer{
			cockroachdb.WithUser("foo"),
			cockroachdb.WithPassword("bar"),
		},
	})
}

func TestCockroach_TLS(t *testing.T) {
	tlsCfg, err := cockroachdb.NewTLSConfig()
	require.NoError(t, err)

	suite.Run(t, &AuthNSuite{
		// TODO: the localhost URL is valid when not using a remote Docker daemon, which changes to 127.0.0.1
		url: "postgres://root@localhost:xxxxx/defaultdb?sslmode=verify-full",
		opts: []testcontainers.RequestCustomizer{
			cockroachdb.WithTLS(tlsCfg),
		},
	})
}

type AuthNSuite struct {
	suite.Suite
	url  string
	opts []testcontainers.RequestCustomizer
}

func (suite *AuthNSuite) TestConnectionString() {
	ctx := context.Background()

	ctr, err := cockroachdb.Run(ctx, "cockroachdb/cockroach:latest-v23.1", suite.opts...)
<<<<<<< HEAD
	suite.Require().NoError(err)

	suite.T().Cleanup(func() {
		err := ctr.Terminate(ctx)
		suite.Require().NoError(err)
	})

=======
	testcontainers.CleanupContainer(suite.T(), ctr)
	suite.Require().NoError(err)

>>>>>>> b60497e9
	connStr, err := removePort(ctr.MustConnectionString(ctx))
	suite.Require().NoError(err)

	suite.Equal(suite.url, connStr)
}

func (suite *AuthNSuite) TestPing() {
	ctx := context.Background()

	inputs := []struct {
		name string
		opts []testcontainers.RequestCustomizer
	}{
		{
			name: "defaults",
			// opts: suite.opts
		},
		{
			name: "database",
			opts: []testcontainers.RequestCustomizer{
				cockroachdb.WithDatabase("test"),
			},
		},
	}

	for _, input := range inputs {
		suite.Run(input.name, func() {
			opts := suite.opts
			opts = append(opts, input.opts...)

			ctr, err := cockroachdb.Run(ctx, "cockroachdb/cockroach:latest-v23.1", opts...)
<<<<<<< HEAD
			suite.Require().NoError(err)

			suite.T().Cleanup(func() {
				err := ctr.Terminate(ctx)
				suite.Require().NoError(err)
			})

=======
			testcontainers.CleanupContainer(suite.T(), ctr)
			suite.Require().NoError(err)

>>>>>>> b60497e9
			conn, err := conn(ctx, ctr)
			suite.Require().NoError(err)
			defer conn.Close(ctx)

			err = conn.Ping(ctx)
			suite.Require().NoError(err)
		})
	}
}

func (suite *AuthNSuite) TestQuery() {
	ctx := context.Background()

	ctr, err := cockroachdb.Run(ctx, "cockroachdb/cockroach:latest-v23.1", suite.opts...)
<<<<<<< HEAD
	suite.Require().NoError(err)

	suite.T().Cleanup(func() {
		err := ctr.Terminate(ctx)
		suite.Require().NoError(err)
	})

=======
	testcontainers.CleanupContainer(suite.T(), ctr)
	suite.Require().NoError(err)

>>>>>>> b60497e9
	conn, err := conn(ctx, ctr)
	suite.Require().NoError(err)
	defer conn.Close(ctx)

	_, err = conn.Exec(ctx, "CREATE TABLE test (id INT PRIMARY KEY)")
	suite.Require().NoError(err)

	_, err = conn.Exec(ctx, "INSERT INTO test (id) VALUES (523123)")
	suite.Require().NoError(err)

	var id int
	err = conn.QueryRow(ctx, "SELECT id FROM test").Scan(&id)
	suite.Require().NoError(err)
	suite.Equal(523123, id)
}

// TestWithWaitStrategyAndDeadline covers a previous regression, container creation needs to fail to cover that path.
func (suite *AuthNSuite) TestWithWaitStrategyAndDeadline() {
	nodeStartUpCompleted := "node startup completed"

	suite.Run("Expected Failure To Run", func() {
		ctx := context.Background()

		// This will never match a log statement
		suite.opts = append(suite.opts, testcontainers.WithWaitStrategyAndDeadline(time.Millisecond*250, wait.ForLog("Won't Exist In Logs")))
		ctr, err := cockroachdb.Run(ctx, "cockroachdb/cockroach:latest-v23.1", suite.opts...)
<<<<<<< HEAD

		suite.Require().ErrorIs(err, context.DeadlineExceeded)
		suite.T().Cleanup(func() {
			if ctr != nil {
				err := ctr.Terminate(ctx)
				suite.Require().NoError(err)
			}
		})
=======
		testcontainers.CleanupContainer(suite.T(), ctr)
		suite.Require().ErrorIs(err, context.DeadlineExceeded)
>>>>>>> b60497e9
	})

	suite.Run("Expected Failure To Run But Would Succeed ", func() {
		ctx := context.Background()

		// This will timeout as we didn't give enough time for intialization, but would have succeeded otherwise
		suite.opts = append(suite.opts, testcontainers.WithWaitStrategyAndDeadline(time.Millisecond*20, wait.ForLog(nodeStartUpCompleted)))
		ctr, err := cockroachdb.Run(ctx, "cockroachdb/cockroach:latest-v23.1", suite.opts...)
<<<<<<< HEAD

		suite.Require().ErrorIs(err, context.DeadlineExceeded)
		suite.T().Cleanup(func() {
			if ctr != nil {
				err := ctr.Terminate(ctx)
				suite.Require().NoError(err)
			}
		})
=======
		testcontainers.CleanupContainer(suite.T(), ctr)
		suite.Require().ErrorIs(err, context.DeadlineExceeded)
>>>>>>> b60497e9
	})

	suite.Run("Succeeds And Executes Commands", func() {
		ctx := context.Background()

		// This will succeed
		suite.opts = append(suite.opts, testcontainers.WithWaitStrategyAndDeadline(time.Second*60, wait.ForLog(nodeStartUpCompleted)))
		ctr, err := cockroachdb.Run(ctx, "cockroachdb/cockroach:latest-v23.1", suite.opts...)
<<<<<<< HEAD
=======
		testcontainers.CleanupContainer(suite.T(), ctr)
>>>>>>> b60497e9
		suite.Require().NoError(err)

		conn, err := conn(ctx, ctr)
		suite.Require().NoError(err)
		defer conn.Close(ctx)

		_, err = conn.Exec(ctx, "CREATE TABLE test (id INT PRIMARY KEY)")
		suite.Require().NoError(err)
<<<<<<< HEAD
		suite.T().Cleanup(func() {
			if ctr != nil {
				err := ctr.Terminate(ctx)
				suite.Require().NoError(err)
			}
		})
=======
>>>>>>> b60497e9
	})

	suite.Run("Succeeds And Executes Commands Waiting on HTTP Endpoint", func() {
		ctx := context.Background()

		// This will succeed
		suite.opts = append(suite.opts, testcontainers.WithWaitStrategyAndDeadline(time.Second*60, wait.ForHTTP("/health").WithPort("8080/tcp")))
		ctr, err := cockroachdb.Run(ctx, "cockroachdb/cockroach:latest-v23.1", suite.opts...)
<<<<<<< HEAD
=======
		testcontainers.CleanupContainer(suite.T(), ctr)
>>>>>>> b60497e9
		suite.Require().NoError(err)

		conn, err := conn(ctx, ctr)
		suite.Require().NoError(err)
		defer conn.Close(ctx)

		_, err = conn.Exec(ctx, "CREATE TABLE test (id INT PRIMARY KEY)")
		suite.Require().NoError(err)
<<<<<<< HEAD
		suite.T().Cleanup(func() {
			if ctr != nil {
				err := ctr.Terminate(ctx)
				suite.Require().NoError(err)
			}
		})
=======
>>>>>>> b60497e9
	})
}

func conn(ctx context.Context, ctr *cockroachdb.Container) (*pgx.Conn, error) {
	cfg, err := pgx.ParseConfig(ctr.MustConnectionString(ctx))
	if err != nil {
		return nil, err
	}

	tlsCfg, err := ctr.TLSConfig()
	switch {
	case err != nil:
		if !errors.Is(err, cockroachdb.ErrTLSNotEnabled) {
			return nil, err
		}
	default:
		// apply TLS config
		cfg.TLSConfig = tlsCfg
	}

	return pgx.ConnectConfig(ctx, cfg)
}

func removePort(s string) (string, error) {
	u, err := url.Parse(s)
	if err != nil {
		return "", err
	}
	return strings.Replace(s, ":"+u.Port(), ":xxxxx", 1), nil
}<|MERGE_RESOLUTION|>--- conflicted
+++ resolved
@@ -68,19 +68,9 @@
 	ctx := context.Background()
 
 	ctr, err := cockroachdb.Run(ctx, "cockroachdb/cockroach:latest-v23.1", suite.opts...)
-<<<<<<< HEAD
-	suite.Require().NoError(err)
-
-	suite.T().Cleanup(func() {
-		err := ctr.Terminate(ctx)
-		suite.Require().NoError(err)
-	})
-
-=======
 	testcontainers.CleanupContainer(suite.T(), ctr)
 	suite.Require().NoError(err)
 
->>>>>>> b60497e9
 	connStr, err := removePort(ctr.MustConnectionString(ctx))
 	suite.Require().NoError(err)
 
@@ -112,19 +102,9 @@
 			opts = append(opts, input.opts...)
 
 			ctr, err := cockroachdb.Run(ctx, "cockroachdb/cockroach:latest-v23.1", opts...)
-<<<<<<< HEAD
-			suite.Require().NoError(err)
-
-			suite.T().Cleanup(func() {
-				err := ctr.Terminate(ctx)
-				suite.Require().NoError(err)
-			})
-
-=======
 			testcontainers.CleanupContainer(suite.T(), ctr)
 			suite.Require().NoError(err)
 
->>>>>>> b60497e9
 			conn, err := conn(ctx, ctr)
 			suite.Require().NoError(err)
 			defer conn.Close(ctx)
@@ -139,19 +119,9 @@
 	ctx := context.Background()
 
 	ctr, err := cockroachdb.Run(ctx, "cockroachdb/cockroach:latest-v23.1", suite.opts...)
-<<<<<<< HEAD
-	suite.Require().NoError(err)
-
-	suite.T().Cleanup(func() {
-		err := ctr.Terminate(ctx)
-		suite.Require().NoError(err)
-	})
-
-=======
 	testcontainers.CleanupContainer(suite.T(), ctr)
 	suite.Require().NoError(err)
 
->>>>>>> b60497e9
 	conn, err := conn(ctx, ctr)
 	suite.Require().NoError(err)
 	defer conn.Close(ctx)
@@ -178,19 +148,8 @@
 		// This will never match a log statement
 		suite.opts = append(suite.opts, testcontainers.WithWaitStrategyAndDeadline(time.Millisecond*250, wait.ForLog("Won't Exist In Logs")))
 		ctr, err := cockroachdb.Run(ctx, "cockroachdb/cockroach:latest-v23.1", suite.opts...)
-<<<<<<< HEAD
-
+		testcontainers.CleanupContainer(suite.T(), ctr)
 		suite.Require().ErrorIs(err, context.DeadlineExceeded)
-		suite.T().Cleanup(func() {
-			if ctr != nil {
-				err := ctr.Terminate(ctx)
-				suite.Require().NoError(err)
-			}
-		})
-=======
-		testcontainers.CleanupContainer(suite.T(), ctr)
-		suite.Require().ErrorIs(err, context.DeadlineExceeded)
->>>>>>> b60497e9
 	})
 
 	suite.Run("Expected Failure To Run But Would Succeed ", func() {
@@ -199,19 +158,8 @@
 		// This will timeout as we didn't give enough time for intialization, but would have succeeded otherwise
 		suite.opts = append(suite.opts, testcontainers.WithWaitStrategyAndDeadline(time.Millisecond*20, wait.ForLog(nodeStartUpCompleted)))
 		ctr, err := cockroachdb.Run(ctx, "cockroachdb/cockroach:latest-v23.1", suite.opts...)
-<<<<<<< HEAD
-
+		testcontainers.CleanupContainer(suite.T(), ctr)
 		suite.Require().ErrorIs(err, context.DeadlineExceeded)
-		suite.T().Cleanup(func() {
-			if ctr != nil {
-				err := ctr.Terminate(ctx)
-				suite.Require().NoError(err)
-			}
-		})
-=======
-		testcontainers.CleanupContainer(suite.T(), ctr)
-		suite.Require().ErrorIs(err, context.DeadlineExceeded)
->>>>>>> b60497e9
 	})
 
 	suite.Run("Succeeds And Executes Commands", func() {
@@ -220,10 +168,7 @@
 		// This will succeed
 		suite.opts = append(suite.opts, testcontainers.WithWaitStrategyAndDeadline(time.Second*60, wait.ForLog(nodeStartUpCompleted)))
 		ctr, err := cockroachdb.Run(ctx, "cockroachdb/cockroach:latest-v23.1", suite.opts...)
-<<<<<<< HEAD
-=======
-		testcontainers.CleanupContainer(suite.T(), ctr)
->>>>>>> b60497e9
+		testcontainers.CleanupContainer(suite.T(), ctr)
 		suite.Require().NoError(err)
 
 		conn, err := conn(ctx, ctr)
@@ -232,15 +177,6 @@
 
 		_, err = conn.Exec(ctx, "CREATE TABLE test (id INT PRIMARY KEY)")
 		suite.Require().NoError(err)
-<<<<<<< HEAD
-		suite.T().Cleanup(func() {
-			if ctr != nil {
-				err := ctr.Terminate(ctx)
-				suite.Require().NoError(err)
-			}
-		})
-=======
->>>>>>> b60497e9
 	})
 
 	suite.Run("Succeeds And Executes Commands Waiting on HTTP Endpoint", func() {
@@ -249,10 +185,7 @@
 		// This will succeed
 		suite.opts = append(suite.opts, testcontainers.WithWaitStrategyAndDeadline(time.Second*60, wait.ForHTTP("/health").WithPort("8080/tcp")))
 		ctr, err := cockroachdb.Run(ctx, "cockroachdb/cockroach:latest-v23.1", suite.opts...)
-<<<<<<< HEAD
-=======
-		testcontainers.CleanupContainer(suite.T(), ctr)
->>>>>>> b60497e9
+		testcontainers.CleanupContainer(suite.T(), ctr)
 		suite.Require().NoError(err)
 
 		conn, err := conn(ctx, ctr)
@@ -261,15 +194,6 @@
 
 		_, err = conn.Exec(ctx, "CREATE TABLE test (id INT PRIMARY KEY)")
 		suite.Require().NoError(err)
-<<<<<<< HEAD
-		suite.T().Cleanup(func() {
-			if ctr != nil {
-				err := ctr.Terminate(ctx)
-				suite.Require().NoError(err)
-			}
-		})
-=======
->>>>>>> b60497e9
 	})
 }
 
