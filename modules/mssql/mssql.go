package mssql

import (
	"context"
	"fmt"
	"strings"

	"github.com/testcontainers/testcontainers-go"
	"github.com/testcontainers/testcontainers-go/wait"
)

const (
	defaultPort     = "1433/tcp"
	defaultUsername = "sa" // default microsoft system administrator
	defaultPassword = "Strong@Passw0rd"
)

// Container represents the MSSQLServer container type used in the module
type Container struct {
	*testcontainers.DockerContainer
	password string
	username string
}

func WithAcceptEULA() testcontainers.CustomizeRequestOption {
	return func(req *testcontainers.Request) error {
		req.Env["ACCEPT_EULA"] = "Y"

		return nil
	}
}

func WithPassword(password string) testcontainers.CustomizeRequestOption {
	return func(req *testcontainers.Request) error {
		if password == "" {
			password = defaultPassword
		}
		req.Env["MSSQL_SA_PASSWORD"] = password

		return nil
	}
}

// Deprecated: use Run instead
// RunContainer creates an instance of the MSSQLServer container type
<<<<<<< HEAD
func RunContainer(ctx context.Context, opts ...testcontainers.RequestCustomizer) (*Container, error) {
	req := testcontainers.Request{
		Image:        defaultImage,
=======
func RunContainer(ctx context.Context, opts ...testcontainers.ContainerCustomizer) (*MSSQLServerContainer, error) {
	return Run(ctx, "mcr.microsoft.com/mssql/server:2022-CU10-ubuntu-22.04", opts...)
}

// Run creates an instance of the MSSQLServer container type
func Run(ctx context.Context, img string, opts ...testcontainers.ContainerCustomizer) (*MSSQLServerContainer, error) {
	req := testcontainers.ContainerRequest{
		Image:        img,
>>>>>>> 8e4728b7
		ExposedPorts: []string{defaultPort},
		Env: map[string]string{
			"MSSQL_SA_PASSWORD": defaultPassword,
		},
		WaitingFor: wait.ForLog("Recovery is complete."),
		Started:    true,
	}

	for _, opt := range opts {
		if err := opt.Customize(&req); err != nil {
			return nil, err
		}
	}

	ctr, err := testcontainers.Run(ctx, req)
	if err != nil {
		return nil, err
	}

	username := defaultUsername
	password := req.Env["MSSQL_SA_PASSWORD"]

	return &Container{DockerContainer: ctr, password: password, username: username}, nil
}

func (c *Container) ConnectionString(ctx context.Context, args ...string) (string, error) {
	host, err := c.Host(ctx)
	if err != nil {
		return "", err
	}

	containerPort, err := c.MappedPort(ctx, defaultPort)
	if err != nil {
		return "", err
	}

	extraArgs := strings.Join(args, "&")

	connStr := fmt.Sprintf("sqlserver://%s:%s@%s:%s?%s", c.username, c.password, host, containerPort.Port(), extraArgs)

	return connStr, nil
}<|MERGE_RESOLUTION|>--- conflicted
+++ resolved
@@ -41,22 +41,10 @@
 	}
 }
 
-// Deprecated: use Run instead
-// RunContainer creates an instance of the MSSQLServer container type
-<<<<<<< HEAD
-func RunContainer(ctx context.Context, opts ...testcontainers.RequestCustomizer) (*Container, error) {
+// Run creates an instance of the MSSQLServer container type
+func Run(ctx context.Context, img string, opts ...testcontainers.RequestCustomizer) (*Container, error) {
 	req := testcontainers.Request{
-		Image:        defaultImage,
-=======
-func RunContainer(ctx context.Context, opts ...testcontainers.ContainerCustomizer) (*MSSQLServerContainer, error) {
-	return Run(ctx, "mcr.microsoft.com/mssql/server:2022-CU10-ubuntu-22.04", opts...)
-}
-
-// Run creates an instance of the MSSQLServer container type
-func Run(ctx context.Context, img string, opts ...testcontainers.ContainerCustomizer) (*MSSQLServerContainer, error) {
-	req := testcontainers.ContainerRequest{
 		Image:        img,
->>>>>>> 8e4728b7
 		ExposedPorts: []string{defaultPort},
 		Env: map[string]string{
 			"MSSQL_SA_PASSWORD": defaultPassword,
