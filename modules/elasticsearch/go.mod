module github.com/testcontainers/testcontainers-go/modules/elasticsearch

go 1.20

require (
	github.com/elastic/go-elasticsearch/v8 v8.10.0
	github.com/stretchr/testify v1.8.4
	github.com/testcontainers/testcontainers-go v0.25.0
	golang.org/x/mod v0.13.0
)

require (
	dario.cat/mergo v1.0.0 // indirect
	github.com/Azure/go-ansiterm v0.0.0-20210617225240-d185dfc1b5a1 // indirect
	github.com/Microsoft/go-winio v0.6.1 // indirect
	github.com/Microsoft/hcsshim v0.11.0 // indirect
	github.com/cenkalti/backoff/v4 v4.2.1 // indirect
	github.com/containerd/containerd v1.7.6 // indirect
	github.com/cpuguy83/dockercfg v0.3.1 // indirect
	github.com/davecgh/go-spew v1.1.1 // indirect
	github.com/docker/distribution v2.8.2+incompatible // indirect
	github.com/docker/docker v24.0.6+incompatible // indirect
	github.com/docker/go-connections v0.4.0 // indirect
	github.com/docker/go-units v0.5.0 // indirect
	github.com/elastic/elastic-transport-go/v8 v8.0.0-20230329154755-1a3c63de0db6 // indirect
	github.com/go-ole/go-ole v1.2.6 // indirect
	github.com/gogo/protobuf v1.3.2 // indirect
	github.com/golang/protobuf v1.5.3 // indirect
	github.com/google/uuid v1.3.1 // indirect
	github.com/klauspost/compress v1.16.0 // indirect
	github.com/lufia/plan9stats v0.0.0-20211012122336-39d0f177ccd0 // indirect
	github.com/magiconair/properties v1.8.7 // indirect
	github.com/moby/patternmatcher v0.6.0 // indirect
	github.com/moby/sys/sequential v0.5.0 // indirect
	github.com/moby/term v0.5.0 // indirect
	github.com/morikuni/aec v1.0.0 // indirect
	github.com/opencontainers/go-digest v1.0.0 // indirect
	github.com/opencontainers/image-spec v1.1.0-rc4 // indirect
	github.com/opencontainers/runc v1.1.5 // indirect
	github.com/pkg/errors v0.9.1 // indirect
	github.com/pmezard/go-difflib v1.0.0 // indirect
	github.com/power-devops/perfstat v0.0.0-20210106213030-5aafc221ea8c // indirect
	github.com/shirou/gopsutil/v3 v3.23.9 // indirect
	github.com/shoenig/go-m1cpu v0.1.6 // indirect
	github.com/sirupsen/logrus v1.9.0 // indirect
	github.com/tklauser/go-sysconf v0.3.12 // indirect
	github.com/tklauser/numcpus v0.6.1 // indirect
	github.com/yusufpapurcu/wmi v1.2.3 // indirect
	golang.org/x/exp v0.0.0-20230510235704-dd950f8aeaea // indirect
<<<<<<< HEAD
	golang.org/x/net v0.17.0 // indirect
	golang.org/x/sys v0.13.0 // indirect
	golang.org/x/tools v0.7.0 // indirect
=======
	golang.org/x/net v0.15.0 // indirect
	golang.org/x/sys v0.12.0 // indirect
	golang.org/x/tools v0.13.0 // indirect
>>>>>>> 80fe16bc
	google.golang.org/genproto/googleapis/rpc v0.0.0-20230525234030-28d5490b6b19 // indirect
	google.golang.org/grpc v1.57.0 // indirect
	google.golang.org/protobuf v1.30.0 // indirect
	gopkg.in/yaml.v3 v3.0.1 // indirect
)

replace github.com/testcontainers/testcontainers-go => ../..<|MERGE_RESOLUTION|>--- conflicted
+++ resolved
@@ -47,15 +47,9 @@
 	github.com/tklauser/numcpus v0.6.1 // indirect
 	github.com/yusufpapurcu/wmi v1.2.3 // indirect
 	golang.org/x/exp v0.0.0-20230510235704-dd950f8aeaea // indirect
-<<<<<<< HEAD
 	golang.org/x/net v0.17.0 // indirect
 	golang.org/x/sys v0.13.0 // indirect
-	golang.org/x/tools v0.7.0 // indirect
-=======
-	golang.org/x/net v0.15.0 // indirect
-	golang.org/x/sys v0.12.0 // indirect
 	golang.org/x/tools v0.13.0 // indirect
->>>>>>> 80fe16bc
 	google.golang.org/genproto/googleapis/rpc v0.0.0-20230525234030-28d5490b6b19 // indirect
 	google.golang.org/grpc v1.57.0 // indirect
 	google.golang.org/protobuf v1.30.0 // indirect
