module github.com/testcontainers/testcontainers-go/modules/ollama

go 1.21

require (
	github.com/docker/docker v27.0.3+incompatible
	github.com/google/uuid v1.6.0
	github.com/testcontainers/testcontainers-go v0.31.0
	github.com/tmc/langchaingo v0.1.5
)

require (
	dario.cat/mergo v1.0.0 // indirect
	github.com/Azure/go-ansiterm v0.0.0-20230124172434-306776ec8161 // indirect
	github.com/Microsoft/go-winio v0.6.2 // indirect
	github.com/Microsoft/hcsshim v0.11.5 // indirect
	github.com/cenkalti/backoff/v4 v4.2.1 // indirect
	github.com/containerd/containerd v1.7.18 // indirect
	github.com/containerd/errdefs v0.1.0 // indirect
	github.com/containerd/log v0.1.0 // indirect
	github.com/cpuguy83/dockercfg v0.3.1 // indirect
<<<<<<< HEAD
	github.com/davecgh/go-spew v1.1.1 // indirect
	github.com/distribution/reference v0.5.0 // indirect
=======
	github.com/distribution/reference v0.6.0 // indirect
>>>>>>> 59cf0640
	github.com/dlclark/regexp2 v1.8.1 // indirect
	github.com/docker/go-connections v0.5.0 // indirect
	github.com/docker/go-units v0.5.0 // indirect
	github.com/felixge/httpsnoop v1.0.4 // indirect
	github.com/go-logr/logr v1.4.1 // indirect
	github.com/go-logr/stdr v1.2.2 // indirect
	github.com/go-ole/go-ole v1.2.6 // indirect
	github.com/gogo/protobuf v1.3.2 // indirect
	github.com/golang/protobuf v1.5.4 // indirect
	github.com/klauspost/compress v1.17.4 // indirect
	github.com/lufia/plan9stats v0.0.0-20211012122336-39d0f177ccd0 // indirect
	github.com/magiconair/properties v1.8.7 // indirect
	github.com/moby/docker-image-spec v1.3.1 // indirect
	github.com/moby/patternmatcher v0.6.0 // indirect
	github.com/moby/sys/sequential v0.5.0 // indirect
	github.com/moby/sys/user v0.1.0 // indirect
	github.com/moby/term v0.5.0 // indirect
	github.com/morikuni/aec v1.0.0 // indirect
	github.com/opencontainers/go-digest v1.0.0 // indirect
	github.com/opencontainers/image-spec v1.1.0 // indirect
	github.com/pkg/errors v0.9.1 // indirect
	github.com/pkoukk/tiktoken-go v0.1.2 // indirect
	github.com/pmezard/go-difflib v1.0.0 // indirect
	github.com/power-devops/perfstat v0.0.0-20210106213030-5aafc221ea8c // indirect
	github.com/shirou/gopsutil/v3 v3.23.12 // indirect
	github.com/shoenig/go-m1cpu v0.1.6 // indirect
	github.com/sirupsen/logrus v1.9.3 // indirect
	github.com/stretchr/testify v1.9.0 // indirect
	github.com/tklauser/go-sysconf v0.3.12 // indirect
	github.com/tklauser/numcpus v0.6.1 // indirect
	github.com/yusufpapurcu/wmi v1.2.3 // indirect
	go.opentelemetry.io/contrib/instrumentation/net/http/otelhttp v0.49.0 // indirect
	go.opentelemetry.io/otel v1.24.0 // indirect
	go.opentelemetry.io/otel/metric v1.24.0 // indirect
	go.opentelemetry.io/otel/trace v1.24.0 // indirect
	golang.org/x/crypto v0.22.0 // indirect
	golang.org/x/sys v0.19.0 // indirect
	google.golang.org/genproto/googleapis/rpc v0.0.0-20231211222908-989df2bf70f3 // indirect
	google.golang.org/grpc v1.60.0 // indirect
	google.golang.org/protobuf v1.33.0 // indirect
	gopkg.in/yaml.v3 v3.0.1 // indirect
)

replace github.com/testcontainers/testcontainers-go => ../..<|MERGE_RESOLUTION|>--- conflicted
+++ resolved
@@ -19,12 +19,8 @@
 	github.com/containerd/errdefs v0.1.0 // indirect
 	github.com/containerd/log v0.1.0 // indirect
 	github.com/cpuguy83/dockercfg v0.3.1 // indirect
-<<<<<<< HEAD
 	github.com/davecgh/go-spew v1.1.1 // indirect
-	github.com/distribution/reference v0.5.0 // indirect
-=======
 	github.com/distribution/reference v0.6.0 // indirect
->>>>>>> 59cf0640
 	github.com/dlclark/regexp2 v1.8.1 // indirect
 	github.com/docker/go-connections v0.5.0 // indirect
 	github.com/docker/go-units v0.5.0 // indirect
