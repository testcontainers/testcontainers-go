package neo4j

import (
	"errors"
	"fmt"
	"strings"

	"github.com/testcontainers/testcontainers-go"
)

type LabsPlugin string

const (
	// labsPlugins {

	Apoc             LabsPlugin = "apoc"
	ApocCore         LabsPlugin = "apoc-core"
	Bloom            LabsPlugin = "bloom"
	GraphDataScience LabsPlugin = "graph-data-science"
	NeoSemantics     LabsPlugin = "n10s"
	Streams          LabsPlugin = "streams"

	// }
)

// WithoutAuthentication disables authentication.
func WithoutAuthentication() testcontainers.CustomizeRequestOption {
	return WithAdminPassword("")
}

// WithAdminPassword sets the admin password for the default account
// An empty string disables authentication.
// The default password is "password".
func WithAdminPassword(adminPassword string) testcontainers.CustomizeRequestOption {
	return func(req *testcontainers.GenericContainerRequest) error {
		pwd := "none"
		if adminPassword != "" {
			pwd = fmt.Sprintf("neo4j/%s", adminPassword)
		}

		req.Env["NEO4J_AUTH"] = pwd

		return nil
	}
}

// WithLabsPlugin registers one or more Neo4jLabsPlugin for download and server startup.
// There might be plugins not supported by your selected version of Neo4j.
func WithLabsPlugin(plugins ...LabsPlugin) testcontainers.CustomizeRequestOption {
	return func(req *testcontainers.GenericContainerRequest) error {
		rawPluginValues := make([]string, len(plugins))
		for i := 0; i < len(plugins); i++ {
			rawPluginValues[i] = string(plugins[i])
		}

		if len(plugins) > 0 {
			req.Env["NEO4JLABS_PLUGINS"] = fmt.Sprintf(`["%s"]`, strings.Join(rawPluginValues, `","`))
		}

		return nil
	}
}

// WithNeo4jSetting adds Neo4j a single configuration setting to the container.
// The setting can be added as in the official Neo4j configuration, the function automatically translates the setting
// name (e.g. dbms.tx_log.rotation.size) into the format required by the Neo4j container.
// This function can be called multiple times. A warning is emitted if a key is overwritten.
// See WithNeo4jSettings to add multiple settings at once
// Note: credentials must be configured with WithAdminPassword
func WithNeo4jSetting(key, value string) testcontainers.CustomizeRequestOption {
	return func(req *testcontainers.GenericContainerRequest) error {
		return addSetting(req, key, value)
	}
}

// WithNeo4jSettings adds multiple Neo4j configuration settings to the container.
// The settings can be added as in the official Neo4j configuration, the function automatically translates each setting
// name (e.g. dbms.tx_log.rotation.size) into the format required by the Neo4j container.
// This function can be called multiple times. A warning is emitted if a key is overwritten.
// See WithNeo4jSetting to add a single setting
// Note: credentials must be configured with WithAdminPassword
func WithNeo4jSettings(settings map[string]string) testcontainers.CustomizeRequestOption {
	return func(req *testcontainers.GenericContainerRequest) error {
		for key, value := range settings {
			if err := addSetting(req, key, value); err != nil {
				return err
			}
		}

		return nil
	}
}

// WithLogger sets a custom logger to be used by the container
// Consider calling this before other "With functions" as these may generate logs
func WithLogger(logger testcontainers.Logging) testcontainers.CustomizeRequestOption {
	return func(req *testcontainers.GenericContainerRequest) error {
		req.Logger = logger

		return nil
	}
}

func addSetting(req *testcontainers.GenericContainerRequest, key string, newVal string) error {
	normalizedKey := formatNeo4jConfig(key)
	if oldVal, found := req.Env[normalizedKey]; found {
		// make sure AUTH is not overwritten by a setting
		if key == "AUTH" {
			return fmt.Errorf("setting %q is not permitted, WithAdminPassword has already been set", normalizedKey)
		}

		return fmt.Errorf("setting %q with value %q is now overwritten with value %q", []any{key, oldVal, newVal}...)
	}
	req.Env[normalizedKey] = newVal

	return nil
}

func validate(req *testcontainers.GenericContainerRequest) error {
	if req.Logger == nil {
		return errors.New("nil logger is not permitted")
	}
	return nil
}

func formatNeo4jConfig(name string) string {
	result := strings.ReplaceAll(name, "_", "__")
	result = strings.ReplaceAll(result, ".", "_")
	return fmt.Sprintf("NEO4J_%s", result)
}

// WithAcceptCommercialLicenseAgreement sets the environment variable
// NEO4J_ACCEPT_LICENSE_AGREEMENT to "yes", indicating that the user accepts
// the commercial licence agreement of Neo4j Enterprise Edition. The license
// agreement is available at https://neo4j.com/terms/licensing/.
func WithAcceptCommercialLicenseAgreement() testcontainers.CustomizeRequestOption {
<<<<<<< HEAD
	return func(req *testcontainers.GenericContainerRequest) error {
		req.Env["NEO4J_ACCEPT_LICENSE_AGREEMENT"] = "yes"

		return nil
	}
=======
	return testcontainers.WithEnv(map[string]string{
		"NEO4J_ACCEPT_LICENSE_AGREEMENT": "yes",
	})
>>>>>>> 697c264b
}

// WithAcceptEvaluationLicenseAgreement sets the environment variable
// NEO4J_ACCEPT_LICENSE_AGREEMENT to "eval", indicating that the user accepts
// the evaluation agreement of Neo4j Enterprise Edition. The evaluation
// agreement is available at https://neo4j.com/terms/enterprise_us/. Please
// read the terms of the evaluation agreement before you accept.
func WithAcceptEvaluationLicenseAgreement() testcontainers.CustomizeRequestOption {
<<<<<<< HEAD
	return func(req *testcontainers.GenericContainerRequest) error {
		req.Env["NEO4J_ACCEPT_LICENSE_AGREEMENT"] = "eval"

		return nil
	}
=======
	return testcontainers.WithEnv(map[string]string{
		"NEO4J_ACCEPT_LICENSE_AGREEMENT": "eval",
	})
>>>>>>> 697c264b
}<|MERGE_RESOLUTION|>--- conflicted
+++ resolved
@@ -134,17 +134,9 @@
 // the commercial licence agreement of Neo4j Enterprise Edition. The license
 // agreement is available at https://neo4j.com/terms/licensing/.
 func WithAcceptCommercialLicenseAgreement() testcontainers.CustomizeRequestOption {
-<<<<<<< HEAD
-	return func(req *testcontainers.GenericContainerRequest) error {
-		req.Env["NEO4J_ACCEPT_LICENSE_AGREEMENT"] = "yes"
-
-		return nil
-	}
-=======
 	return testcontainers.WithEnv(map[string]string{
 		"NEO4J_ACCEPT_LICENSE_AGREEMENT": "yes",
 	})
->>>>>>> 697c264b
 }
 
 // WithAcceptEvaluationLicenseAgreement sets the environment variable
@@ -153,15 +145,7 @@
 // agreement is available at https://neo4j.com/terms/enterprise_us/. Please
 // read the terms of the evaluation agreement before you accept.
 func WithAcceptEvaluationLicenseAgreement() testcontainers.CustomizeRequestOption {
-<<<<<<< HEAD
-	return func(req *testcontainers.GenericContainerRequest) error {
-		req.Env["NEO4J_ACCEPT_LICENSE_AGREEMENT"] = "eval"
-
-		return nil
-	}
-=======
 	return testcontainers.WithEnv(map[string]string{
 		"NEO4J_ACCEPT_LICENSE_AGREEMENT": "eval",
 	})
->>>>>>> 697c264b
 }