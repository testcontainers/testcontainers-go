package neo4j

import (
	"context"
	"fmt"
	"net/http"

	"github.com/testcontainers/testcontainers-go"
	"github.com/testcontainers/testcontainers-go/wait"
)

const (
	// containerPorts {
	defaultBoltPort  = "7687/tcp"
	defaultHTTPPort  = "7474/tcp"
	defaultHTTPSPort = "7473/tcp"
	// }
)

// Neo4jContainer represents the Neo4j container type used in the module
type Neo4jContainer struct {
	testcontainers.Container
}

// BoltUrl returns the bolt url for the Neo4j container, using the bolt port, in the format of neo4j://host:port
//
//nolint:revive,staticcheck //FIXME
func (c Neo4jContainer) BoltUrl(ctx context.Context) (string, error) {
	return c.PortEndpoint(ctx, defaultBoltPort, "neo4j")
}

// Deprecated: use Run instead
// RunContainer creates an instance of the Neo4j container type
func RunContainer(ctx context.Context, opts ...testcontainers.ContainerCustomizer) (*Neo4jContainer, error) {
	return Run(ctx, "neo4j:4.4", opts...)
}

// Run creates an instance of the Neo4j container type
func Run(ctx context.Context, img string, opts ...testcontainers.ContainerCustomizer) (*Neo4jContainer, error) {
<<<<<<< HEAD
	httpPort, _ := nat.NewPort("tcp", defaultHTTPPort)
	moduleOpts := []testcontainers.ContainerCustomizer{
		testcontainers.WithEnv(map[string]string{
			"NEO4J_AUTH": "none",
		}),
		testcontainers.WithExposedPorts(defaultBoltPort+"/tcp", defaultHTTPPort+"/tcp", defaultHTTPSPort+"/tcp"),
		testcontainers.WithWaitStrategy(wait.ForAll(
			wait.ForLog("Bolt enabled on"),
			wait.ForHTTP("/").WithPort(httpPort).WithStatusCodeMatcher(isHTTPOk()),
		)),
=======
	request := testcontainers.ContainerRequest{
		Image: img,
		Env: map[string]string{
			"NEO4J_AUTH": "none",
		},
		ExposedPorts: []string{
			defaultBoltPort,
			defaultHTTPPort,
			defaultHTTPSPort,
		},
		WaitingFor: &wait.MultiStrategy{
			Strategies: []wait.Strategy{
				wait.NewLogStrategy("Bolt enabled on"),
				&wait.HTTPStrategy{
					Port:              defaultHTTPPort,
					StatusCodeMatcher: isHTTPOk(),
				},
			},
		},
	}

	genericContainerReq := testcontainers.GenericContainerRequest{
		ContainerRequest: request,
		Started:          true,
>>>>>>> 4a7770b8
	}

	if len(opts) == 0 {
		opts = append(opts, WithoutAuthentication())
	}

	moduleOpts = append(moduleOpts, opts...)

	container, err := testcontainers.Run(ctx, img, moduleOpts...)
	var c *Neo4jContainer
	if container != nil {
		c = &Neo4jContainer{Container: container}
	}

	if err != nil {
		return c, fmt.Errorf("run: %w", err)
	}

	return c, nil
}

func isHTTPOk() func(status int) bool {
	return func(status int) bool {
		return status == http.StatusOK
	}
}<|MERGE_RESOLUTION|>--- conflicted
+++ resolved
@@ -37,43 +37,15 @@
 
 // Run creates an instance of the Neo4j container type
 func Run(ctx context.Context, img string, opts ...testcontainers.ContainerCustomizer) (*Neo4jContainer, error) {
-<<<<<<< HEAD
-	httpPort, _ := nat.NewPort("tcp", defaultHTTPPort)
 	moduleOpts := []testcontainers.ContainerCustomizer{
 		testcontainers.WithEnv(map[string]string{
 			"NEO4J_AUTH": "none",
 		}),
-		testcontainers.WithExposedPorts(defaultBoltPort+"/tcp", defaultHTTPPort+"/tcp", defaultHTTPSPort+"/tcp"),
+		testcontainers.WithExposedPorts(defaultBoltPort, defaultHTTPPort, defaultHTTPSPort),
 		testcontainers.WithWaitStrategy(wait.ForAll(
 			wait.ForLog("Bolt enabled on"),
-			wait.ForHTTP("/").WithPort(httpPort).WithStatusCodeMatcher(isHTTPOk()),
+			wait.ForHTTP("/").WithPort(defaultHTTPPort).WithStatusCodeMatcher(isHTTPOk()),
 		)),
-=======
-	request := testcontainers.ContainerRequest{
-		Image: img,
-		Env: map[string]string{
-			"NEO4J_AUTH": "none",
-		},
-		ExposedPorts: []string{
-			defaultBoltPort,
-			defaultHTTPPort,
-			defaultHTTPSPort,
-		},
-		WaitingFor: &wait.MultiStrategy{
-			Strategies: []wait.Strategy{
-				wait.NewLogStrategy("Bolt enabled on"),
-				&wait.HTTPStrategy{
-					Port:              defaultHTTPPort,
-					StatusCodeMatcher: isHTTPOk(),
-				},
-			},
-		},
-	}
-
-	genericContainerReq := testcontainers.GenericContainerRequest{
-		ContainerRequest: request,
-		Started:          true,
->>>>>>> 4a7770b8
 	}
 
 	if len(opts) == 0 {
