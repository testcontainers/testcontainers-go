--- conflicted
+++ resolved
@@ -182,23 +182,13 @@
 	go.opentelemetry.io/otel/trace v1.35.0 // indirect
 	go.opentelemetry.io/proto/otlp v1.3.1 // indirect
 	go.uber.org/mock v0.5.0 // indirect
-<<<<<<< HEAD
-	golang.org/x/crypto v0.31.0 // indirect
+	golang.org/x/crypto v0.35.0 // indirect
 	golang.org/x/exp v0.0.0-20241108190413-2d47ceb2692f // indirect
-	golang.org/x/net v0.33.0 // indirect
+	golang.org/x/net v0.36.0 // indirect
 	golang.org/x/oauth2 v0.24.0 // indirect
-	golang.org/x/sys v0.30.0 // indirect
-	golang.org/x/term v0.27.0 // indirect
-	golang.org/x/text v0.21.0 // indirect
-=======
-	golang.org/x/crypto v0.35.0 // indirect
-	golang.org/x/exp v0.0.0-20240909161429-701f63a606c0 // indirect
-	golang.org/x/net v0.36.0 // indirect
-	golang.org/x/oauth2 v0.23.0 // indirect
 	golang.org/x/sys v0.30.0 // indirect
 	golang.org/x/term v0.29.0 // indirect
 	golang.org/x/text v0.22.0 // indirect
->>>>>>> e3611baa
 	golang.org/x/time v0.6.0 // indirect
 	google.golang.org/genproto/googleapis/api v0.0.0-20241202173237-19429a94021a // indirect
 	google.golang.org/genproto/googleapis/rpc v0.0.0-20241202173237-19429a94021a // indirect
