module github.com/testcontainers/testcontainers-go/modules/compose

go 1.20

replace (
	github.com/cucumber/godog => github.com/laurazard/godog v0.0.0-20220922095256-4c4b17abdae7
	github.com/testcontainers/testcontainers-go => ../..
)

require (
	github.com/compose-spec/compose-go v1.19.0
	github.com/docker/cli v24.0.6+incompatible
	github.com/docker/compose/v2 v2.22.0
	github.com/docker/docker v24.0.6+incompatible
	github.com/google/uuid v1.3.1
	github.com/stretchr/testify v1.8.4
	github.com/testcontainers/testcontainers-go v0.24.1
	golang.org/x/sync v0.3.0
	gopkg.in/yaml.v3 v3.0.1
)

require (
	dario.cat/mergo v1.0.0 // indirect
	github.com/AdaLogics/go-fuzz-headers v0.0.0-20230811130428-ced1acdcaa24 // indirect
	github.com/AlecAivazis/survey/v2 v2.3.7 // indirect
	github.com/Azure/go-ansiterm v0.0.0-20210617225240-d185dfc1b5a1 // indirect
	github.com/Masterminds/semver/v3 v3.2.1 // indirect
	github.com/Microsoft/go-winio v0.6.1 // indirect
	github.com/Microsoft/hcsshim v0.11.0 // indirect
	github.com/aws/aws-sdk-go-v2 v1.17.6 // indirect
	github.com/aws/aws-sdk-go-v2/config v1.18.16 // indirect
	github.com/aws/aws-sdk-go-v2/credentials v1.13.16 // indirect
	github.com/aws/aws-sdk-go-v2/feature/ec2/imds v1.12.24 // indirect
	github.com/aws/aws-sdk-go-v2/internal/configsources v1.1.30 // indirect
	github.com/aws/aws-sdk-go-v2/internal/endpoints/v2 v2.4.24 // indirect
	github.com/aws/aws-sdk-go-v2/internal/ini v1.3.31 // indirect
	github.com/aws/aws-sdk-go-v2/service/internal/presigned-url v1.9.24 // indirect
	github.com/aws/aws-sdk-go-v2/service/sso v1.12.5 // indirect
	github.com/aws/aws-sdk-go-v2/service/ssooidc v1.14.5 // indirect
	github.com/aws/aws-sdk-go-v2/service/sts v1.18.6 // indirect
	github.com/aws/smithy-go v1.13.5 // indirect
	github.com/beorn7/perks v1.0.1 // indirect
	github.com/buger/goterm v1.0.4 // indirect
	github.com/cenkalti/backoff/v4 v4.2.1 // indirect
	github.com/cespare/xxhash/v2 v2.2.0 // indirect
	github.com/containerd/console v1.0.3 // indirect
	github.com/containerd/containerd v1.7.6 // indirect
	github.com/containerd/continuity v0.4.2 // indirect
	github.com/containerd/typeurl/v2 v2.1.1 // indirect
	github.com/cpuguy83/dockercfg v0.3.1 // indirect
	github.com/davecgh/go-spew v1.1.1 // indirect
	github.com/distribution/reference v0.5.0 // indirect
	github.com/docker/buildx v0.11.2 // indirect
	github.com/docker/distribution v2.8.2+incompatible // indirect
	github.com/docker/docker-credential-helpers v0.7.0 // indirect
	github.com/docker/go v1.5.1-1.0.20160303222718-d30aec9fd63c // indirect
	github.com/docker/go-connections v0.4.0 // indirect
	github.com/docker/go-metrics v0.0.1 // indirect
	github.com/docker/go-units v0.5.0 // indirect
	github.com/emicklei/go-restful/v3 v3.10.1 // indirect
	github.com/felixge/httpsnoop v1.0.3 // indirect
	github.com/fsnotify/fsevents v0.1.1 // indirect
	github.com/fvbommel/sortorder v1.0.2 // indirect
	github.com/go-logr/logr v1.2.4 // indirect
	github.com/go-logr/stdr v1.2.2 // indirect
	github.com/go-ole/go-ole v1.2.6 // indirect
	github.com/go-openapi/jsonpointer v0.19.5 // indirect
	github.com/go-openapi/jsonreference v0.20.0 // indirect
	github.com/go-openapi/swag v0.19.14 // indirect
	github.com/gofrs/flock v0.8.1 // indirect
	github.com/gogo/googleapis v1.4.1 // indirect
	github.com/gogo/protobuf v1.3.2 // indirect
	github.com/golang/mock v1.6.0 // indirect
	github.com/golang/protobuf v1.5.3 // indirect
	github.com/google/gnostic v0.5.7-v3refs // indirect
	github.com/google/go-cmp v0.5.9 // indirect
	github.com/google/gofuzz v1.2.0 // indirect
	github.com/google/shlex v0.0.0-20191202100458-e7afc7fbc510 // indirect
	github.com/gorilla/mux v1.8.0 // indirect
	github.com/grpc-ecosystem/go-grpc-middleware v1.3.0 // indirect
	github.com/grpc-ecosystem/grpc-gateway/v2 v2.11.3 // indirect
	github.com/hashicorp/errwrap v1.1.0 // indirect
	github.com/hashicorp/go-multierror v1.1.1 // indirect
	github.com/hashicorp/go-version v1.6.0 // indirect
	github.com/imdario/mergo v0.3.16 // indirect
	github.com/in-toto/in-toto-golang v0.5.0 // indirect
	github.com/inconshreveable/mousetrap v1.1.0 // indirect
	github.com/jonboulle/clockwork v0.4.0 // indirect
	github.com/josharian/intern v1.0.0 // indirect
	github.com/json-iterator/go v1.1.12 // indirect
	github.com/kballard/go-shellquote v0.0.0-20180428030007-95032a82bc51 // indirect
	github.com/klauspost/compress v1.16.5 // indirect
	github.com/lufia/plan9stats v0.0.0-20211012122336-39d0f177ccd0 // indirect
	github.com/magiconair/properties v1.8.7 // indirect
	github.com/mailru/easyjson v0.7.6 // indirect
	github.com/mattn/go-colorable v0.1.13 // indirect
	github.com/mattn/go-isatty v0.0.17 // indirect
	github.com/mattn/go-runewidth v0.0.14 // indirect
	github.com/mattn/go-shellwords v1.0.12 // indirect
	github.com/matttproud/golang_protobuf_extensions v1.0.4 // indirect
	github.com/mgutz/ansi v0.0.0-20170206155736-9520e82c474b // indirect
	github.com/miekg/pkcs11 v1.1.1 // indirect
	github.com/mitchellh/mapstructure v1.5.0 // indirect
	github.com/moby/buildkit v0.12.2 // indirect
	github.com/moby/locker v1.0.1 // indirect
	github.com/moby/patternmatcher v0.6.0 // indirect
	github.com/moby/spdystream v0.2.0 // indirect
	github.com/moby/sys/mountinfo v0.6.2 // indirect
	github.com/moby/sys/sequential v0.5.0 // indirect
	github.com/moby/sys/signal v0.7.0 // indirect
	github.com/moby/sys/symlink v0.2.0 // indirect
	github.com/moby/term v0.5.0 // indirect
	github.com/modern-go/concurrent v0.0.0-20180306012644-bacd9c7ef1dd // indirect
	github.com/modern-go/reflect2 v1.0.2 // indirect
	github.com/morikuni/aec v1.0.0 // indirect
	github.com/munnerz/goautoneg v0.0.0-20191010083416-a7dc8b61c822 // indirect
	github.com/opencontainers/go-digest v1.0.0 // indirect
	github.com/opencontainers/image-spec v1.1.0-rc5 // indirect
	github.com/opencontainers/runc v1.1.7 // indirect
	github.com/pelletier/go-toml v1.9.5 // indirect
	github.com/pkg/errors v0.9.1 // indirect
	github.com/pmezard/go-difflib v1.0.0 // indirect
	github.com/power-devops/perfstat v0.0.0-20210106213030-5aafc221ea8c // indirect
	github.com/prometheus/client_golang v1.14.0 // indirect
	github.com/prometheus/client_model v0.3.0 // indirect
	github.com/prometheus/common v0.42.0 // indirect
	github.com/prometheus/procfs v0.9.0 // indirect
	github.com/rivo/uniseg v0.2.0 // indirect
	github.com/secure-systems-lab/go-securesystemslib v0.4.0 // indirect
	github.com/serialx/hashring v0.0.0-20190422032157-8b2912629002 // indirect
	github.com/shibumi/go-pathspec v1.3.0 // indirect
	github.com/shirou/gopsutil/v3 v3.23.8 // indirect
	github.com/shoenig/go-m1cpu v0.1.6 // indirect
	github.com/sirupsen/logrus v1.9.3 // indirect
	github.com/spf13/cobra v1.7.0 // indirect
	github.com/spf13/pflag v1.0.5 // indirect
	github.com/theupdateframework/notary v0.7.0 // indirect
	github.com/tilt-dev/fsnotify v1.4.8-0.20220602155310-fff9c274a375 // indirect
	github.com/tklauser/go-sysconf v0.3.12 // indirect
	github.com/tklauser/numcpus v0.6.1 // indirect
	github.com/tonistiigi/fsutil v0.0.0-20230629203738-36ef4d8c0dbb // indirect
	github.com/tonistiigi/units v0.0.0-20180711220420-6950e57a87ea // indirect
	github.com/tonistiigi/vt100 v0.0.0-20230623042737-f9a4f7ef6531 // indirect
	github.com/xeipuuv/gojsonpointer v0.0.0-20190905194746-02993c407bfb // indirect
	github.com/xeipuuv/gojsonreference v0.0.0-20180127040603-bd5ef7bd5415 // indirect
	github.com/xeipuuv/gojsonschema v1.2.0 // indirect
	github.com/yusufpapurcu/wmi v1.2.3 // indirect
	go.opentelemetry.io/contrib/instrumentation/google.golang.org/grpc/otelgrpc v0.40.0 // indirect
	go.opentelemetry.io/contrib/instrumentation/net/http/httptrace/otelhttptrace v0.40.0 // indirect
	go.opentelemetry.io/contrib/instrumentation/net/http/otelhttp v0.40.0 // indirect
	go.opentelemetry.io/otel v1.15.1 // indirect
	go.opentelemetry.io/otel/exporters/otlp/internal/retry v1.15.0 // indirect
	go.opentelemetry.io/otel/exporters/otlp/otlptrace v1.15.0 // indirect
	go.opentelemetry.io/otel/exporters/otlp/otlptrace/otlptracegrpc v1.15.0 // indirect
	go.opentelemetry.io/otel/exporters/otlp/otlptrace/otlptracehttp v1.15.0 // indirect
	go.opentelemetry.io/otel/metric v0.37.0 // indirect
	go.opentelemetry.io/otel/sdk v1.15.0 // indirect
	go.opentelemetry.io/otel/trace v1.15.1 // indirect
	go.opentelemetry.io/proto/otlp v0.19.0 // indirect
<<<<<<< HEAD
	golang.org/x/crypto v0.11.0 // indirect
	golang.org/x/exp v0.0.0-20230713183714-613f0c0eb8a1 // indirect
	golang.org/x/mod v0.11.0 // indirect
	golang.org/x/net v0.12.0 // indirect
	golang.org/x/oauth2 v0.10.0 // indirect
	golang.org/x/sys v0.11.0 // indirect
	golang.org/x/term v0.10.0 // indirect
	golang.org/x/text v0.11.0 // indirect
=======
	golang.org/x/crypto v0.13.0 // indirect
	golang.org/x/exp v0.0.0-20230713183714-613f0c0eb8a1 // indirect
	golang.org/x/mod v0.11.0 // indirect
	golang.org/x/net v0.15.0 // indirect
	golang.org/x/oauth2 v0.7.0 // indirect
	golang.org/x/sys v0.12.0 // indirect
	golang.org/x/term v0.12.0 // indirect
	golang.org/x/text v0.13.0 // indirect
>>>>>>> 58878440
	golang.org/x/time v0.3.0 // indirect
	golang.org/x/tools v0.7.0 // indirect
	google.golang.org/appengine v1.6.7 // indirect
	google.golang.org/genproto v0.0.0-20230711160842-782d3b101e98 // indirect
	google.golang.org/genproto/googleapis/api v0.0.0-20230711160842-782d3b101e98 // indirect
	google.golang.org/genproto/googleapis/rpc v0.0.0-20230711160842-782d3b101e98 // indirect
	google.golang.org/grpc v1.58.1 // indirect
	google.golang.org/protobuf v1.31.0 // indirect
	gopkg.in/inf.v0 v0.9.1 // indirect
	gopkg.in/yaml.v2 v2.4.0 // indirect
	k8s.io/api v0.26.2 // indirect
	k8s.io/apimachinery v0.26.2 // indirect
	k8s.io/client-go v0.26.2 // indirect
	k8s.io/klog/v2 v2.90.1 // indirect
	k8s.io/kube-openapi v0.0.0-20221012153701-172d655c2280 // indirect
	k8s.io/utils v0.0.0-20230220204549-a5ecb0141aa5 // indirect
	sigs.k8s.io/json v0.0.0-20220713155537-f223a00ba0e2 // indirect
	sigs.k8s.io/structured-merge-diff/v4 v4.2.3 // indirect
	sigs.k8s.io/yaml v1.3.0 // indirect
)<|MERGE_RESOLUTION|>--- conflicted
+++ resolved
@@ -157,25 +157,14 @@
 	go.opentelemetry.io/otel/sdk v1.15.0 // indirect
 	go.opentelemetry.io/otel/trace v1.15.1 // indirect
 	go.opentelemetry.io/proto/otlp v0.19.0 // indirect
-<<<<<<< HEAD
-	golang.org/x/crypto v0.11.0 // indirect
-	golang.org/x/exp v0.0.0-20230713183714-613f0c0eb8a1 // indirect
-	golang.org/x/mod v0.11.0 // indirect
-	golang.org/x/net v0.12.0 // indirect
-	golang.org/x/oauth2 v0.10.0 // indirect
-	golang.org/x/sys v0.11.0 // indirect
-	golang.org/x/term v0.10.0 // indirect
-	golang.org/x/text v0.11.0 // indirect
-=======
 	golang.org/x/crypto v0.13.0 // indirect
 	golang.org/x/exp v0.0.0-20230713183714-613f0c0eb8a1 // indirect
 	golang.org/x/mod v0.11.0 // indirect
 	golang.org/x/net v0.15.0 // indirect
-	golang.org/x/oauth2 v0.7.0 // indirect
+	golang.org/x/oauth2 v0.10.0 // indirect
 	golang.org/x/sys v0.12.0 // indirect
 	golang.org/x/term v0.12.0 // indirect
 	golang.org/x/text v0.13.0 // indirect
->>>>>>> 58878440
 	golang.org/x/time v0.3.0 // indirect
 	golang.org/x/tools v0.7.0 // indirect
 	google.golang.org/appengine v1.6.7 // indirect
