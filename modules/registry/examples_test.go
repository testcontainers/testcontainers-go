package registry_test

import (
	"context"
	"fmt"
	"log"
	"path/filepath"

	"github.com/testcontainers/testcontainers-go"
	"github.com/testcontainers/testcontainers-go/modules/registry"
	"github.com/testcontainers/testcontainers-go/wait"
)

func ExampleRun() {
	// runRegistryContainer {
	registryContainer, err := registry.Run(context.Background(), "registry:2.8.3")
	defer func() {
		if err := testcontainers.TerminateContainer(registryContainer); err != nil {
			log.Printf("failed to terminate container: %s", err)
		}
	}()
	if err != nil {
		log.Printf("failed to start container: %s", err)
		return
	}
	// }

	state, err := registryContainer.State(context.Background())
	if err != nil {
		log.Printf("failed to get container state: %s", err)
		return
	}

	fmt.Println(state.Running)

	// Output:
	// true
}

func ExampleRun_withAuthentication() {
	// htpasswdFile {
	ctx := context.Background()
	registryContainer, err := registry.Run(
		ctx,
		"registry:2.8.3",
		registry.WithHtpasswdFile(filepath.Join("testdata", "auth", "htpasswd")),
		registry.WithData(filepath.Join("testdata", "data")),
	)
	// }
	defer func() {
		if err := testcontainers.TerminateContainer(registryContainer); err != nil {
			log.Printf("failed to terminate container: %s", err)
		}
	}()
	if err != nil {
		log.Printf("failed to start container: %s", err)
		return
	}

	registryHost, err := registryContainer.HostAddress(ctx)
	if err != nil {
		log.Printf("failed to get host: %s", err)
		return
	}

	cleanup, err := registry.SetDockerAuthConfig(registryHost, "testuser", "testpassword")
	if err != nil {
		log.Printf("failed to set docker auth config: %s", err)
		return
	}
	defer cleanup()

	// build a custom redis image from the private registry,
	// using RegistryName of the container as the registry.

<<<<<<< HEAD
	redisC, err := testcontainers.Run(context.Background(), testcontainers.Request{
		FromDockerfile: testcontainers.FromDockerfile{
			Context: filepath.Join("testdata", "redis"),
			BuildArgs: map[string]*string{
				"REGISTRY_HOST": &registryHost,
=======
	redisC, err := testcontainers.GenericContainer(context.Background(), testcontainers.GenericContainerRequest{
		ContainerRequest: testcontainers.ContainerRequest{
			FromDockerfile: testcontainers.FromDockerfile{
				Context: filepath.Join("testdata", "redis"),
				BuildArgs: map[string]*string{
					"REGISTRY_HOST": &registryHost,
				},
>>>>>>> b60497e9
			},
			PrintBuildLog: true,
		},
		AlwaysPullImage: true, // make sure the authentication takes place
		ExposedPorts:    []string{"6379/tcp"},
		WaitingFor:      wait.ForLog("Ready to accept connections"),
		Started:         true,
	})
	defer func() {
		if err := testcontainers.TerminateContainer(redisC); err != nil {
			log.Printf("failed to terminate container: %s", err)
		}
	}()
	if err != nil {
		log.Printf("failed to start container: %s", err)
		return
	}

	state, err := redisC.State(context.Background())
	if err != nil {
		log.Printf("failed to get redis container state: %s", err)
		return
	}

	fmt.Println(state.Running)

	// Output:
	// true
}

func ExampleRun_pushImage() {
	ctx := context.Background()
	registryContainer, err := registry.Run(
		ctx,
		registry.DefaultImage,
		registry.WithHtpasswdFile(filepath.Join("testdata", "auth", "htpasswd")),
		registry.WithData(filepath.Join("testdata", "data")),
	)
	defer func() {
		if err := testcontainers.TerminateContainer(registryContainer); err != nil {
			log.Printf("failed to terminate container: %s", err)
		}
	}()
	if err != nil {
		log.Printf("failed to start container: %s", err)
		return
	}

	registryHost, err := registryContainer.HostAddress(ctx)
	if err != nil {
		log.Printf("failed to get host: %s", err)
		return
	}

	// Besides, we are also setting the authentication
	// for both the registry and localhost to make sure
	// the image is pushed to the private registry.
	cleanup, err := registry.SetDockerAuthConfig(
		registryHost, "testuser", "testpassword",
		registryContainer.RegistryName, "testuser", "testpassword",
	)
	if err != nil {
		log.Printf("failed to set docker auth config: %s", err)
		return
	}
	defer cleanup()

	// build a custom redis image from the private registry,
	// using RegistryName of the container as the registry.
	// We are going to build the image with a fixed tag
	// that matches the private registry, and we are going to
	// push it again to the registry after the build.

	repo := registryContainer.RegistryName + "/customredis"
	tag := "v1.2.3"

<<<<<<< HEAD
	redisC, err := testcontainers.Run(context.Background(), testcontainers.Request{
		FromDockerfile: testcontainers.FromDockerfile{
			Context: filepath.Join("testdata", "redis"),
			BuildArgs: map[string]*string{
				"REGISTRY_HOST": &registryHost,
=======
	redisC, err := testcontainers.GenericContainer(context.Background(), testcontainers.GenericContainerRequest{
		ContainerRequest: testcontainers.ContainerRequest{
			FromDockerfile: testcontainers.FromDockerfile{
				Context: filepath.Join("testdata", "redis"),
				BuildArgs: map[string]*string{
					"REGISTRY_HOST": &registryHost,
				},
				Repo: repo,
				Tag:  tag,
>>>>>>> b60497e9
			},
			Repo:          repo,
			Tag:           tag,
			PrintBuildLog: true,
		},
		AlwaysPullImage: true, // make sure the authentication takes place
		ExposedPorts:    []string{"6379/tcp"},
		WaitingFor:      wait.ForLog("Ready to accept connections"),
		Started:         true,
	})
	defer func() {
		if err := testcontainers.TerminateContainer(redisC); err != nil {
			log.Printf("failed to terminate container: %s", err)
		}
	}()
	if err != nil {
		log.Printf("failed to start container: %s", err)
		return
	}

	// pushingImage {
	// repo is localhost:32878/customredis
	// tag is v1.2.3
	err = registryContainer.PushImage(context.Background(), fmt.Sprintf("%s:%s", repo, tag))
	if err != nil {
		log.Printf("failed to push image: %s", err)
		return
	}
	// }

	newImage := fmt.Sprintf("%s:%s", repo, tag)

	// now run a container from the new image
	// But first remove the local image to avoid using the local one.

	// deletingImage {
	// newImage is customredis:v1.2.3
	err = registryContainer.DeleteImage(context.Background(), newImage)
	if err != nil {
		log.Printf("failed to delete image: %s", err)
		return
	}
	// }

	newRedisC, err := testcontainers.Run(context.Background(), testcontainers.Request{
		Image:        newImage,
		ExposedPorts: []string{"6379/tcp"},
		WaitingFor:   wait.ForLog("Ready to accept connections"),
		Started:      true,
	})
	defer func() {
		if err := testcontainers.TerminateContainer(newRedisC); err != nil {
			log.Printf("failed to terminate container: %s", err)
		}
	}()
	if err != nil {
		log.Printf("failed to start container from %s: %s", newImage, err)
		return
	}

	state, err := newRedisC.State(context.Background())
	if err != nil {
		log.Printf("failed to get redis container state from %s: %s", newImage, err)
		return
	}

	fmt.Println(state.Running)

	// Output:
	// true
}<|MERGE_RESOLUTION|>--- conflicted
+++ resolved
@@ -73,23 +73,12 @@
 	// build a custom redis image from the private registry,
 	// using RegistryName of the container as the registry.
 
-<<<<<<< HEAD
 	redisC, err := testcontainers.Run(context.Background(), testcontainers.Request{
 		FromDockerfile: testcontainers.FromDockerfile{
 			Context: filepath.Join("testdata", "redis"),
 			BuildArgs: map[string]*string{
 				"REGISTRY_HOST": &registryHost,
-=======
-	redisC, err := testcontainers.GenericContainer(context.Background(), testcontainers.GenericContainerRequest{
-		ContainerRequest: testcontainers.ContainerRequest{
-			FromDockerfile: testcontainers.FromDockerfile{
-				Context: filepath.Join("testdata", "redis"),
-				BuildArgs: map[string]*string{
-					"REGISTRY_HOST": &registryHost,
-				},
->>>>>>> b60497e9
 			},
-			PrintBuildLog: true,
 		},
 		AlwaysPullImage: true, // make sure the authentication takes place
 		ExposedPorts:    []string{"6379/tcp"},
@@ -164,27 +153,14 @@
 	repo := registryContainer.RegistryName + "/customredis"
 	tag := "v1.2.3"
 
-<<<<<<< HEAD
 	redisC, err := testcontainers.Run(context.Background(), testcontainers.Request{
 		FromDockerfile: testcontainers.FromDockerfile{
 			Context: filepath.Join("testdata", "redis"),
 			BuildArgs: map[string]*string{
 				"REGISTRY_HOST": &registryHost,
-=======
-	redisC, err := testcontainers.GenericContainer(context.Background(), testcontainers.GenericContainerRequest{
-		ContainerRequest: testcontainers.ContainerRequest{
-			FromDockerfile: testcontainers.FromDockerfile{
-				Context: filepath.Join("testdata", "redis"),
-				BuildArgs: map[string]*string{
-					"REGISTRY_HOST": &registryHost,
-				},
-				Repo: repo,
-				Tag:  tag,
->>>>>>> b60497e9
 			},
-			Repo:          repo,
-			Tag:           tag,
-			PrintBuildLog: true,
+			Repo: repo,
+			Tag:  tag,
 		},
 		AlwaysPullImage: true, // make sure the authentication takes place
 		ExposedPorts:    []string{"6379/tcp"},
