package openldap

import (
	"context"
	"errors"
	"fmt"
	"io"
	"net"

	"github.com/testcontainers/testcontainers-go"
	"github.com/testcontainers/testcontainers-go/wait"
)

const (
	defaultUser     = "admin"
	defaultPassword = "adminpassword"
	defaultRoot     = "dc=example,dc=org"
	defaultAdminDn  = "cn=admin,dc=example,dc=org"
)

// Container represents the OpenLDAP container type used in the module
type Container struct {
	*testcontainers.DockerContainer
	adminUsername string
	adminPassword string
	rootDn        string
}

// ConnectionString returns the connection string for the OpenLDAP container
func (c *Container) ConnectionString(ctx context.Context, args ...string) (string, error) {
	containerPort, err := c.MappedPort(ctx, "1389/tcp")
	if err != nil {
		return "", err
	}

	host, err := c.Host(ctx)
	if err != nil {
		return "", err
	}

	connStr := fmt.Sprintf("ldap://%s", net.JoinHostPort(host, containerPort.Port()))
	return connStr, nil
}

// LoadLdif loads an ldif file into the OpenLDAP container
func (c *Container) LoadLdif(ctx context.Context, ldif []byte) error {
	err := c.CopyToContainer(ctx, ldif, "/tmp/ldif.ldif", 0o644)
	if err != nil {
		return err
	}
	code, output, err := c.Exec(ctx, []string{"ldapadd", "-H", "ldap://localhost:1389", "-x", "-D", fmt.Sprintf("cn=%s,%s", c.adminUsername, c.rootDn), "-w", c.adminPassword, "-f", "/tmp/ldif.ldif"})
	if err != nil {
		return err
	}
	if code != 0 {
		data, _ := io.ReadAll(output)
		return errors.New(string(data))
	}
	return nil
}

// WithAdminUsername sets the initial admin username to be created when the container starts
// It is used in conjunction with WithAdminPassword to set a username and its password.
// It will create the specified user with admin power.
func WithAdminUsername(username string) testcontainers.CustomizeRequestOption {
	return func(req *testcontainers.Request) error {
		req.Env["LDAP_ADMIN_USERNAME"] = username

		return nil
	}
}

// WithAdminPassword sets the initial admin password of the user to be created when the container starts
// It is used in conjunction with WithAdminUsername to set a username and its password.
// It will set the admin password for OpenLDAP.
func WithAdminPassword(password string) testcontainers.CustomizeRequestOption {
	return func(req *testcontainers.Request) error {
		req.Env["LDAP_ADMIN_PASSWORD"] = password

		return nil
	}
}

// WithRoot sets the root of the OpenLDAP instance
func WithRoot(root string) testcontainers.CustomizeRequestOption {
	return func(req *testcontainers.Request) error {
		req.Env["LDAP_ROOT"] = root

		return nil
	}
}

// WithInitialLdif sets the initial ldif file to be loaded into the OpenLDAP container
func WithInitialLdif(ldif string) testcontainers.CustomizeRequestOption {
	return func(req *testcontainers.Request) error {
		req.Files = append(req.Files, testcontainers.ContainerFile{
			HostFilePath:      ldif,
			ContainerFilePath: "/initial_ldif.ldif",
			FileMode:          0o644,
		})

		req.LifecycleHooks = append(req.LifecycleHooks, testcontainers.LifecycleHooks{
			PostReadies: []testcontainers.StartedContainerHook{
				func(ctx context.Context, container testcontainers.StartedContainer) error {
					username := req.Env["LDAP_ADMIN_USERNAME"]
					rootDn := req.Env["LDAP_ROOT"]
					password := req.Env["LDAP_ADMIN_PASSWORD"]
					code, output, err := container.Exec(ctx, []string{"ldapadd", "-H", "ldap://localhost:1389", "-x", "-D", fmt.Sprintf("cn=%s,%s", username, rootDn), "-w", password, "-f", "/initial_ldif.ldif"})
					if err != nil {
						return err
					}
					if code != 0 {
						data, _ := io.ReadAll(output)
						return errors.New(string(data))
					}
					return nil
				},
			},
		})

		return nil
	}
}

// Run creates an instance of the OpenLDAP container type
func Run(ctx context.Context, img string, opts ...testcontainers.RequestCustomizer) (*Container, error) {
	req := testcontainers.Request{
		Image: img,
		Env: map[string]string{
			"LDAP_ADMIN_USERNAME": defaultUser,
			"LDAP_ADMIN_PASSWORD": defaultPassword,
			"LDAP_ROOT":           defaultRoot,
		},
		ExposedPorts: []string{"1389/tcp"},
		WaitingFor: wait.ForAll(
			wait.ForLog("** Starting slapd **"),
			wait.ForListeningPort("1389/tcp"),
		),
		LifecycleHooks: []testcontainers.LifecycleHooks{
			{
				PostReadies: []testcontainers.StartedContainerHook{},
			},
		},
		Started: true,
	}

	for _, opt := range opts {
		if err := opt.Customize(&req); err != nil {
			return nil, err
		}
	}

<<<<<<< HEAD
	ctr, err := testcontainers.Run(ctx, req)
=======
	container, err := testcontainers.GenericContainer(ctx, genericContainerReq)
	var c *OpenLDAPContainer
	if container != nil {
		c = &OpenLDAPContainer{
			Container:     container,
			adminUsername: req.Env["LDAP_ADMIN_USERNAME"],
			adminPassword: req.Env["LDAP_ADMIN_PASSWORD"],
			rootDn:        req.Env["LDAP_ROOT"],
		}
	}

>>>>>>> b60497e9
	if err != nil {
		return c, fmt.Errorf("generic container: %w", err)
	}

<<<<<<< HEAD
	return &Container{
		DockerContainer: ctr,
		adminUsername:   req.Env["LDAP_ADMIN_USERNAME"],
		adminPassword:   req.Env["LDAP_ADMIN_PASSWORD"],
		rootDn:          req.Env["LDAP_ROOT"],
	}, nil
=======
	return c, nil
>>>>>>> b60497e9
}<|MERGE_RESOLUTION|>--- conflicted
+++ resolved
@@ -150,33 +150,20 @@
 		}
 	}
 
-<<<<<<< HEAD
 	ctr, err := testcontainers.Run(ctx, req)
-=======
-	container, err := testcontainers.GenericContainer(ctx, genericContainerReq)
-	var c *OpenLDAPContainer
-	if container != nil {
-		c = &OpenLDAPContainer{
-			Container:     container,
-			adminUsername: req.Env["LDAP_ADMIN_USERNAME"],
-			adminPassword: req.Env["LDAP_ADMIN_PASSWORD"],
-			rootDn:        req.Env["LDAP_ROOT"],
+	var c *Container
+	if ctr != nil {
+		c = &Container{
+			DockerContainer: ctr,
+			adminUsername:   req.Env["LDAP_ADMIN_USERNAME"],
+			adminPassword:   req.Env["LDAP_ADMIN_PASSWORD"],
+			rootDn:          req.Env["LDAP_ROOT"],
 		}
 	}
 
->>>>>>> b60497e9
 	if err != nil {
 		return c, fmt.Errorf("generic container: %w", err)
 	}
 
-<<<<<<< HEAD
-	return &Container{
-		DockerContainer: ctr,
-		adminUsername:   req.Env["LDAP_ADMIN_USERNAME"],
-		adminPassword:   req.Env["LDAP_ADMIN_PASSWORD"],
-		rootDn:          req.Env["LDAP_ROOT"],
-	}, nil
-=======
 	return c, nil
->>>>>>> b60497e9
 }