package testcontainers

import (
	"context"
	"errors"
	"fmt"
	"io"
	"time"

	"github.com/docker/docker/api/types"
	"github.com/docker/docker/api/types/container"
	"github.com/docker/docker/api/types/network"
	"github.com/docker/docker/pkg/archive"
	"github.com/docker/go-connections/nat"

	tcexec "github.com/testcontainers/testcontainers-go/exec"
	"github.com/testcontainers/testcontainers-go/wait"
)

// DeprecatedContainer shows methods that were supported before, but are now deprecated
// Deprecated: Use Container
type DeprecatedContainer interface {
	GetHostEndpoint(ctx context.Context, port string) (string, string, error)
	GetIPAddress(ctx context.Context) (string, error)
	LivenessCheckPorts(ctx context.Context) (nat.PortSet, error)
	Terminate(ctx context.Context) error
}

// ContainerProvider allows the creation of containers on an arbitrary system
type ContainerProvider interface {
	CreateContainer(context.Context, ContainerRequest) (Container, error)        // create a container without starting it
	ReuseOrCreateContainer(context.Context, ContainerRequest) (Container, error) // reuses a container if it exists or creates a container without starting
	RunContainer(context.Context, ContainerRequest) (Container, error)           // create a container and start it
	Health(context.Context) error
	Config() TestContainersConfig
}

// Container allows getting info about and controlling a single container instance
type Container interface {
	GetContainerID() string                                         // get the container id from the provider
	Endpoint(context.Context, string) (string, error)               // get proto://ip:port string for the first exposed port
	PortEndpoint(context.Context, nat.Port, string) (string, error) // get proto://ip:port string for the given exposed port
	Host(context.Context) (string, error)                           // get host where the container port is exposed
	MappedPort(context.Context, nat.Port) (nat.Port, error)         // get externally mapped port for a container port
	Ports(context.Context) (nat.PortMap, error)                     // get all exposed ports
	SessionID() string                                              // get session id
	IsRunning() bool
	Start(context.Context) error                 // start the container
	Stop(context.Context, *time.Duration) error  // stop the container
	Terminate(context.Context) error             // terminate the container
	Logs(context.Context) (io.ReadCloser, error) // Get logs of the container
	FollowOutput(LogConsumer)
	StartLogProducer(context.Context) error
	StopLogProducer() error
	Name(context.Context) (string, error)                        // get container name
	State(context.Context) (*types.ContainerState, error)        // returns container's running state
	Networks(context.Context) ([]string, error)                  // get container networks
	NetworkAliases(context.Context) (map[string][]string, error) // get container network aliases for a network
	Exec(ctx context.Context, cmd []string, options ...tcexec.ProcessOption) (int, io.Reader, error)
	ContainerIP(context.Context) (string, error)    // get container ip
	ContainerIPs(context.Context) ([]string, error) // get all container IPs
	CopyToContainer(ctx context.Context, fileContent []byte, containerFilePath string, fileMode int64) error
	CopyDirToContainer(ctx context.Context, hostDirPath string, containerParentPath string, fileMode int64) error
	CopyFileToContainer(ctx context.Context, hostFilePath string, containerFilePath string, fileMode int64) error
	CopyFileFromContainer(ctx context.Context, filePath string) (io.ReadCloser, error)
}

// ImageBuildInfo defines what is needed to build an image
type ImageBuildInfo interface {
	GetContext() (io.Reader, error)              // the path to the build context
	GetDockerfile() string                       // the relative path to the Dockerfile, including the fileitself
	ShouldPrintBuildLog() bool                   // allow build log to be printed to stdout
	ShouldBuildImage() bool                      // return true if the image needs to be built
	GetBuildArgs() map[string]*string            // return the environment args used to build the from Dockerfile
	GetAuthConfigs() map[string]types.AuthConfig // return the auth configs to be able to pull from an authenticated docker registry
}

// FromDockerfile represents the parameters needed to build an image from a Dockerfile
// rather than using a pre-built one
type FromDockerfile struct {
	Context        string                      // the path to the context of of the docker build
	ContextArchive io.Reader                   // the tar archive file to send to docker that contains the build context
	Dockerfile     string                      // the path from the context to the Dockerfile for the image, defaults to "Dockerfile"
	BuildArgs      map[string]*string          // enable user to pass build args to docker daemon
	PrintBuildLog  bool                        // enable user to print build log
	AuthConfigs    map[string]types.AuthConfig // enable auth configs to be able to pull from an authenticated docker registry
}

type ContainerFile struct {
	HostFilePath      string
	ContainerFilePath string
	FileMode          int64
}

// ContainerRequest represents the parameters used to get a running container
type ContainerRequest struct {
	FromDockerfile
<<<<<<< HEAD
	Image             string
	Entrypoint        []string
	Env               map[string]string
	ExposedPorts      []string // allow specifying protocol info
	Cmd               []string
	Labels            map[string]string
	Mounts            ContainerMounts
	Tmpfs             map[string]string
	RegistryCred      string
	WaitingFor        wait.Strategy
	Name              string // for specifying container name
	Hostname          string
	ExtraHosts        []string                                                          // Deprecated: Use PreCreateModifier instead
	Privileged        bool                                                              // For starting privileged container
	Networks          []string                                                          // for specifying network names
	NetworkAliases    map[string][]string                                               // for specifying network aliases
	NetworkMode       container.NetworkMode                                             // Deprecated: Use PreCreateModifier instead
	Resources         container.Resources                                               // Deprecated: Use PreCreateModifier instead
	Files             []ContainerFile                                                   // files which will be copied when container starts
	User              string                                                            // for specifying uid:gid
	SkipReaper        bool                                                              // indicates whether we skip setting up a reaper for this
	ReaperImage       string                                                            // alternative reaper image
	AutoRemove        bool                                                              // Deprecated: Use PreCreateModifier instead. If set to true, the container will be removed from the host when stopped
	AlwaysPullImage   bool                                                              // Always pull image
	ImagePlatform     string                                                            // ImagePlatform describes the platform which the image runs on.
	Binds             []string                                                          // Deprecated: Use PreCreateModifier instead
	ShmSize           int64                                                             // Amount of memory shared with the host (in bytes)
	CapAdd            []string                                                          // Deprecated: Use PreCreateModifier instead. Add Linux capabilities
	CapDrop           []string                                                          // Deprecated: Use PreCreateModifier instead. Drop Linux capabilities
	PreCreateModifier func(*container.HostConfig, map[string]*network.EndpointSettings) // Modifier for the host config and network settings before container creation
=======
	Image           string
	Entrypoint      []string
	Env             map[string]string
	ExposedPorts    []string // allow specifying protocol info
	Cmd             []string
	Labels          map[string]string
	Mounts          ContainerMounts
	Tmpfs           map[string]string
	RegistryCred    string
	WaitingFor      wait.Strategy
	Name            string // for specifying container name
	Hostname        string
	ExtraHosts      []string
	Privileged      bool                // for starting privileged container
	Networks        []string            // for specifying network names
	NetworkAliases  map[string][]string // for specifying network aliases
	NetworkMode     container.NetworkMode
	Resources       container.Resources
	Files           []ContainerFile   // files which will be copied when container starts
	User            string            // for specifying uid:gid
	SkipReaper      bool              // indicates whether we skip setting up a reaper for this
	ReaperImage     string            // Deprecated: use WithImageName ContainerOption instead. Alternative reaper image
	ReaperOptions   []ContainerOption // options for the reaper
	AutoRemove      bool              // if set to true, the container will be removed from the host when stopped
	AlwaysPullImage bool              // Always pull image
	ImagePlatform   string            // ImagePlatform describes the platform which the image runs on.
	Binds           []string
	ShmSize         int64    // Amount of memory shared with the host (in bytes)
	CapAdd          []string // Add Linux capabilities
	CapDrop         []string // Drop Linux capabilities
>>>>>>> 67184cee
}

type (
	// ProviderType is an enum for the possible providers
	ProviderType int

	// GenericProviderOptions defines options applicable to all providers
	GenericProviderOptions struct {
		Logger         Logging
		DefaultNetwork string
	}

	// GenericProviderOption defines a common interface to modify GenericProviderOptions
	// These options can be passed to GetProvider in a variadic way to customize the returned GenericProvider instance
	GenericProviderOption interface {
		ApplyGenericTo(opts *GenericProviderOptions)
	}

	// GenericProviderOptionFunc is a shorthand to implement the GenericProviderOption interface
	GenericProviderOptionFunc func(opts *GenericProviderOptions)
)

func (f GenericProviderOptionFunc) ApplyGenericTo(opts *GenericProviderOptions) {
	f(opts)
}

// containerOptions functional options for a container
type containerOptions struct {
	ImageName           string
	RegistryCredentials string
}

// functional option for setting the reaper image
type ContainerOption func(*containerOptions)

// WithImageName sets the reaper image name
func WithImageName(imageName string) ContainerOption {
	return func(o *containerOptions) {
		o.ImageName = imageName
	}
}

// WithRegistryCredentials sets the reaper registry credentials
func WithRegistryCredentials(registryCredentials string) ContainerOption {
	return func(o *containerOptions) {
		o.RegistryCredentials = registryCredentials
	}
}

// possible provider types
const (
	ProviderDocker ProviderType = iota // Docker is default = 0
	ProviderPodman
)

// GetProvider provides the provider implementation for a certain type
func (t ProviderType) GetProvider(opts ...GenericProviderOption) (GenericProvider, error) {
	opt := &GenericProviderOptions{
		Logger: Logger,
	}

	for _, o := range opts {
		o.ApplyGenericTo(opt)
	}

	switch t {
	case ProviderDocker:
		providerOptions := append(Generic2DockerOptions(opts...), WithDefaultBridgeNetwork(Bridge))
		provider, err := NewDockerProvider(providerOptions...)
		if err != nil {
			return nil, fmt.Errorf("%w, failed to create Docker provider", err)
		}
		return provider, nil
	case ProviderPodman:
		providerOptions := append(Generic2DockerOptions(opts...), WithDefaultBridgeNetwork(Podman))
		provider, err := NewDockerProvider(providerOptions...)
		if err != nil {
			return nil, fmt.Errorf("%w, failed to create Docker provider", err)
		}
		return provider, nil
	}
	return nil, errors.New("unknown provider")
}

// Validate ensures that the ContainerRequest does not have invalid parameters configured to it
// ex. make sure you are not specifying both an image as well as a context
func (c *ContainerRequest) Validate() error {
	validationMethods := []func() error{
		c.validateContextAndImage,
		c.validateContextOrImageIsSpecified,
		c.validateMounts,
	}

	var err error
	for _, validationMethod := range validationMethods {
		err = validationMethod()
		if err != nil {
			return err
		}
	}

	return nil
}

// GetContext retrieve the build context for the request
func (c *ContainerRequest) GetContext() (io.Reader, error) {
	if c.ContextArchive != nil {
		return c.ContextArchive, nil
	}

	buildContext, err := archive.TarWithOptions(c.Context, &archive.TarOptions{})
	if err != nil {
		return nil, err
	}

	return buildContext, nil
}

// GetBuildArgs returns the env args to be used when creating from Dockerfile
func (c *ContainerRequest) GetBuildArgs() map[string]*string {
	return c.FromDockerfile.BuildArgs
}

// GetDockerfile returns the Dockerfile from the ContainerRequest, defaults to "Dockerfile"
func (c *ContainerRequest) GetDockerfile() string {
	f := c.FromDockerfile.Dockerfile
	if f == "" {
		return "Dockerfile"
	}

	return f
}

// GetAuthConfigs returns the auth configs to be able to pull from an authenticated docker registry
func (c *ContainerRequest) GetAuthConfigs() map[string]types.AuthConfig {
	return c.FromDockerfile.AuthConfigs
}

func (c *ContainerRequest) ShouldBuildImage() bool {
	return c.FromDockerfile.Context != "" || c.FromDockerfile.ContextArchive != nil
}

func (c *ContainerRequest) ShouldPrintBuildLog() bool {
	return c.FromDockerfile.PrintBuildLog
}

func (c *ContainerRequest) validateContextAndImage() error {
	if c.FromDockerfile.Context != "" && c.Image != "" {
		return errors.New("you cannot specify both an Image and Context in a ContainerRequest")
	}

	return nil
}

func (c *ContainerRequest) validateContextOrImageIsSpecified() error {
	if c.FromDockerfile.Context == "" && c.FromDockerfile.ContextArchive == nil && c.Image == "" {
		return errors.New("you must specify either a build context or an image")
	}

	return nil
}

func (c *ContainerRequest) validateMounts() error {
	targets := make(map[string]bool, len(c.Mounts))

	for idx := range c.Mounts {
		m := c.Mounts[idx]
		targetPath := m.Target.Target()
		if targets[targetPath] {
			return fmt.Errorf("%w: %s", ErrDuplicateMountTarget, targetPath)
		} else {
			targets[targetPath] = true
		}
	}
	return nil
}<|MERGE_RESOLUTION|>--- conflicted
+++ resolved
@@ -95,7 +95,6 @@
 // ContainerRequest represents the parameters used to get a running container
 type ContainerRequest struct {
 	FromDockerfile
-<<<<<<< HEAD
 	Image             string
 	Entrypoint        []string
 	Env               map[string]string
@@ -117,7 +116,8 @@
 	Files             []ContainerFile                                                   // files which will be copied when container starts
 	User              string                                                            // for specifying uid:gid
 	SkipReaper        bool                                                              // indicates whether we skip setting up a reaper for this
-	ReaperImage       string                                                            // alternative reaper image
+	ReaperImage       string                                                            // Deprecated: use WithImageName ContainerOption instead. Alternative reaper image
+	ReaperOptions     []ContainerOption                                                 // options for the reaper
 	AutoRemove        bool                                                              // Deprecated: Use PreCreateModifier instead. If set to true, the container will be removed from the host when stopped
 	AlwaysPullImage   bool                                                              // Always pull image
 	ImagePlatform     string                                                            // ImagePlatform describes the platform which the image runs on.
@@ -126,38 +126,6 @@
 	CapAdd            []string                                                          // Deprecated: Use PreCreateModifier instead. Add Linux capabilities
 	CapDrop           []string                                                          // Deprecated: Use PreCreateModifier instead. Drop Linux capabilities
 	PreCreateModifier func(*container.HostConfig, map[string]*network.EndpointSettings) // Modifier for the host config and network settings before container creation
-=======
-	Image           string
-	Entrypoint      []string
-	Env             map[string]string
-	ExposedPorts    []string // allow specifying protocol info
-	Cmd             []string
-	Labels          map[string]string
-	Mounts          ContainerMounts
-	Tmpfs           map[string]string
-	RegistryCred    string
-	WaitingFor      wait.Strategy
-	Name            string // for specifying container name
-	Hostname        string
-	ExtraHosts      []string
-	Privileged      bool                // for starting privileged container
-	Networks        []string            // for specifying network names
-	NetworkAliases  map[string][]string // for specifying network aliases
-	NetworkMode     container.NetworkMode
-	Resources       container.Resources
-	Files           []ContainerFile   // files which will be copied when container starts
-	User            string            // for specifying uid:gid
-	SkipReaper      bool              // indicates whether we skip setting up a reaper for this
-	ReaperImage     string            // Deprecated: use WithImageName ContainerOption instead. Alternative reaper image
-	ReaperOptions   []ContainerOption // options for the reaper
-	AutoRemove      bool              // if set to true, the container will be removed from the host when stopped
-	AlwaysPullImage bool              // Always pull image
-	ImagePlatform   string            // ImagePlatform describes the platform which the image runs on.
-	Binds           []string
-	ShmSize         int64    // Amount of memory shared with the host (in bytes)
-	CapAdd          []string // Add Linux capabilities
-	CapDrop         []string // Drop Linux capabilities
->>>>>>> 67184cee
 }
 
 type (
