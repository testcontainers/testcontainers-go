package wait

import (
	"bytes"
	"context"
	"crypto/tls"
	"errors"
	"fmt"
	"io"
	"io/ioutil"
	"net"
	"net/http"
	"net/url"
	"strconv"
	"time"

	"github.com/docker/go-connections/nat"
)

// Implement interface
var _ Strategy = (*HTTPStrategy)(nil)

type HTTPStrategy struct {
	// all Strategies should have a startupTimeout to avoid waiting infinitely
	startupTimeout time.Duration

	// additional properties
	Port              nat.Port
	Path              string
	StatusCodeMatcher func(status int) bool
	ResponseMatcher   func(body io.Reader) bool
	UseTLS            bool
	AllowInsecure     bool
	TLSConfig         *tls.Config // TLS config for HTTPS
	Method            string      // http method
	Body              io.Reader   // http request body
	PollInterval      time.Duration
	UserInfo          *url.Userinfo
}

// NewHTTPStrategy constructs a HTTP strategy waiting on port 80 and status code 200
func NewHTTPStrategy(path string) *HTTPStrategy {
	return &HTTPStrategy{
		startupTimeout:    defaultStartupTimeout(),
		Port:              "80/tcp",
		Path:              path,
		StatusCodeMatcher: defaultStatusCodeMatcher,
		ResponseMatcher:   func(body io.Reader) bool { return true },
		UseTLS:            false,
		TLSConfig:         nil,
		Method:            http.MethodGet,
		Body:              nil,
		PollInterval:      defaultPollInterval(),
		UserInfo:          nil,
	}
}

func defaultStatusCodeMatcher(status int) bool {
	return status == http.StatusOK
}

// fluent builders for each property
// since go has neither covariance nor generics, the return type must be the type of the concrete implementation
// this is true for all properties, even the "shared" ones like startupTimeout

func (ws *HTTPStrategy) WithStartupTimeout(startupTimeout time.Duration) *HTTPStrategy {
	ws.startupTimeout = startupTimeout
	return ws
}

func (ws *HTTPStrategy) WithPort(port nat.Port) *HTTPStrategy {
	ws.Port = port
	return ws
}

func (ws *HTTPStrategy) WithStatusCodeMatcher(statusCodeMatcher func(status int) bool) *HTTPStrategy {
	ws.StatusCodeMatcher = statusCodeMatcher
	return ws
}

func (ws *HTTPStrategy) WithResponseMatcher(matcher func(body io.Reader) bool) *HTTPStrategy {
	ws.ResponseMatcher = matcher
	return ws
}

func (ws *HTTPStrategy) WithTLS(useTLS bool, tlsconf ...*tls.Config) *HTTPStrategy {
	ws.UseTLS = useTLS
	if useTLS && len(tlsconf) > 0 {
		ws.TLSConfig = tlsconf[0]
	}
	return ws
}

func (ws *HTTPStrategy) WithAllowInsecure(allowInsecure bool) *HTTPStrategy {
	ws.AllowInsecure = allowInsecure
	return ws
}

func (ws *HTTPStrategy) WithMethod(method string) *HTTPStrategy {
	ws.Method = method
	return ws
}

func (ws *HTTPStrategy) WithBody(reqdata io.Reader) *HTTPStrategy {
	ws.Body = reqdata
	return ws
}

func (ws *HTTPStrategy) WithBasicAuth(username, password string) *HTTPStrategy {
	ws.UserInfo = url.UserPassword(username, password)
	return ws
}

// WithPollInterval can be used to override the default polling interval of 100 milliseconds
func (ws *HTTPStrategy) WithPollInterval(pollInterval time.Duration) *HTTPStrategy {
	ws.PollInterval = pollInterval
	return ws
}

// ForHTTP is a convenience method similar to Wait.java
// https://github.com/testcontainers/testcontainers-java/blob/1d85a3834bd937f80aad3a4cec249c027f31aeb4/core/src/main/java/org/testcontainers/containers/wait/strategy/Wait.java
func ForHTTP(path string) *HTTPStrategy {
	return NewHTTPStrategy(path)
}

// WaitUntilReady implements Strategy.WaitUntilReady
func (ws *HTTPStrategy) WaitUntilReady(ctx context.Context, target StrategyTarget) (err error) {
	// limit context to startupTimeout
	ctx, cancelContext := context.WithTimeout(ctx, ws.startupTimeout)
	defer cancelContext()

	ipAddress, err := target.Host(ctx)
	if err != nil {
		return
	}

	var port nat.Port
	port, err = target.MappedPort(ctx, ws.Port)

	for port == "" {
		select {
		case <-ctx.Done():
			return fmt.Errorf("%s:%w", ctx.Err(), err)
		case <-time.After(ws.PollInterval):
			port, err = target.MappedPort(ctx, ws.Port)
		}
	}

	if port.Proto() != "tcp" {
		return errors.New("Cannot use HTTP client on non-TCP ports")
	}

	switch ws.Method {
	case http.MethodGet, http.MethodHead, http.MethodPost,
		http.MethodPut, http.MethodPatch, http.MethodDelete,
		http.MethodConnect, http.MethodOptions, http.MethodTrace:
	default:
		if ws.Method != "" {
			return fmt.Errorf("invalid http method %q", ws.Method)
		}
		ws.Method = http.MethodGet
	}

	tripper := &http.Transport{
		Proxy: http.ProxyFromEnvironment,
		DialContext: (&net.Dialer{
			Timeout:   time.Second,
			KeepAlive: 30 * time.Second,
			DualStack: true,
		}).DialContext,
		ForceAttemptHTTP2:     true,
		MaxIdleConns:          100,
		IdleConnTimeout:       90 * time.Second,
		TLSHandshakeTimeout:   10 * time.Second,
		ExpectContinueTimeout: 1 * time.Second,
		TLSClientConfig:       ws.TLSConfig,
	}

	var proto string
	if ws.UseTLS {
		proto = "https"
		if ws.AllowInsecure {
			if ws.TLSConfig == nil {
				tripper.TLSClientConfig = &tls.Config{InsecureSkipVerify: true}
			} else {
				ws.TLSConfig.InsecureSkipVerify = true
			}
		}
	} else {
		proto = "http"
	}

	client := http.Client{Transport: tripper, Timeout: time.Second}
	address := net.JoinHostPort(ipAddress, strconv.Itoa(port.Int()))

	endpoint := url.URL{
		Scheme: proto,
		Host:   address,
		Path:   ws.Path,
	}

	if ws.UserInfo != nil {
		endpoint.User = ws.UserInfo
	}

	// cache the body into a byte-slice so that it can be iterated over multiple times
	var body []byte
	if ws.Body != nil {
		body, err = ioutil.ReadAll(ws.Body)
		if err != nil {
			return
		}
	}

	for {
		select {
		case <-ctx.Done():
			return ctx.Err()
		case <-time.After(ws.PollInterval):
<<<<<<< HEAD
			req, err := http.NewRequestWithContext(ctx, ws.Method, endpoint.String(), ws.Body)
=======
			req, err := http.NewRequestWithContext(ctx, ws.Method, endpoint, bytes.NewReader(body))
>>>>>>> 95e84a09
			if err != nil {
				return err
			}
			resp, err := client.Do(req)
			if err != nil {
				continue
			}
			if ws.StatusCodeMatcher != nil && !ws.StatusCodeMatcher(resp.StatusCode) {
				continue
			}
			if ws.ResponseMatcher != nil && !ws.ResponseMatcher(resp.Body) {
				continue
			}
			if err := resp.Body.Close(); err != nil {
				continue
			}
			return nil
		}
	}
}<|MERGE_RESOLUTION|>--- conflicted
+++ resolved
@@ -217,11 +217,7 @@
 		case <-ctx.Done():
 			return ctx.Err()
 		case <-time.After(ws.PollInterval):
-<<<<<<< HEAD
-			req, err := http.NewRequestWithContext(ctx, ws.Method, endpoint.String(), ws.Body)
-=======
-			req, err := http.NewRequestWithContext(ctx, ws.Method, endpoint, bytes.NewReader(body))
->>>>>>> 95e84a09
+			req, err := http.NewRequestWithContext(ctx, ws.Method, endpoint.String(), bytes.NewReader(body))
 			if err != nil {
 				return err
 			}
