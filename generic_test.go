package testcontainers

import (
	"context"
	"fmt"
	"os"
	"os/exec"
	"sync"
	"testing"
	"time"

	"github.com/docker/docker/api/types/container"
	"github.com/docker/docker/api/types/filters"
	"github.com/stretchr/testify/require"

	"github.com/testcontainers/testcontainers-go/internal/core"
	"github.com/testcontainers/testcontainers-go/wait"
)

const (
	reusableMarkerTestLabel string = "TEST_REUSABLE_MARKER"
)

var reusableReq = ContainerRequest{
	Image:        nginxDelayedImage,
	ExposedPorts: []string{nginxDefaultPort},
	WaitingFor:   wait.ForListeningPort(nginxDefaultPort), // default startupTimeout is 60s
	Reuse:        true,
}

func TestGenericReusableContainer_reused(t *testing.T) {
	ctx := context.Background()

	n1, err := GenericContainer(ctx, GenericContainerRequest{
		ProviderType:     providerType,
		ContainerRequest: reusableReq,
		Started:          true,
	})
	require.NoError(t, err)
	require.True(t, n1.IsRunning())
	terminateContainerOnEnd(t, ctx, n1)

	copiedFileName := "hello_copy.sh"
	err = n1.CopyFileToContainer(ctx, "./testdata/hello.sh", "/"+copiedFileName, 700)
	require.NoError(t, err)

	n2, err := GenericContainer(ctx, GenericContainerRequest{
		ProviderType:     providerType,
		ContainerRequest: reusableReq,
		Started:          true,
	})
	require.NoError(t, err)

	c, _, err := n2.Exec(ctx, []string{"/bin/sh", copiedFileName})
	require.NoError(t, err)
	require.Zero(t, c)
}

func TestGenericReusableContainer_notReused(t *testing.T) {
	ctx := context.Background()

	n1, err := GenericContainer(ctx, GenericContainerRequest{
		ProviderType:     providerType,
		ContainerRequest: reusableReq,
		Started:          true,
	})
	require.NoError(t, err)
	require.True(t, n1.IsRunning())
	CleanupContainer(t, n1)

	copiedFileName := "hello_copy.sh"
	err = n1.CopyFileToContainer(ctx, "./testdata/hello.sh", "/"+copiedFileName, 700)
	require.NoError(t, err)

	// because the second container is not marked for reuse, a new container will be created
	// even though the hashes are the same.
	old := reusableReq
	t.Cleanup(func() {
		reusableReq = old
	})
	reusableReq.Hostname = "foo"

	n2, err := GenericContainer(ctx, GenericContainerRequest{
		ProviderType:     providerType,
		ContainerRequest: reusableReq,
		Started:          true,
	})
	require.NoError(t, err)
	terminateContainerOnEnd(t, ctx, n2)

	c, _, err := n2.Exec(ctx, []string{"/bin/sh", copiedFileName})
	require.NoError(t, err)
	require.NotZero(t, c) // the file does not exist in the new container, so it must fail
}

func TestGenericContainerShouldReturnRefOnError(t *testing.T) {
	// In this test, we are going to cancel the context to exit the `wait.Strategy`.
	// We want to make sure that the GenericContainer call will still return a reference to the
	// created container, so that we can Destroy it.
	ctx, cancel := context.WithTimeout(context.Background(), 2*time.Second)
	defer cancel()

	c, err := GenericContainer(ctx, GenericContainerRequest{
		ProviderType: providerType,
		ContainerRequest: ContainerRequest{
			Image:      nginxAlpineImage,
			WaitingFor: wait.ForLog("this string should not be present in the logs"),
		},
		Started: true,
	})
	require.Error(t, err)
	require.NotNil(t, c)
	CleanupContainer(t, c)
}

func TestGenericReusableContainerInSubprocess(t *testing.T) {
	wg := sync.WaitGroup{}
	wg.Add(10)

	creatingMessage := "🐳 Creating container for image " + nginxDelayedImage
	creatingCount := 0

	reusingMessage := "🔥 Container reused"
	reusingCount := 0

	minCreatedCount := 1
	maxReusedCount := 9
	totalCount := minCreatedCount + maxReusedCount

	for i := 0; i < totalCount; i++ {
		go func() {
			defer wg.Done()

			// create containers in subprocesses, as "go test ./..." does.
			output := createReuseContainerInSubprocess(t)

			t.Log(output)
<<<<<<< HEAD

			if strings.Contains(output, creatingMessage) {
				creatingCount++
			}

			if strings.Contains(output, reusingMessage) {
				reusingCount++
			}
=======
			// check is reuse container with WaitingFor work correctly.
			require.Contains(t, output, "⏳ Waiting for container id")
			require.Contains(t, output, "🔔 Container is ready")
>>>>>>> 3330dc1d
		}()
	}

	wg.Wait()

	// because we cannot guarantee the daemon will reuse the container, we can only assert that
	// the container was created at least once and reused at least once. This flakiness is due to
	// the fact that the code is checking for a few seconds if the container with the hash labels is
	// already running, and because this test is using separate test processes, it could be possible
	// that the container is not reused in time.
	// This flakiness is documented in the Reuse docs, so this test demonstrates that is usually working.
	t.Logf("Created: %v, Reused: %v, Total: %v", creatingCount, reusingCount, totalCount)

	require.LessOrEqual(t, creatingCount, totalCount)
	require.LessOrEqual(t, reusingCount, totalCount)
	require.Equal(t, totalCount, reusingCount+creatingCount)

	// cleanup the containers that could have been created in the subprocesses

	cli, err := core.NewClient(context.Background())
	require.NoError(t, err)

<<<<<<< HEAD
	// We need to find the containers created in the subprocesses and terminate them.
	// For that, we are going to search for containers with the reusable test label.
	f := filters.NewArgs(filters.Arg("label", fmt.Sprintf("%s=%s", reusableMarkerTestLabel, "true")))
	cs, err := cli.ContainerList(context.Background(), container.ListOptions{Filters: f})
=======
	provider, err := NewDockerProvider()
>>>>>>> 3330dc1d
	require.NoError(t, err)
	defer cli.Close()

<<<<<<< HEAD
	for _, c := range cs {
		dc, err := containerFromDockerResponse(context.Background(), c)
		require.NoError(t, err)
		require.NoError(t, dc.Terminate(context.Background()))
	}
=======
	provider.SetClient(cli)

	nginxC, err := provider.ContainerFromType(context.Background(), ctrs[0])
	CleanupContainer(t, nginxC)
	require.NoError(t, err)
>>>>>>> 3330dc1d
}

func createReuseContainerInSubprocess(t *testing.T) string {
	t.Helper()
	// force verbosity in subprocesses, so that the output is printed
	cmd := exec.Command(os.Args[0], "-test.run=TestHelperContainerStarterProcess", "-test.v=true")
	cmd.Env = append(os.Environ(), "GO_WANT_HELPER_PROCESS=1")

	output, err := cmd.CombinedOutput()
	require.NoError(t, err, string(output))

	return string(output)
}

// TestHelperContainerStarterProcess is a helper function
// to start a container in a subprocess. It's not a real test.
func TestHelperContainerStarterProcess(t *testing.T) {
	if os.Getenv("GO_WANT_HELPER_PROCESS") != "1" {
		t.Skip("Skipping helper test function. It's not a real test")
	}

	ctx := context.Background()

	// we are going to mark the container with a test label, so that we can find it later
	req := reusableReq
	if req.Labels == nil {
		req.Labels = map[string]string{}
	}
	req.Labels[reusableMarkerTestLabel] = "true"

	nginxC, err := GenericContainer(ctx, GenericContainerRequest{
		ProviderType:     providerType,
		ContainerRequest: req,
		Started:          true,
	})
	require.NoError(t, err)
	require.True(t, nginxC.IsRunning())
}<|MERGE_RESOLUTION|>--- conflicted
+++ resolved
@@ -5,6 +5,7 @@
 	"fmt"
 	"os"
 	"os/exec"
+	"strings"
 	"sync"
 	"testing"
 	"time"
@@ -38,7 +39,7 @@
 	})
 	require.NoError(t, err)
 	require.True(t, n1.IsRunning())
-	terminateContainerOnEnd(t, ctx, n1)
+	CleanupContainer(t, n1)
 
 	copiedFileName := "hello_copy.sh"
 	err = n1.CopyFileToContainer(ctx, "./testdata/hello.sh", "/"+copiedFileName, 700)
@@ -86,7 +87,7 @@
 		Started:          true,
 	})
 	require.NoError(t, err)
-	terminateContainerOnEnd(t, ctx, n2)
+	CleanupContainer(t, n2)
 
 	c, _, err := n2.Exec(ctx, []string{"/bin/sh", copiedFileName})
 	require.NoError(t, err)
@@ -135,7 +136,6 @@
 			output := createReuseContainerInSubprocess(t)
 
 			t.Log(output)
-<<<<<<< HEAD
 
 			if strings.Contains(output, creatingMessage) {
 				creatingCount++
@@ -144,11 +144,6 @@
 			if strings.Contains(output, reusingMessage) {
 				reusingCount++
 			}
-=======
-			// check is reuse container with WaitingFor work correctly.
-			require.Contains(t, output, "⏳ Waiting for container id")
-			require.Contains(t, output, "🔔 Container is ready")
->>>>>>> 3330dc1d
 		}()
 	}
 
@@ -171,30 +166,23 @@
 	cli, err := core.NewClient(context.Background())
 	require.NoError(t, err)
 
-<<<<<<< HEAD
 	// We need to find the containers created in the subprocesses and terminate them.
 	// For that, we are going to search for containers with the reusable test label.
 	f := filters.NewArgs(filters.Arg("label", fmt.Sprintf("%s=%s", reusableMarkerTestLabel, "true")))
 	cs, err := cli.ContainerList(context.Background(), container.ListOptions{Filters: f})
-=======
+	require.NoError(t, err)
+	defer cli.Close()
+
 	provider, err := NewDockerProvider()
->>>>>>> 3330dc1d
-	require.NoError(t, err)
-	defer cli.Close()
-
-<<<<<<< HEAD
+	require.NoError(t, err)
+
+	provider.SetClient(cli)
+
 	for _, c := range cs {
-		dc, err := containerFromDockerResponse(context.Background(), c)
+		nginxC, err := provider.ContainerFromType(context.Background(), c)
+		CleanupContainer(t, nginxC)
 		require.NoError(t, err)
-		require.NoError(t, dc.Terminate(context.Background()))
-	}
-=======
-	provider.SetClient(cli)
-
-	nginxC, err := provider.ContainerFromType(context.Background(), ctrs[0])
-	CleanupContainer(t, nginxC)
-	require.NoError(t, err)
->>>>>>> 3330dc1d
+	}
 }
 
 func createReuseContainerInSubprocess(t *testing.T) string {
