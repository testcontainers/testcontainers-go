--- conflicted
+++ resolved
@@ -58,12 +58,8 @@
   API Version: %v
   Operating System: %v
   Total Memory: %v MB
-<<<<<<< HEAD
+  Testcontainers for Go Version: v%s
   Resolved Docker Host: %s - %s
-=======
-  Testcontainers for Go Version: v%s
-  Resolved Docker Host: %s
->>>>>>> d94455b5
   Resolved Docker Socket Path: %s
   Test SessionID: %s
   Test ProcessID: %s
@@ -74,13 +70,11 @@
 	Logger.Printf(infoMessage, packagePath,
 		dockerInfo.ServerVersion, c.Client.ClientVersion(),
 		dockerInfo.OperatingSystem, dockerInfo.MemTotal/1024/1024,
-<<<<<<< HEAD
 		dockerHost,
 		core.GetDockerHostIPs(),
-=======
 		internal.Version,
-		core.ExtractDockerHost(ctx),
->>>>>>> d94455b5
+		dockerHost,
+		core.GetDockerHostIPs(),
 		core.ExtractDockerSocket(ctx),
 		core.SessionID(),
 		core.ProcessID(),
